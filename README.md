# <img src="http://osmbuildings.org/logo.svg" width="100" height="88"/> OSM Buildings

OSM Buildings is a JavaScript library for visualizing OpenStreetMap building geometry on 2D and 3D maps.

<img src='http://i.imgur.com/pxh2Cpt.png' width='100%' />

- [Documentation](http://osmbuildings.github.io/OSMBuildings)
- [Github](http://github.com/OSMBuildings/OSMBuildings)
- [Example](http://osmbuildings.org)

## Info

The library version in this repository is a WebGL only variant of OSM Buildings.
At some point it will fully integrate the Classic 2.5D version.

For the latest information about the project [follow us on Twitter](https://twitter.com/osmbuildings), read [our blog](http://blog.osmbuildings.org), or just mail us at mail@osmbuildings.org.

### Not sure which version to use?

#### Classic 2.5D

Source: https://github.com/kekscom/osmbuildings

Best for:
- great device compatibility
- good performance on older hardware
- shadow simulation
- full integration with Leaflet or OpenLayers 2

#### Modern 3D

Best for:
- great performance on modern graphics hardware
- huge amounts of objects
- combining various data sources

This version uses GLMap for any events and layers logic.

##### Compatibility

Runs likely on earlier versons than listed below, but this is our baseline for tests.

- Win7: latest Chrome (MSIE11 not running, Firefox TBD)
- Win10: TBD
- OSX: latest Crome, Safari, Firefox
- Linux: TBD
- Android 5.0
- iOS 9.3

## Get the files

Checking in built versions causes a lot of trouble during development. So we decided to use the Github release system instead.

Just pick the latest version from here: https://github.com/OSMBuildings/OSMBuildings/releases

## Documentation

All geo coordinates are in EPSG:4326.

### Quick integration

Link all required libraries in your HTML head section. Files are provided in folder `/dist`.

````html
<head>
  <link rel="stylesheet" href="OSMBuildings/OSMBuildings.css">
  <script src="OSMBuildings/OSMBuildings.js"></script>
</head>

<body>
  <div id="map"></div>
````
In a script section initialize the map and add a map tile layer.

```` javascript
  var map = new GLMap('map', {
    position: { latitude:52.52000, longitude:13.41000 },
    zoom: 16
  });


// add OSM Buildings to the map and let it load data tiles.

  var osmb = new OSMBuildings({
    minZoom: 15,
    maxZoom: 22
  }).addTo(map);

  osmb.addMapTiles(
    'https://{s}.tiles.mapbox.com/v3/osmbuildings.kbpalbpk/{z}/{x}/{y}.png',
    {
      attribution: '© Data <a href="http://openstreetmap.org/copyright/">OpenStreetMap</a> · © Map <a href="http://mapbox.com">MapBox</a>'
    }
  );

  osmb.addGeoJSONTiles('http://{s}.data.osmbuildings.org/0.2/anonymous/tile/{z}/{x}/{y}.json');
<<<<<<< HEAD
~~~

### GLMap Options

Option | Type | Default | Description
------ | ----- | ------- | -----------
`position` | Object | { latitude: 52.520000, longitude: 13.410000 } | Geo position of map center
`zoom` | Float | minZoom | Initial map zoom
`rotation` | Float | 0 | Map rotation
`tilt` | Float | 0 | Map tilt
`disabled` | Boolean | false | Disables user input
`minZoom` | Float | 10 | Minimum allowed zoom
`maxZoom` | Float | 20 | Maximum allowed zoom
`attribution` | String | null | Attribution, optional
`state` | Boolean | false | Stores map position/rotation in url


### GLMap methods

Method | Parameters | Description
------ | ---------- | -----------
`on` | (String) event, (Function) callback | Listen for a [map event](#map-events)
`off` | (String) event, (Function) callback | Removes all event listeners for the given event. If callback is given, it only returns that function
`setDisabled` | (Boolean) flag | Disables any user input (if flag is `true`, enables user input)
`isDisabled` | | Check whether user input is disabled
`getBounds` | | Returns an array of points outlining the current camera view. Each point is an object with `latitude` and `longitude`. _Note: the points are not guaranteed to be returned in a specific order_
`setZoom` | (Float) zoom_level | Sets current zoom
`getZoom` | | Gets current zoom
`setPosition` | (Object) {latitude, longitude} | Sets current geo position of map center
`getPosition` | | Gets current geo position of map center
`setSize` | (Object) {width, height} | Sets current map size in pixels
`getSize` |  | Gets current map size in pixels
`setRotation` | (Float) rotation | Sets current rotation
`getRotation` | | Gets current rotation
`setTilt` | (Float) tilt | Sets current tilt
`getTilt` | | Gets current tilt

### Map events

Event | Data | Description
----- | ---- | -----------
`pointerdown` | detail.{x, y, button} | Fired when the user pushes the mouse button on the map
`pointerup` | detail.{x, y, button} | Fired when the user releases the mouse button on the map
`pointermove` | detail.{x, y} | Fired when the user moves the mouse on the map
`doubleclick` | detail.{x, y, button} | Fired when the user double clicks on the map
`mousewheel` | detail.{delta} | Fired when wheel button of a pointing device is rotated
`gesture` | detail.{rotation, scale} | Fired when the user performs a gesture on a touch screen
`resize` | detail.{width, height} | Fired when the size of the map is changed
`move` | detail.{latitude, longitude} | Fired on any movement of the map view
`zoom` | detail.{zoom} | Fired when the zoom level changes
`rotate` | detail.{rotation} | Fired when the map is rotated (about the elevation axis)
`tilt` | detail.{tilt} | Fired when the map is tilted (rotated about the camera X axis)

### OSM Buildings options

Option | Type | Default | Description
------ | ---- | ------- | -----------
`baseURL` | String | '.' | For locating assets. This is relative to calling page
`minZoom` | Float | 15 | Minimum allowed zoom
`maxZoom` | Float | 22 | Maximum allowed zoom
`attribution` | String | '`<a href="http://osmbuildings.org">© OSM Buildings</a>`' | Attribution
`showBackfaces` | Boolean | false | Render front and backsides of polygons. false increases performance, true might be needed for bad geometries
`fogColor` | String | '#e8e0d8' | Color to be used for sky gradients and distance fog
`backgroundColor` | String | '#efe8e0' | Overall background color
`fastMode` | Boolean | false | Enables faster rendering at cost of image quality. If performance is an issue, consider also removing effects
`effects` | Array | [] | Which effects to enable. Available effects are 'shadows' and 'outline'
`style` | Object | { color: 'rgb(220, 210, 200)' } | Sets the default building style

### OSM Buildings methods

Method | Parameters | Description
------ | ---------- | -----------
`on` | (String) event, (Function) callback | Listen for a [buildings event](#map-events)
`off` | (String) event, (Function) callback | Removes all event listeners for the given event. If callback is given, it only returns that function
`addTo` | (GLMap) map | Adds it as a layer to the given map
`addOBJ` | (String) url, (Object) {latitude, longitude}, (Object) {scale, rotation, elevation, id, color} | Adds an OBJ file to the scene
`addGeoJSON` | (String) url, (Object) {scale, rotation, elevation, id, color, modifier} | Add a GeoJSON file or object and specify options. modifier(id, properties) allows to manipulate feature `properties` once
`addGeoJSONTiles` | url, options | Add a GeoJSON tile set and specify options {bounds, scale, rotation, elevation, id, color, modifier}. modifier(id, properties) allows to manipulate `feature` properties once
`addTileLayer` | (String) url, (Object) {bounds} | Add a map tile set and specify options
`getTarget` | (Float) x, (Float) y, (Function) callback | Get a building id at position
`highlight` | (Integer) id, (String) color | Highlight a given building by id, this can only be one, set color = `null` in order to un-highlight
`show` | (Function) selector, (Integer) duration | Shows buildings according to a `selector(id, data)` function
`hide` | (Function) selector, (Integer) duration | Hides buildings according to a `selector(id, data)` function
`screenshot` | (Function) callback | Creates a screenshot from current view and returns it as data url
`setDate` | (Date) date | Sets a date for shadow calculations
`project` | (Object) {latitude, longitude, elevation}| Transforms a geo coordinate + elevation to screen `position`
`unproject` | (Float) x, (Float) y | Transforms a screen position into a geo coordinate with elevation 0

### OSM Buildings events

Payload data is placed in e.detail

Event | Description
----- | -----------
`busy` | Fired when data loading starts
`idle` | Fired when data loading ends
`loadfeature` | Fired when a 3d object has been loaded

=======
````
>>>>>>> c4a2ff67

### OSM Buildings server

There is also documentation of OSM Buildings Server side. See https://github.com/OSMBuildings/OSMBuildings/blob/master/docs/server.md

# Contributing
**Please note: We are a very small team with little time for the project and limited funds.
You could help us a lot in advancing the project with spreading the word, donations, code contributions and testing.**
We are happy to receive pull requests and issues

## Development environment
Here's how to get your development environment set up:

1. Clone the repo (`git clone git@github.com:OSMBuildings/OSMBuildings.git`)
1. Install dependencies with `npm install`
1. After making changes, you can try them out by running `grunt release`, which will output a `dist/OSMBuildings/OSMBuildings.debug.js` file that you can include like normal<|MERGE_RESOLUTION|>--- conflicted
+++ resolved
@@ -94,108 +94,7 @@
   );
 
   osmb.addGeoJSONTiles('http://{s}.data.osmbuildings.org/0.2/anonymous/tile/{z}/{x}/{y}.json');
-<<<<<<< HEAD
-~~~
-
-### GLMap Options
-
-Option | Type | Default | Description
------- | ----- | ------- | -----------
-`position` | Object | { latitude: 52.520000, longitude: 13.410000 } | Geo position of map center
-`zoom` | Float | minZoom | Initial map zoom
-`rotation` | Float | 0 | Map rotation
-`tilt` | Float | 0 | Map tilt
-`disabled` | Boolean | false | Disables user input
-`minZoom` | Float | 10 | Minimum allowed zoom
-`maxZoom` | Float | 20 | Maximum allowed zoom
-`attribution` | String | null | Attribution, optional
-`state` | Boolean | false | Stores map position/rotation in url
-
-
-### GLMap methods
-
-Method | Parameters | Description
------- | ---------- | -----------
-`on` | (String) event, (Function) callback | Listen for a [map event](#map-events)
-`off` | (String) event, (Function) callback | Removes all event listeners for the given event. If callback is given, it only returns that function
-`setDisabled` | (Boolean) flag | Disables any user input (if flag is `true`, enables user input)
-`isDisabled` | | Check whether user input is disabled
-`getBounds` | | Returns an array of points outlining the current camera view. Each point is an object with `latitude` and `longitude`. _Note: the points are not guaranteed to be returned in a specific order_
-`setZoom` | (Float) zoom_level | Sets current zoom
-`getZoom` | | Gets current zoom
-`setPosition` | (Object) {latitude, longitude} | Sets current geo position of map center
-`getPosition` | | Gets current geo position of map center
-`setSize` | (Object) {width, height} | Sets current map size in pixels
-`getSize` |  | Gets current map size in pixels
-`setRotation` | (Float) rotation | Sets current rotation
-`getRotation` | | Gets current rotation
-`setTilt` | (Float) tilt | Sets current tilt
-`getTilt` | | Gets current tilt
-
-### Map events
-
-Event | Data | Description
------ | ---- | -----------
-`pointerdown` | detail.{x, y, button} | Fired when the user pushes the mouse button on the map
-`pointerup` | detail.{x, y, button} | Fired when the user releases the mouse button on the map
-`pointermove` | detail.{x, y} | Fired when the user moves the mouse on the map
-`doubleclick` | detail.{x, y, button} | Fired when the user double clicks on the map
-`mousewheel` | detail.{delta} | Fired when wheel button of a pointing device is rotated
-`gesture` | detail.{rotation, scale} | Fired when the user performs a gesture on a touch screen
-`resize` | detail.{width, height} | Fired when the size of the map is changed
-`move` | detail.{latitude, longitude} | Fired on any movement of the map view
-`zoom` | detail.{zoom} | Fired when the zoom level changes
-`rotate` | detail.{rotation} | Fired when the map is rotated (about the elevation axis)
-`tilt` | detail.{tilt} | Fired when the map is tilted (rotated about the camera X axis)
-
-### OSM Buildings options
-
-Option | Type | Default | Description
------- | ---- | ------- | -----------
-`baseURL` | String | '.' | For locating assets. This is relative to calling page
-`minZoom` | Float | 15 | Minimum allowed zoom
-`maxZoom` | Float | 22 | Maximum allowed zoom
-`attribution` | String | '`<a href="http://osmbuildings.org">© OSM Buildings</a>`' | Attribution
-`showBackfaces` | Boolean | false | Render front and backsides of polygons. false increases performance, true might be needed for bad geometries
-`fogColor` | String | '#e8e0d8' | Color to be used for sky gradients and distance fog
-`backgroundColor` | String | '#efe8e0' | Overall background color
-`fastMode` | Boolean | false | Enables faster rendering at cost of image quality. If performance is an issue, consider also removing effects
-`effects` | Array | [] | Which effects to enable. Available effects are 'shadows' and 'outline'
-`style` | Object | { color: 'rgb(220, 210, 200)' } | Sets the default building style
-
-### OSM Buildings methods
-
-Method | Parameters | Description
------- | ---------- | -----------
-`on` | (String) event, (Function) callback | Listen for a [buildings event](#map-events)
-`off` | (String) event, (Function) callback | Removes all event listeners for the given event. If callback is given, it only returns that function
-`addTo` | (GLMap) map | Adds it as a layer to the given map
-`addOBJ` | (String) url, (Object) {latitude, longitude}, (Object) {scale, rotation, elevation, id, color} | Adds an OBJ file to the scene
-`addGeoJSON` | (String) url, (Object) {scale, rotation, elevation, id, color, modifier} | Add a GeoJSON file or object and specify options. modifier(id, properties) allows to manipulate feature `properties` once
-`addGeoJSONTiles` | url, options | Add a GeoJSON tile set and specify options {bounds, scale, rotation, elevation, id, color, modifier}. modifier(id, properties) allows to manipulate `feature` properties once
-`addTileLayer` | (String) url, (Object) {bounds} | Add a map tile set and specify options
-`getTarget` | (Float) x, (Float) y, (Function) callback | Get a building id at position
-`highlight` | (Integer) id, (String) color | Highlight a given building by id, this can only be one, set color = `null` in order to un-highlight
-`show` | (Function) selector, (Integer) duration | Shows buildings according to a `selector(id, data)` function
-`hide` | (Function) selector, (Integer) duration | Hides buildings according to a `selector(id, data)` function
-`screenshot` | (Function) callback | Creates a screenshot from current view and returns it as data url
-`setDate` | (Date) date | Sets a date for shadow calculations
-`project` | (Object) {latitude, longitude, elevation}| Transforms a geo coordinate + elevation to screen `position`
-`unproject` | (Float) x, (Float) y | Transforms a screen position into a geo coordinate with elevation 0
-
-### OSM Buildings events
-
-Payload data is placed in e.detail
-
-Event | Description
------ | -----------
-`busy` | Fired when data loading starts
-`idle` | Fired when data loading ends
-`loadfeature` | Fired when a 3d object has been loaded
-
-=======
 ````
->>>>>>> c4a2ff67
 
 ### OSM Buildings server
 
