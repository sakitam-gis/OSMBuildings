
# OSM Buildings
<<<<<<< HEAD

<img src="http://osmbuildings.org/logo.svg" width="100" height="88"/>

OSM Buildings is a JavaScript library for visualizing OpenStreetMap building geometry on 2D and 3D maps.

The library version in this repository is a WebGL only variant of OSM Buildings.
At some point it will fully integrate the classic 2.5D version.

Example: http://osmbuildings.org/gl/?lat=40.70614&lon=-74.01039&zoom=17.00&rotation=0&tilt=40

Not sure which version to use?

## Classic 2.5D

Source: https://github.com/kekscom/osmbuildings

Best for:
- great device compatibility
- good performance on older hardware
- shadow simulation
- full integration with Leaflet or OpenLayers 2

## Modern 3D

Source: you are here

Best for:
- great performance on modern graphics hardware
- huge amounts of objects
- mixing various data sources

This version uses GLMap for any events and layers logic.
=======

<img src="http://osmbuildings.org/logo.svg" width="100" height="88"/>

OSM Buildings is a JavaScript library for visualizing OpenStreetMap building geometry on 2D and 3D maps.

**Reminder: we are a very small team with few time for the project and limited profit.
You could push us a lot forward with spreading the word, donations, code contributions and testing.**

The library version in this repository is a WebGL only variant of OSM Buildings.
At some point it will fully integrate the classic 2.5D version.

Example: http://osmbuildings.org/gl/?lat=40.70614&lon=-74.01039&zoom=17.00&rotation=0&tilt=40
>>>>>>> c510a566

For latest information about the project follow on Twitter https://twitter.com/osmbuildings, read our blog http://blog.osmbuildings.org, or just mail us: mail@osmbuildings.org. 

<<<<<<< HEAD
## Documentation

All geo coordinates are in EPSG:4326.

### Quick integration

Link all required libraries in your HTML head section. Files are provided in folder `/dist`.

~~~ html
<head>
  <link rel="stylesheet" href="GLMap/GLMap.css">
  <script src="GLMap/GLMap.js"></script>
  <script src="OSMBuildings/OSMBuildings-GLMap.js"></script>
</head>

<body>
  <div id="map"></div>
~~~

In a script section initialize the map and add a map tile layer.

~~~ javascript
  var map = new GLMap('map', {
    position: { latitude:52.52000, longitude:13.41000 },
    zoom: 16
  });
=======
Not sure which version to use?

## Classic 2.5D

Source: https://github.com/kekscom/osmbuildings

Best for:
- great device compatibility
- good performance on older hardware
- shadow simulation
- full integration with Leaflet or OpenLayers 2

## Modern 3D

Source: you are here

Best for:
- great performance on modern graphics hardware
- huge amounts of objects
- mixing various data sources

This version uses GLMap for any events and layers logic.
>>>>>>> c510a566

  new GLMap.TileLayer('http://{s}.tiles.mapbox.com/v3/osmbuildings.kbpalbpk/{z}/{x}/{y}.png').addTo(map);
~~~

Add OSM Buildings to the map and let it load data tiles.

<<<<<<< HEAD
~~~ javascript
  var osmb = new OSMBuildings().addTo(map);
  osmb.addGeoJSONTiles('http://{s}.data.osmbuildings.org/0.2/anonymous/tile/{z}/{x}/{y}.json');
~~~

### GLMap Options

This is just a brief overview. For more information see <a href="https://github.com/OSMBuildings/GLMap">https://github.com/OSMBuildings/GLMap</a>

option | value | description
--- | --- | ---
position | object | geo position of map center
zoom | float | map zoom
rotation | float | map rotation
tilt | float | map tilt
disabled | boolean | disables user input, default false
minZoom | float | minimum allowed zoom
maxZoom | float | maximum allowed zoom
attribution | string | attribution, optional
state | boolean | stores map position/rotation in url, default false

### GLMap methods

method | parameters | description
--- | --- | ---
on | type, function | add an event listener, types are: change, resize, pointerdown, pointermove, pointerup 
off | type, fn | remove event listener
setDisabled | boolean | disables any user input
isDisabled | | check wheether user input is disabled
project | latitude, longitude, worldSize | transforms geo coordinates to world pixel coordinates (tile size << zoom)
unproject | x, y, worldSize | transforms world (tile size << zoom) pixel coordinates to geo coordinates (EPSG:4326)
transform | latitude, longitude, elevation | transforms a geo coordinate + elevation to screen position
getBounds | | returns geocordinates of current map view, respects tilt and rotation but ignores perspective
setZoom | float | sets current zoom
getZoom | | gets current zoom
setPosition | object | sets current geo position of map center
getPosition | | gets current geo position of map center
setSize | object | {width,height} sets current map size in pixels
getSize |  | gets current map size in pixels
setRotation | float | sets current rotation
getRotation | | gets current rotation
setTilt | float | sets current tilt
getTilt | | gets current tilt

### OSM Buildings options

option | value | description
--- | --- | ---
minZoom | float | minimum allowed zoom
maxZoom | float | maximum allowed zoom
attribution | string | attribution, optional
showBackfaces | boolean | render front and backsides of polygons. false increases performance, true might be needed for bad geometries, default false

### OSM Buildings methods

method | parameters | description
--- | --- | ---
addTo | map | adds it as a layer to an GLMap instance
addOBJ | url, position, options | adds an OBJ file, specify a geo position and options {scale, rotation, elevation, id, color}
addGeoJSON | url, options | add a GeoJSON file or object and specify options {scale, rotation, elevation, id, color}
addGeoJSONTiles | url | add a GeoJSON tile set
getTarget | x, y | get a building id at position
highlight | id, color | highlight a given building by id, this can only be one, set color = null in order to un-highlight


## Examples

### Moving label

THis label moves virtually in space.

~~ html 
<div id="label" style="width:10px;height:10px;position:absolute;z-Index:10;border:3px solid red;"></div>
~~~

~~~ javascript
var label = document.getElementById('label');
map.on('change', function() {
  var pos = map.transform(52.52, 13.37, 50);
  label.style.left = Math.round(pos.x) + 'px';
  label.stye.top = Math.round(pos.y) + 'px';
});
~~~

### Highlight buildings

~~~ javascript
map.on('pointermove', function(e) {
  var id = osmb.getTarget(e.x, e.y);
  if (id) {
    osmb.highlight(id, '#f08000');
  } else {
    osmb.highlight(null);
  }
});
~~~

### Map control buttons

~~~ html
<div class="control tilt">
  <button class="dec">&#8601;</button>
  <button class="inc">&#8599;</button>
</div>

<div class="control rotation">
  <button class="inc">&#8630;</button>
  <button class="dec">&#8631;</button>
</div>

<div class="control zoom">
  <button class="dec">-</button>
  <button class="inc">+</button>
</div>
~~~

~~~ javascript
var controlButtons = document.querySelectorAll('.control button');

for (var i = 0; i < controlButtons.length; i++) {
  controlButtons[i].addEventListener('click', function(e) {
    var button = this;
    var parentClassList = button.parentNode.classList;
    var direction = button.classList.contains('inc') ? 1 : -1;
    var increment;
    var property;

    if (parentClassList.contains('tilt')) {
      property = 'Tilt';
      increment = direction*10;
    }
    if (parentClassList.contains('rotation')) {
      property = 'Rotation';
      increment = direction*10;
    }
    if (parentClassList.contains('zoom')) {
      property = 'Zoom';
      increment = direction*1;
    }
    if (property) {
      map['set'+ property](map['get'+ property]()+increment);
    }
  });
}
~~~

### Add GeoJSON

~~~ javascript
var geojson = {
  type: 'FeatureCollection',
  features: [{
    type: 'Feature',
    properties: {
      color: '#ff0000',
      roofColor: '#cc0000',
      height: 50,
      minHeight: 0
    },
    geometry: {
      type: 'Polygon',
      coordinates: [
        [
          [13.37000, 52.52000],
          [13.37010, 52.52000],
          [13.37010, 52.52010],
          [13.37000, 52.52010],
          [13.37000, 52.52000]
        ]
      ]
    }
  }]
};
osmb.addGeoJSON(geojson);
=======
All geo coordinates are in EPSG:4326.

### Quick integration

Link all required libraries in your HTML head section. Files are provided in folder `/dist`.

~~~ html
<head>
  <link rel="stylesheet" href="GLMap/GLMap.css">
  <script src="GLMap/GLMap.js"></script>
  <script src="OSMBuildings/OSMBuildings-GLMap.js"></script>
</head>

<body>
  <div id="map"></div>
~~~

In a script section initialize the map and add a map tile layer.

~~~ javascript
  var map = new GLMap('map', {
    position: { latitude:52.52000, longitude:13.41000 },
    zoom: 16
  });

  new GLMap.TileLayer('http://{s}.tiles.mapbox.com/v3/osmbuildings.kbpalbpk/{z}/{x}/{y}.png').addTo(map);
~~~

Add OSM Buildings to the map and let it load data tiles.

~~~ javascript
  var osmb = new OSMBuildings().addTo(map);
  osmb.addGeoJSONTiles('http://{s}.data.osmbuildings.org/0.2/anonymous/tile/{z}/{x}/{y}.json');
~~~

### GLMap Options

This is just a brief overview. For more information see <a href="https://github.com/OSMBuildings/GLMap">https://github.com/OSMBuildings/GLMap</a>

option | value | description
--- | --- | ---
position | object | geo position of map center
zoom | float | map zoom
rotation | float | map rotation
tilt | float | map tilt
disabled | boolean | disables user input, default false
minZoom | float | minimum allowed zoom
maxZoom | float | maximum allowed zoom
attribution | string | attribution, optional
state | boolean | stores map position/rotation in url, default false

### GLMap methods

method | parameters | description
--- | --- | ---
on | type, function | add an event listener, types are: change, resize, pointerdown, pointermove, pointerup 
off | type, fn | remove event listener
setDisabled | boolean | disables any user input
isDisabled | | check wheether user input is disabled
project | latitude, longitude, worldSize | transforms geo coordinates to world pixel coordinates (tile size << zoom)
unproject | x, y, worldSize | transforms world (tile size << zoom) pixel coordinates to geo coordinates (EPSG:4326)
transform | latitude, longitude, elevation | transforms a geo coordinate + elevation to screen position
getBounds | | returns geocordinates of current map view, respects tilt and rotation but ignores perspective
setZoom | float | sets current zoom
getZoom | | gets current zoom
setPosition | object | sets current geo position of map center
getPosition | | gets current geo position of map center
setSize | object | {width,height} sets current map size in pixels
getSize |  | gets current map size in pixels
setRotation | float | sets current rotation
getRotation | | gets current rotation
setTilt | float | sets current tilt
getTilt | | gets current tilt

### OSM Buildings options

option | value | description
--- | --- | ---
minZoom | float | minimum allowed zoom
maxZoom | float | maximum allowed zoom
attribution | string | attribution, optional
showBackfaces | boolean | render front and backsides of polygons. false increases performance, true might be needed for bad geometries, default false

### OSM Buildings methods

method | parameters | description
--- | --- | ---
addTo | map | adds it as a layer to an GLMap instance
addOBJ | url, position, options | adds an OBJ file, specify a geo position and options {scale, rotation, elevation, id, color}
addGeoJSON | url, options | add a GeoJSON file or object and specify options {scale, rotation, elevation, id, color}
addGeoJSONTiles | url | add a GeoJSON tile set
getTarget | x, y | get a building id at position
highlight | id, color | highlight a given building by id, this can only be one, set color = null in order to un-highlight

### OSM Buildings server

There is also documentation of OSM Buildings Server side. See https://github.com/OSMBuildings/OSMBuildings/blob/master/docs/server.md


## Examples

### Moving label

This label moves virtually in space.

~~~ html
<div id="label" style="width:10px;height:10px;position:absolute;z-Index:10;border:3px solid red;"></div>
~~~

~~~ javascript
var label = document.getElementById('label');
map.on('change', function() {
  var pos = map.transform(52.52, 13.37, 50);
  label.style.left = Math.round(pos.x) + 'px';
  label.stye.top = Math.round(pos.y) + 'px';
});
>>>>>>> c510a566
~~~

### Highlight buildings

<<<<<<< HEAD





There is also documentation of OSM Buildings Server side:
https://github.com/OSMBuildings/OSMBuildings/blob/master/docs/server.md

For further information visit http://osmbuildings.org, follow [@osmbuildings](https://twitter.com/osmbuildings/) on Twitter or report issues [here on Github](https://github.com/kekscom/osmbuildings/issues/).
=======
~~~ javascript
map.on('pointermove', function(e) {
  var id = osmb.getTarget(e.x, e.y);
  if (id) {
    osmb.highlight(id, '#f08000');
  } else {
    osmb.highlight(null);
  }
});
~~~

### Map control buttons

~~~ html
<div class="control tilt">
  <button class="dec">&#8601;</button>
  <button class="inc">&#8599;</button>
</div>

<div class="control rotation">
  <button class="inc">&#8630;</button>
  <button class="dec">&#8631;</button>
</div>

<div class="control zoom">
  <button class="dec">-</button>
  <button class="inc">+</button>
</div>
~~~

~~~ javascript
var controlButtons = document.querySelectorAll('.control button');

for (var i = 0; i < controlButtons.length; i++) {
  controlButtons[i].addEventListener('click', function(e) {
    var button = this;
    var parentClassList = button.parentNode.classList;
    var direction = button.classList.contains('inc') ? 1 : -1;
    var increment;
    var property;

    if (parentClassList.contains('tilt')) {
      property = 'Tilt';
      increment = direction*10;
    }
    if (parentClassList.contains('rotation')) {
      property = 'Rotation';
      increment = direction*10;
    }
    if (parentClassList.contains('zoom')) {
      property = 'Zoom';
      increment = direction*1;
    }
    if (property) {
      map['set'+ property](map['get'+ property]()+increment);
    }
  });
}
~~~

## Add GeoJSON

~~~ javascript
var geojson = {
  type: 'FeatureCollection',
  features: [{
    type: 'Feature',
    properties: {
      color: '#ff0000',
      roofColor: '#cc0000',
      height: 50,
      minHeight: 0
    },
    geometry: {
      type: 'Polygon',
      coordinates: [
        [
          [13.37000, 52.52000],
          [13.37010, 52.52000],
          [13.37010, 52.52010],
          [13.37000, 52.52010],
          [13.37000, 52.52000]
        ]
      ]
    }
  }]
};
osmb.addGeoJSON(geojson);
~~~

## Position a map object

~~~javascript
var obj = osmb.addGeoJSON(geojson);

/*
 * ## Key codes for object positioning ##
 * Cursor keys: move
 * +/- : scale
 * w/s : elevate
 * a/d : rotate
 *
 * Pressing Alt the same time accelerates
 */
document.addEventListener('keydown', function(e) {
  var transInc = e.altKey ? 0.0002 : 0.00002;
  var scaleInc = e.altKey ? 0.1 : 0.01;
  var rotaInc = e.altKey ? 10 : 1;
  var eleInc = e.altKey ? 10 : 1;

  switch (e.which) {
    case 37: obj.position.longitude -= transInc; break;
    case 39: obj.position.longitude += transInc; break;
    case 38: obj.position.latitude += transInc; break;
    case 40: obj.position.latitude -= transInc; break;
    case 187: obj.scale += scaleInc; break;
    case 189: obj.scale -= scaleInc; break;
    case 65: obj.rotation += rotaInc; break;
    case 68: obj.rotation -= rotaInc; break;
    case 87: obj.elevation += eleInc; break;
    case 83: obj.elevation -= eleInc; break;
    default: return;
  }
  console.log(JSON.stringify({
    position:{
      latitude:parseFloat(obj.position.latitude.toFixed(5)),
      longitude:parseFloat(obj.position.longitude.toFixed(5))
    },
    elevation:parseFloat(obj.elevation.toFixed(2)),
    scale:parseFloat(obj.scale.toFixed(2)),
    rotation:parseInt(obj.rotation, 10)
  }));
});
~~~
>>>>>>> c510a566
<|MERGE_RESOLUTION|>--- conflicted
+++ resolved
@@ -1,15 +1,19 @@
 
 # OSM Buildings
-<<<<<<< HEAD
 
 <img src="http://osmbuildings.org/logo.svg" width="100" height="88"/>
 
 OSM Buildings is a JavaScript library for visualizing OpenStreetMap building geometry on 2D and 3D maps.
+
+**Reminder: we are a very small team with few time for the project and limited profit.
+You could push us a lot forward with spreading the word, donations, code contributions and testing.**
 
 The library version in this repository is a WebGL only variant of OSM Buildings.
 At some point it will fully integrate the classic 2.5D version.
 
 Example: http://osmbuildings.org/gl/?lat=40.70614&lon=-74.01039&zoom=17.00&rotation=0&tilt=40
+
+For latest information about the project follow on Twitter https://twitter.com/osmbuildings, read our blog http://blog.osmbuildings.org, or just mail us: mail@osmbuildings.org. 
 
 Not sure which version to use?
 
@@ -33,24 +37,8 @@
 - mixing various data sources
 
 This version uses GLMap for any events and layers logic.
-=======
-
-<img src="http://osmbuildings.org/logo.svg" width="100" height="88"/>
-
-OSM Buildings is a JavaScript library for visualizing OpenStreetMap building geometry on 2D and 3D maps.
-
-**Reminder: we are a very small team with few time for the project and limited profit.
-You could push us a lot forward with spreading the word, donations, code contributions and testing.**
-
-The library version in this repository is a WebGL only variant of OSM Buildings.
-At some point it will fully integrate the classic 2.5D version.
-
-Example: http://osmbuildings.org/gl/?lat=40.70614&lon=-74.01039&zoom=17.00&rotation=0&tilt=40
->>>>>>> c510a566
-
-For latest information about the project follow on Twitter https://twitter.com/osmbuildings, read our blog http://blog.osmbuildings.org, or just mail us: mail@osmbuildings.org. 
-
-<<<<<<< HEAD
+
+
 ## Documentation
 
 All geo coordinates are in EPSG:4326.
@@ -77,37 +65,12 @@
     position: { latitude:52.52000, longitude:13.41000 },
     zoom: 16
   });
-=======
-Not sure which version to use?
-
-## Classic 2.5D
-
-Source: https://github.com/kekscom/osmbuildings
-
-Best for:
-- great device compatibility
-- good performance on older hardware
-- shadow simulation
-- full integration with Leaflet or OpenLayers 2
-
-## Modern 3D
-
-Source: you are here
-
-Best for:
-- great performance on modern graphics hardware
-- huge amounts of objects
-- mixing various data sources
-
-This version uses GLMap for any events and layers logic.
->>>>>>> c510a566
 
   new GLMap.TileLayer('http://{s}.tiles.mapbox.com/v3/osmbuildings.kbpalbpk/{z}/{x}/{y}.png').addTo(map);
 ~~~
 
 Add OSM Buildings to the map and let it load data tiles.
 
-<<<<<<< HEAD
 ~~~ javascript
   var osmb = new OSMBuildings().addTo(map);
   osmb.addGeoJSONTiles('http://{s}.data.osmbuildings.org/0.2/anonymous/tile/{z}/{x}/{y}.json');
@@ -172,14 +135,18 @@
 getTarget | x, y | get a building id at position
 highlight | id, color | highlight a given building by id, this can only be one, set color = null in order to un-highlight
 
+### OSM Buildings server
+
+There is also documentation of OSM Buildings Server side. See https://github.com/OSMBuildings/OSMBuildings/blob/master/docs/server.md
+
 
 ## Examples
 
 ### Moving label
 
-THis label moves virtually in space.
-
-~~ html 
+This label moves virtually in space.
+
+~~~ html
 <div id="label" style="width:10px;height:10px;position:absolute;z-Index:10;border:3px solid red;"></div>
 ~~~
 
@@ -282,230 +249,9 @@
   }]
 };
 osmb.addGeoJSON(geojson);
-=======
-All geo coordinates are in EPSG:4326.
-
-### Quick integration
-
-Link all required libraries in your HTML head section. Files are provided in folder `/dist`.
-
-~~~ html
-<head>
-  <link rel="stylesheet" href="GLMap/GLMap.css">
-  <script src="GLMap/GLMap.js"></script>
-  <script src="OSMBuildings/OSMBuildings-GLMap.js"></script>
-</head>
-
-<body>
-  <div id="map"></div>
-~~~
-
-In a script section initialize the map and add a map tile layer.
-
-~~~ javascript
-  var map = new GLMap('map', {
-    position: { latitude:52.52000, longitude:13.41000 },
-    zoom: 16
-  });
-
-  new GLMap.TileLayer('http://{s}.tiles.mapbox.com/v3/osmbuildings.kbpalbpk/{z}/{x}/{y}.png').addTo(map);
-~~~
-
-Add OSM Buildings to the map and let it load data tiles.
-
-~~~ javascript
-  var osmb = new OSMBuildings().addTo(map);
-  osmb.addGeoJSONTiles('http://{s}.data.osmbuildings.org/0.2/anonymous/tile/{z}/{x}/{y}.json');
-~~~
-
-### GLMap Options
-
-This is just a brief overview. For more information see <a href="https://github.com/OSMBuildings/GLMap">https://github.com/OSMBuildings/GLMap</a>
-
-option | value | description
---- | --- | ---
-position | object | geo position of map center
-zoom | float | map zoom
-rotation | float | map rotation
-tilt | float | map tilt
-disabled | boolean | disables user input, default false
-minZoom | float | minimum allowed zoom
-maxZoom | float | maximum allowed zoom
-attribution | string | attribution, optional
-state | boolean | stores map position/rotation in url, default false
-
-### GLMap methods
-
-method | parameters | description
---- | --- | ---
-on | type, function | add an event listener, types are: change, resize, pointerdown, pointermove, pointerup 
-off | type, fn | remove event listener
-setDisabled | boolean | disables any user input
-isDisabled | | check wheether user input is disabled
-project | latitude, longitude, worldSize | transforms geo coordinates to world pixel coordinates (tile size << zoom)
-unproject | x, y, worldSize | transforms world (tile size << zoom) pixel coordinates to geo coordinates (EPSG:4326)
-transform | latitude, longitude, elevation | transforms a geo coordinate + elevation to screen position
-getBounds | | returns geocordinates of current map view, respects tilt and rotation but ignores perspective
-setZoom | float | sets current zoom
-getZoom | | gets current zoom
-setPosition | object | sets current geo position of map center
-getPosition | | gets current geo position of map center
-setSize | object | {width,height} sets current map size in pixels
-getSize |  | gets current map size in pixels
-setRotation | float | sets current rotation
-getRotation | | gets current rotation
-setTilt | float | sets current tilt
-getTilt | | gets current tilt
-
-### OSM Buildings options
-
-option | value | description
---- | --- | ---
-minZoom | float | minimum allowed zoom
-maxZoom | float | maximum allowed zoom
-attribution | string | attribution, optional
-showBackfaces | boolean | render front and backsides of polygons. false increases performance, true might be needed for bad geometries, default false
-
-### OSM Buildings methods
-
-method | parameters | description
---- | --- | ---
-addTo | map | adds it as a layer to an GLMap instance
-addOBJ | url, position, options | adds an OBJ file, specify a geo position and options {scale, rotation, elevation, id, color}
-addGeoJSON | url, options | add a GeoJSON file or object and specify options {scale, rotation, elevation, id, color}
-addGeoJSONTiles | url | add a GeoJSON tile set
-getTarget | x, y | get a building id at position
-highlight | id, color | highlight a given building by id, this can only be one, set color = null in order to un-highlight
-
-### OSM Buildings server
-
-There is also documentation of OSM Buildings Server side. See https://github.com/OSMBuildings/OSMBuildings/blob/master/docs/server.md
-
-
-## Examples
-
-### Moving label
-
-This label moves virtually in space.
-
-~~~ html
-<div id="label" style="width:10px;height:10px;position:absolute;z-Index:10;border:3px solid red;"></div>
-~~~
-
-~~~ javascript
-var label = document.getElementById('label');
-map.on('change', function() {
-  var pos = map.transform(52.52, 13.37, 50);
-  label.style.left = Math.round(pos.x) + 'px';
-  label.stye.top = Math.round(pos.y) + 'px';
-});
->>>>>>> c510a566
-~~~
-
-### Highlight buildings
-
-<<<<<<< HEAD
-
-
-
-
-
-There is also documentation of OSM Buildings Server side:
-https://github.com/OSMBuildings/OSMBuildings/blob/master/docs/server.md
-
-For further information visit http://osmbuildings.org, follow [@osmbuildings](https://twitter.com/osmbuildings/) on Twitter or report issues [here on Github](https://github.com/kekscom/osmbuildings/issues/).
-=======
-~~~ javascript
-map.on('pointermove', function(e) {
-  var id = osmb.getTarget(e.x, e.y);
-  if (id) {
-    osmb.highlight(id, '#f08000');
-  } else {
-    osmb.highlight(null);
-  }
-});
-~~~
-
-### Map control buttons
-
-~~~ html
-<div class="control tilt">
-  <button class="dec">&#8601;</button>
-  <button class="inc">&#8599;</button>
-</div>
-
-<div class="control rotation">
-  <button class="inc">&#8630;</button>
-  <button class="dec">&#8631;</button>
-</div>
-
-<div class="control zoom">
-  <button class="dec">-</button>
-  <button class="inc">+</button>
-</div>
-~~~
-
-~~~ javascript
-var controlButtons = document.querySelectorAll('.control button');
-
-for (var i = 0; i < controlButtons.length; i++) {
-  controlButtons[i].addEventListener('click', function(e) {
-    var button = this;
-    var parentClassList = button.parentNode.classList;
-    var direction = button.classList.contains('inc') ? 1 : -1;
-    var increment;
-    var property;
-
-    if (parentClassList.contains('tilt')) {
-      property = 'Tilt';
-      increment = direction*10;
-    }
-    if (parentClassList.contains('rotation')) {
-      property = 'Rotation';
-      increment = direction*10;
-    }
-    if (parentClassList.contains('zoom')) {
-      property = 'Zoom';
-      increment = direction*1;
-    }
-    if (property) {
-      map['set'+ property](map['get'+ property]()+increment);
-    }
-  });
-}
-~~~
-
-## Add GeoJSON
-
-~~~ javascript
-var geojson = {
-  type: 'FeatureCollection',
-  features: [{
-    type: 'Feature',
-    properties: {
-      color: '#ff0000',
-      roofColor: '#cc0000',
-      height: 50,
-      minHeight: 0
-    },
-    geometry: {
-      type: 'Polygon',
-      coordinates: [
-        [
-          [13.37000, 52.52000],
-          [13.37010, 52.52000],
-          [13.37010, 52.52010],
-          [13.37000, 52.52010],
-          [13.37000, 52.52000]
-        ]
-      ]
-    }
-  }]
-};
-osmb.addGeoJSON(geojson);
-~~~
-
-## Position a map object
+~~~
+
+### Position a map object
 
 ~~~javascript
 var obj = osmb.addGeoJSON(geojson);
@@ -548,5 +294,4 @@
     rotation:parseInt(obj.rotation, 10)
   }));
 });
-~~~
->>>>>>> c510a566
+~~~