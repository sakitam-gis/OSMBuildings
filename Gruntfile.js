
module.exports = function(grunt) {

  grunt.initConfig({
    product: 'OSMBuildings-GLMap',

    pkg: grunt.file.readJSON('package.json'),

    concat: {
      options: {
        separator: "\n",
        banner: "(function(global) {",
        footer: "}(this));"
      },
      dist: {
        src: [grunt.file.readJSON('config.json').lib, grunt.file.readJSON('config.json').src],
        dest:  'dist/OSMBuildings/<%=product%>.debug.js'
      }
    },

    uglify: {
      options: {},
      build: {
        src: 'dist/OSMBuildings/<%=product%>.debug.js',
        dest: 'dist/OSMBuildings/<%=product%>.js'
      }
    },

    shaders: {
      dist: {
        src: 'src/shader',
<<<<<<< HEAD
        dest: 'src/Shaders.min.js'
=======
        dest: 'src/Shaders.min.js',
        names: grunt.file.readJSON('config.json').shaders
>>>>>>> 1f989c8a
      }
    },

    clean: {
      dist: ['./dist/OSMBuildings/<%=product%>.pack.js']
    },

    copy: {
      dist: [{
        src: 'src/skydome.jpg',
        dest: 'dist/OSMBuildings/skydome.jpg'
      }]
    },

    jshint: {
      options: {
         globals: {
           Map: true
         }
       },
      all: grunt.file.readJSON('config.json').src
    },

    // just testing, whether wepack *would* work
    webpack: {
      test: {
        entry: './dist/OSMBuildings/<%=product%>.debug.js',
        output: {
            path: './dist/OSMBuildings',
            filename: '<%=product%>.pack.js',
        },
        stats: false, // the stats output
        progress: false, // show progress
        failOnError: true, // don't report error to grunt if webpack find errors
        watch: false,
        keepalive: true // don't finish the grunt task
      }
    }
        
  });

  grunt.loadNpmTasks('grunt-contrib-concat');
  grunt.loadNpmTasks('grunt-contrib-uglify');
  grunt.loadNpmTasks('grunt-contrib-jshint');
  grunt.loadNpmTasks('grunt-webpack');

  grunt.registerMultiTask('copy', 'Copy Files', function() {
    var fs = require('fs');
    var config = grunt.config.data.copy.dist;
    for (var i = 0; i < config.length; i++) {
      fs.writeFileSync(config[i].dest, fs.readFileSync(config[i].src));
    }
  });

  grunt.registerMultiTask('shaders', 'Build shaders', function() {
    var fs = require('fs');

    // grunt.log.writeln(JSON.stringify(this.data));
    var config = this.data;

    var src, name, Shaders = {};
    for (var i = 0; i < config.names.length; i++) {
      name = config.names[i];
      Shaders[name] = {};

      src = fs.readFileSync(config.src + '/' + name + '.vs', 'ascii');
      Shaders[name].vertex = src.replace(/'/g, "\'").replace(/[\r\n]+/g, '\n');

      src = fs.readFileSync(config.src + '/' + name + '.fs', 'ascii');
      Shaders[name].fragment = src.replace(/'/g, "\'").replace(/[\r\n]+/g, '\n');
    }

    fs.writeFileSync(config.dest, 'var Shaders = '+ JSON.stringify(Shaders) +';\n');
  });

  grunt.registerMultiTask('clean', 'Clean up', function() {
    var fs = require('fs');
    try {
      fs.unlinkSync('dist/'+ grunt.config.data.product +'.pack.js');
    } catch (ex) {}
  });

  grunt.registerTask('default', 'Development build', function() {
    grunt.log.writeln('\033[1;36m'+ grunt.template.date(new Date(), 'yyyy-mm-dd HH:MM:ss') +'\033[0m');
    grunt.task.run('copy');
    grunt.task.run('shaders');
    grunt.task.run('concat');
    grunt.task.run('uglify');
  });

  grunt.registerTask('release', 'Release', function() {
    grunt.log.writeln('\033[1;36m'+ grunt.template.date(new Date(), 'yyyy-mm-dd HH:MM:ss') +'\033[0m');
    grunt.task.run('jshint');
    grunt.task.run('default');
    grunt.task.run('webpack');
    grunt.task.run('clean');
  });
};<|MERGE_RESOLUTION|>--- conflicted
+++ resolved
@@ -29,12 +29,8 @@
     shaders: {
       dist: {
         src: 'src/shader',
-<<<<<<< HEAD
-        dest: 'src/Shaders.min.js'
-=======
         dest: 'src/Shaders.min.js',
         names: grunt.file.readJSON('config.json').shaders
->>>>>>> 1f989c8a
       }
     },
 
