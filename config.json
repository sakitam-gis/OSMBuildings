{
  "shaders": ["interaction", "buildings", "skydome", "basemap"],

  "lib": [
    "lib/earcut.js",
    "lib/Color.debug.js",
    "lib/GLX.debug.js"
  ],

  "src": [
    "src/index.js",
    "src/Events.js",
    "src/Activity.js",

    "src/variables.js",
    "src/Request.js",
    "src/util.js",
    "src/Shaders.min.js",
    "src/Triangulate.js",

    "src/data/index.js",
    "src/data/Grid.js",
    "src/data/Tile.js",

    "src/mesh/index.js",
    "src/mesh/GeoJSON.js",
    "src/mesh/OBJ.js",

    "src/format/GeoJSON.js",
    "src/format/OBJ.js",

    "src/geometry.js",

<<<<<<< HEAD
    "src/render/Interaction.js",
    "src/render/Buildings.js"
=======
    "src/render/index.js",
    "src/render/Interaction.js",
    "src/render/SkyDome.js",
    "src/render/Buildings.js",
    "src/render/Basemap.js",

    "src/basemap/index.js",
    "src/basemap/Grid.js",
    "src/basemap/Tile.js"
>>>>>>> 1f989c8a
  ]
}<|MERGE_RESOLUTION|>--- conflicted
+++ resolved
@@ -31,10 +31,6 @@
 
     "src/geometry.js",
 
-<<<<<<< HEAD
-    "src/render/Interaction.js",
-    "src/render/Buildings.js"
-=======
     "src/render/index.js",
     "src/render/Interaction.js",
     "src/render/SkyDome.js",
@@ -44,6 +40,5 @@
     "src/basemap/index.js",
     "src/basemap/Grid.js",
     "src/basemap/Tile.js"
->>>>>>> 1f989c8a
   ]
 }