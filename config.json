--- conflicted
+++ resolved
@@ -1,9 +1,5 @@
 {
-<<<<<<< HEAD
-  "shaders": ["interaction", "buildings", "buildingsQuality", "flatColor", "skydome", "basemap", "texture", "normalmap", "depth", "ambientFromDepth", "blur", "mapShadows"],
-=======
-  "shaders": ["interaction", "buildings", "buildings.shadows", "skydome", "basemap", "texture", "normalmap", "depth", "ambientFromDepth", "blur", "basemap.shadows"],
->>>>>>> 41c135e2
+  "shaders": ["interaction", "buildings", "buildings.shadows", "flatColor", "skydome", "basemap", "texture", "normalmap", "depth", "ambientFromDepth", "blur", "basemap.shadows"],
 
   "lib": [
     "lib/earcut.dev.js",
@@ -40,7 +36,6 @@
     "src/render/index.js",
     "src/render/Picking.js",
     "src/render/Sun.js",
-    "src/render/SkyDome.js",
     "src/render/SkyWall.js",
     "src/render/Buildings.js",
     "src/render/MapShadows.js",
