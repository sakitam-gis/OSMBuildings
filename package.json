{
  "name": "OSMBuildings",
  "private": false,
  "description": "OSM Buildings",
<<<<<<< HEAD
  "version": "3.2.11",
=======
  "version": "4.0.0",
>>>>>>> fff113b4
  "homepage": "http://osmbuildings.org",
  "author": "@kekscom",
  "contributors": [],
  "license": "MIT",
  "maintainers": [
    "Jan Marsch (@kekscom)",
    "Robert Buchholz (@rbuch703)",
    "Sebastian Settgast (@setti84)"
  ],
  "repository": {
    "type": "git",
    "url": "git@github.com:OSMBuildings/OSMBuildings.git"
  },
  "scripts": {
    "docs": "documentation build src/index.js -f json -o docs/docs.json --sort-order 'alpha'",
    "build": "node build.js"
  },
  "dependencies": {
    "parse-svg-path": "^0.1.2",
    "qolor": "^2.2.0",
    "suncalc": "git://github.com/OSMBuildings/suncalc.git",
    "svg-path-contours": "^2.0.0"
  },
  "devDependencies": {
    "documentation": "^5.3.0",
    "eslint": "^5.0.0",
    "file-zip": "^1.0.1",
    "uglify-es": "github:mishoo/UglifyJS2#harmony",
    "webpack": "^4.12.2",
    "webpack-cli": "^3.0.8"
  },
  "optionalDependencies": {}
}<|MERGE_RESOLUTION|>--- conflicted
+++ resolved
@@ -2,11 +2,7 @@
   "name": "OSMBuildings",
   "private": false,
   "description": "OSM Buildings",
-<<<<<<< HEAD
-  "version": "3.2.11",
-=======
   "version": "4.0.0",
->>>>>>> fff113b4
   "homepage": "http://osmbuildings.org",
   "author": "@kekscom",
   "contributors": [],
