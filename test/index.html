<!DOCTYPE html>
<html>
<head>
  <title>OSM Buildings</title>
  <meta charset="utf-8">
  <meta name="viewport" content="width=device-width, initial-scale=1.0, maximum-scale=1.0, user-scalable=no">
  <style>
    html, body {
      margin: 0;
      padding: 0;
      width: 100%;
      height: 100%;
    }

    #map {
      width: 100%;
      height: 100%;
    }

    .control {
      position: absolute;
      left: 0;
      z-index: 1000;
    }

    .control.tilt {
      top: 0;
    }

    .control.rotation {
      top: 45px;
    }

    .control.zoom {
      top: 90px;
    }

    .control.zoom button{
      font-weight: normal;
    }

    .control button {
      width: 30px;
      height: 30px;
      margin: 15px 0 0 15px;
      border: 1px solid #999999;
      background: #ffffff;
      opacity: 0.6;
      border-radius: 5px;
      box-shadow: 0 0 5px #666666;
      font-weight: bold;
      text-align: center;
    }

    .control button:hover {
      opacity: 1;
      cursor: pointer;
    }
  </style>
  <link rel="stylesheet" href="GLMap/GLMap.css">
  <script src="GLMap/GLMap.debug.js"></script>
  <script src="loader.js"></script>
</head>

<body>
<div id="map"></div>

<div id="label" style="width:10px;height:10px;position:absolute;z-Index:1000;border:3px solid red;"></div>

<div style="position:absolute;left:100px;top:20px;border:1px solid #ff8888; background:#fff;font-family:sans-serif;padding:10px;font-size:12px;}">Click?</div>

<div class="control tilt">
  <button class="dec">&#8601;</button>
  <button class="inc">&#8599;</button>
</div>

<div class="control rotation">
  <button class="inc">&#8630;</button>
  <button class="dec">&#8631;</button>
</div>

<div class="control zoom">
  <button class="dec">-</button>
  <button class="inc">+</button>
</div>

<script>
  var map = new GLMap('map', {
    position: { latitude:52.52000, longitude:13.41000 },
//  position: { latitude:40.69924, longitude:-74.01692 },
    //bounds: { n:52.52050, e:13.41050, s:52.52000, w:13.41000 },
    zoom: 17,
    rotation: 0,
    tilt: 0, // optional
    // disabled: true, // disables user input
    minZoom: 12,
    maxZoom: 20,
    state: true // stores map position/rotation in url
  });

  //***************************************************************************

  var osmb = new OSMBuildings({
    minZoom: 15,
    maxZoom: 22,
    baseURL: './OSMBuildings',
    // showBackfaces: true, // render front and backsides of polygons. false increases performance, true might be needed for bad geometries
    attribution: '© 3D <a href="http://osmbuildings.org/copyright/">OSM Buildings</a>'
  }).addTo(map);

  osmb.addMapTiles(
    //'http://{s}.tiles.mapbox.com/v3/osmbuildings.lgh43kca/{z}/{x}/{y}.png',
    //'http://tile.stamen.com/toner/{z}/{x}/{y}.png',
    'http://{s}.tiles.mapbox.com/v3/osmbuildings.kbpalbpk/{z}/{x}/{y}.png',
    {
      attribution: '© Data <a href="http://openstreetmap.org/copyright/">OpenStreetMap</a> · © Map <a href="http://mapbox.com">MapBox</a>'
    }
  );

  osmb.addGeoJSONTiles(
<<<<<<< HEAD
    'http://{s}.data.qa.osmbuildings.org/0.2/anonymous/tile/{z}/{x}/{y}.json',
  {
    fixedZoom: 15
=======
    'http://{s}.data.osmbuildings.org/0.2/anonymous/tile/{z}/{x}/{y}.json',
  {
    fixedZoom: 15
    // color: '#00ff00'
>>>>>>> e3cc2175
    // bounds
  });

  // map.addOBJ('data/Fernsehturm_Berlin.obj', { latitude:52.51941, longitude:13.40445 }, { id:'Fernsehturm', scale:0.095, elevation:8, rotation:51 });
  // map.addOBJ('data/London Eye_MAT_LOW.obj', { latitude:51.50787, longitude:-0.12002 }, { elevation:-3, rotation:97, id:'London Eye' });

  // map.setPosition({ latitude:40.7484625, longitude:-73.9852667 });

  var gj = { type: 'FeatureCollection', features: [
    { type: 'Feature', properties: { color: '#ff0000', roofColor: '#cc0000', height: 50, minHeight: 0 }, geometry:
    { type: 'Polygon', coordinates: [[
      [ 13.37000, 52.52000 ],
      [ 13.37010, 52.52000 ],
      [ 13.37010, 52.52010 ],
      [ 13.37000, 52.52010 ],
      [ 13.37000, 52.52000 ]
    ]] }
    }
  ] };

<<<<<<< HEAD
  osmb.addGeoJSON(gj);

  //var obj = osmb.addGeoJSON('data/o2 vor 90.geo.json', { color: '#00ccff' });
  //osmb.addGeoJSON('data/w1-o4.geo.json');
=======
  //var obj = osmb.addGeoJSON('data/o2 vor 90.geo.json', { color: '#00ccff' });
  //osmb.addGeoJSON('data/w1-o4.geo.json', { color: '#ff0000' });
>>>>>>> e3cc2175

  var label = document.getElementById('label');

  var nw = label.cloneNode(true);
  var se = label.cloneNode(true);
  document.body.appendChild(nw);
  document.body.appendChild(se);
  nw.style.borderColor = 'blue';
  se.style.borderColor = 'green';

  map.on('change', function() {
//    var pos = map.transform(52.52, 13.37, 50);
//    label.style.left = Math.round(pos.x) + 'px';
//    label.style.top = Math.round(pos.y) + 'px';

//    var b = map.getBounds();
//
//    var pos = map.transform(b.n, b.w, 0);
//    nw.style.left = Math.round(pos.x+15) + 'px';
//    nw.style.top  = Math.round(pos.y+15) + 'px';
//
//    var pos = map.transform(b.s, b.e, 0);
//    se.style.left = Math.round(pos.x-15) + 'px';
//    se.style.top  = Math.round(pos.y-15) + 'px';
  });

  map.on('pointermove', function(e) {
    var id = osmb.getTarget(e.x, e.y);
    if (id) {
      document.body.style.cursor = 'pointer';
      osmb.highlight(id, '#f08000');
    } else {
      document.body.style.cursor = 'default';
      osmb.highlight(null);
    }
  });

  //*************************************************************************

//  osmb.on('idle', function() {
//    console.log('IDLE');
//  });

//  osmb.on('busy', function() {
//    console.log('BUSY');
//  });

  //*************************************************************************

  /*
   * ## Key codes for object positioning ##
   * Cursor keys: move
   * +/- : scale
   * w/s : elevate
   * a/d : rotate
   *
   * Pressing Alt the same time accelerates
   */
  function positionOnMap(obj) {
    document.addEventListener('keydown', function(e) {
<<<<<<< HEAD
      var transInc = e.altKey ? 0.0002 : 0.00002;
=======
      var transInc = e.altKey ? 0.02 : 0.00002;
>>>>>>> e3cc2175
      var scaleInc = e.altKey ? 0.1 : 0.01;
      var rotaInc = e.altKey ? 10 : 1;
      var eleInc = e.altKey ? 10 : 1;

      switch (e.which) {
        case 37: obj.position.longitude -= transInc; break;
        case 39: obj.position.longitude += transInc; break;
        case 38: obj.position.latitude += transInc; break;
        case 40: obj.position.latitude -= transInc; break;
        case 187: obj.scale += scaleInc; break;
        case 189: obj.scale -= scaleInc; break;
        case 65: obj.rotation += rotaInc; break;
        case 68: obj.rotation -= rotaInc; break;
        case 87: obj.elevation += eleInc; break;
        case 83: obj.elevation -= eleInc; break;
        default: return;
      }
      console.log(JSON.stringify({
        position:{
          latitude:parseFloat(obj.position.latitude.toFixed(5)),
          longitude:parseFloat(obj.position.longitude.toFixed(5))
        },
        elevation:parseFloat(obj.elevation.toFixed(2)),
        scale:parseFloat(obj.scale.toFixed(2)),
        rotation:parseInt(obj.rotation, 10)
      }));
    });
  }

  //*************************************************************************

  if (typeof obj !== 'undefined') positionOnMap(obj);

  var controlButtons = document.querySelectorAll('.control button');

  for (var i = 0, il = controlButtons.length; i < il; i++) {
    controlButtons[i].addEventListener('click', function(e) {
      var button = this;
      var parentClassList = button.parentNode.classList;
      var direction = button.classList.contains('inc') ? 1 : -1;
      var increment;
      var property;

      if (parentClassList.contains('tilt')) {
        property = 'Tilt';
        increment = direction*10;
      }
      if (parentClassList.contains('rotation')) {
        property = 'Rotation';
        increment = direction*10;
      }
      if (parentClassList.contains('zoom')) {
        property = 'Zoom';
        increment = direction*1;
      }
      if (property) {
        map['set'+ property](map['get'+ property]()+increment);
      }
    });
  }
</script>
</body>
</html><|MERGE_RESOLUTION|>--- conflicted
+++ resolved
@@ -118,16 +118,9 @@
   );
 
   osmb.addGeoJSONTiles(
-<<<<<<< HEAD
     'http://{s}.data.qa.osmbuildings.org/0.2/anonymous/tile/{z}/{x}/{y}.json',
   {
     fixedZoom: 15
-=======
-    'http://{s}.data.osmbuildings.org/0.2/anonymous/tile/{z}/{x}/{y}.json',
-  {
-    fixedZoom: 15
-    // color: '#00ff00'
->>>>>>> e3cc2175
     // bounds
   });
 
@@ -148,15 +141,11 @@
     }
   ] };
 
-<<<<<<< HEAD
+
   osmb.addGeoJSON(gj);
 
-  //var obj = osmb.addGeoJSON('data/o2 vor 90.geo.json', { color: '#00ccff' });
-  //osmb.addGeoJSON('data/w1-o4.geo.json');
-=======
   //var obj = osmb.addGeoJSON('data/o2 vor 90.geo.json', { color: '#00ccff' });
   //osmb.addGeoJSON('data/w1-o4.geo.json', { color: '#ff0000' });
->>>>>>> e3cc2175
 
   var label = document.getElementById('label');
 
@@ -217,11 +206,7 @@
    */
   function positionOnMap(obj) {
     document.addEventListener('keydown', function(e) {
-<<<<<<< HEAD
       var transInc = e.altKey ? 0.0002 : 0.00002;
-=======
-      var transInc = e.altKey ? 0.02 : 0.00002;
->>>>>>> e3cc2175
       var scaleInc = e.altKey ? 0.1 : 0.01;
       var rotaInc = e.altKey ? 10 : 1;
       var eleInc = e.altKey ? 10 : 1;
