<!DOCTYPE html>
<html>
<head>
  <title>OSM Buildings</title>
  <meta charset="utf-8">
  <meta name="viewport" content="width=device-width, initial-scale=1.0, maximum-scale=1.0, user-scalable=no">
  <style>
    html, body {
      margin: 0;
      padding: 0;
      width: 100%;
      height: 100%;
    }

    #map {
      width: 100%;
      border: 1px solid black;
      height: 600px;
      margin-top: 50px;
      /*position: absolute;*/
      /*top: 50px;*/
    }

    .control {
      position: absolute;
      left: 0;
      z-index: 1000;
    }

    .control.tilt {
      top: 0;
    }

    .control.rotation {
      top: 45px;
    }

    .control.zoom {
      top: 90px;
    }

    .control.zoom button {
      font-weight: normal;
    }

    .control button {
      width: 30px;
      height: 30px;
      margin: 15px 0 0 15px;
      border: 1px solid #999999;
      background: #ffffff;
      opacity: 0.6;
      border-radius: 5px;
      box-shadow: 0 0 5px #666666;
      font-weight: bold;
      text-align: center;
    }

    .control button:hover {
      opacity: 1;
      cursor: pointer;
    }
  </style>
  <link rel="stylesheet" href="../src/style.css">
  <script src="loader.js"></script>
</head>

<body>
  <!--<div id="map" style="position:absolute;top:100px"></div>-->
  <div id="map"></div>

  <div id="label" style="width:10px;height:10px;position:absolute;z-Index:1000;border:3px solid red;"></div>

  <div style="position:absolute;left:100px;top:20px;border:1px solid #ff8888; background:#fff;font-family:sans-serif;padding:10px;font-size:12px;">Click?</div>

  <div class="control tilt">
    <button class="dec">&#8601;</button>
    <button class="inc">&#8599;</button>
  </div>

  <div class="control rotation">
    <button class="inc">&#8630;</button>
    <button class="dec">&#8631;</button>
  </div>

  <div class="control zoom">
    <button class="dec">-</button>
    <button class="inc">+</button>
  </div>

  <script>
    const osmb = new OSMBuildings({
      container: 'map',
      // fastMode: true,
      attribution: '© 3D <a href="https://osmbuildings.org/copyright/">OSM Buildings</a>',
      // position: { latitude:52.52000, longitude:13.41000 }, // Berlin
      // position: { latitude:53.40501, longitude:-2.96789 }, // Liverpool
      // position: { latitude:31.23638, longitude:121.49513 }, // Shanghai
 position: { latitude:55.7528, longitude:37.62035 }, // Moskau
      //  position: { latitude:40.71115, longitude:-74.01140 }, // NYC
      //  position: { latitude:48.85554, longitude:2.34678 }, // Paris

      // bounds: { n:52.52050, e:13.41050, s:52.52000, w:13.41000 },
      zoom: 17,
      rotation: 0,
      tilt: 0, // optional
      // disabled: true, // disables user input
      state: true // stores map position, zoom etc. in url
    });

    osmb.addMapTiles(
      //'https://{s}.tiles.mapbox.com/v3/osmbuildings.lgh43kca/{z}/{x}/{y}.png',
      //'https://tile.stamen.com/toner/{z}/{x}/{y}.png',
      'https://{s}.tiles.mapbox.com/v3/osmbuildings.kbpalbpk/{z}/{x}/{y}.png',
      //    'https://a.tiles.mapbox.com/v4/digitalglobe.316c9a2e/{z}/{x}/{y}.png?access_token=pk.eyJ1IjoiZGlnaXRhbGdsb2JlIiwiYSI6ImNqOGRmNXltOTBucm0yd3BtY3E5czl6NmYifQ.qJJsPgCjyzMCm3YG3YWQBQ',

      {
        attribution: '© Data <a href="https://openstreetmap.org/copyright/">OpenStreetMap</a> · © Map <a href="https://mapbox.com/">Mapbox</a>'
      }
    );


    const colorByHeight = function (feature) {
      const height = parseFloat(feature.properties.height) || (parseFloat(feature.properties.levels) * 3.5) || 0;

      if (height < 20)
        feature.properties.color = "#CCCCCC";
      else if (height < 30)
        feature.properties.color = "purple";
      else if (height < 60)
        feature.properties.color = "#CC4444";
      else
        feature.properties.color = "orange";

      feature.properties.roofColor = feature.properties.color;
    };

    osmb.addGeoJSONTiles(
      // 'http://localhost:8000/0.2/dixw8kmb/tile/{z}/{x}/{y}.json',
      'https://{s}.data.osmbuildings.org/0.2/anonymous/tile/{z}/{x}/{y}.json',
      {
        fixedZoom: 15
        // bounds
      });

<<<<<<< HEAD
    //osmb.addOBJ('data/Fernsehturm.obj', { latitude:52.524133, longitude:13.407434 }, { id:'Fernsehturm', scale:2, color:'#ff0000', elevation:0, rotation:51 });
    //osmb.addOBJ('data/London Eye_MAT_LOW.obj', { latitude:51.50787, longitude:-0.12002 }, { elevation:-3, rotation:97, id:'London Eye' });

    // osmb.setPosition({ latitude:40.7484625, longitude:-73.9852667 });

    const gj = {
      type: 'FeatureCollection',
      features: [{
        type: 'Feature',
        properties: {
          color: '#ff0000',
          roofColor: '#cc0000',
          height: 50,
          minHeight: 0
        },
        geometry: {
          type: 'Polygon',
          coordinates: [
            [
              [13.37000, 52.52000],
              [13.37010, 52.52000],
              [13.37010, 52.52010],
              [13.37000, 52.52010],
              [13.37000, 52.52000]
            ]
          ]
        }
      }]
    };

    osmb.addGeoJSON('data/test.geo.json');
    //  osmb.addGeoJSON(gj);

    //  for (let i = 0; i < 10; i++) {
    //    osmb.addOBJ('data/Zeiss Planetarium_MAT_LOW.obj?' + i, {
    //      latitude: 52.52 + (i*0.001),
    //      longitude: 13.37
    //    }, { color: '#00ccff', scale: 0.1 });
    //  }

    const label = document.getElementById('label');
    //osmb.on('change', e => {
    //    const pos = osmb.project(52.52, 13.37, 50);
    //    label.style.left = Math.round(pos.x) + 'px';
    //    label.style.top = Math.round(pos.y) + 'px';
    // });

=======
  var gj = { type: 'FeatureCollection', features: [
    { type: 'Feature', properties: { color: '#ff0000', roofColor: '#cc0000', height: 50, minHeight: 0 }, geometry:
    { type: 'Polygon', coordinates: [[
      [ 13.37000, 52.52000 ],
      [ 13.37010, 52.52000 ],
      [ 13.37010, 52.52010 ],
      [ 13.37000, 52.52010 ],
      [ 13.37000, 52.52000 ]
    ]] }
    }
  ] };

  osmb.addGeoJSON('data/test.geo.json');
//  osmb.addGeoJSON(gj);

//  for (var i = 0; i < 10; i++) {
//    osmb.addOBJ('data/Zeiss Planetarium_MAT_LOW.obj?' + i, {
//      latitude: 52.52 + (i*0.001),
//      longitude: 13.37
//    }, { color: '#00ccff', scale: 0.1 });
//  }

  var label = document.getElementById('label');
  //osmb.on('change', function() {
//    var pos = osmb.project(52.52, 13.37, 50);
//    label.style.left = Math.round(pos.x) + 'px';
//    label.style.top = Math.round(pos.y) + 'px';
 // });

  osmb.on('pointerup', e => {
    // const feature = e.target;
    //
    // osmb.hide(feature => {
    //   return (Math.random()*10 <<0) % 2  == 0;
    // });
    //
    // if (!feature) {
>>>>>>> 460e810d
    //   osmb.highlight(feature => {
    //     if (!feature.properties.levels && !feature.properties.height) {
    //       return 'red';
    //     }
    //     return 'green';
    //   });
<<<<<<< HEAD

    osmb.on('pointerup', e => {
      const features = e.targets;

      // osmb.hide(feature => {
      //   return (Math.random()*10 <<0) % 2  == 0;
      // });

      if (!features) {
        return;
      }

      // const id = feature.properties.building || feature.id;
      // osmb.highlight(feature => {
      //   if (feature.id === id || feature.properties.building === id) {
      //     return '#ffcc00';
      //   }
      // });

      console.log('OSMB', features);
      return;
    let query = 'http://overpass-api.de/api/interpreter?data=[out:json];(way(' + feature.id + ');relation(' + feature.id + '););out body;';

      fetch(query)
        .then(response => response.json())
        .then(parsed => {
          const feature = parsed.elements[0];
          if (feature) {
            console.log('Overpass', feature);
          }
        });
    });

    //*************************************************************************

    /*
     * ## Key codes for object positioning ##
     * Cursor keys: move
     * +/- : scale
     * w/s : elevate
     * a/d : rotate
     *
     * Pressing Alt the same time accelerates
     */
    function positionOnMap(obj) {
      document.addEventListener('keydown', e => {
        let transInc = e.altKey ? 0.0002 : 0.00002;
        let scaleInc = e.altKey ? 0.1 : 0.01;
        let rotaInc = e.altKey ? 10 : 1;
        let eleInc = e.altKey ? 10 : 1;

        switch (e.which) {
=======
    //
    //   return;
    // }
    //
    // osmb.highlight(feature => {
    //   return '#ffcc00';
    // });
    //
    // console.log('OSMB', feature);
    //
    // let query = 'http://overpass-api.de/api/interpreter?data=[out:json];(way(' + feature.id + ');relation(' + feature.id + '););out body;';
    //
    // fetch(query)
    //   .then(response => response.json())
    //   .then(parsed => {
    //     const feature = parsed.elements[0];
    //     if (feature) {
    //       console.log('Overpass', feature);
    //     }
    //   });
  });

  //*************************************************************************

  /*
   * ## Key codes for object positioning ##
   * Cursor keys: move
   * +/- : scale
   * w/s : elevate
   * a/d : rotate
   *
   * Pressing Alt the same time accelerates
   */
  function positionOnMap(obj) {
    document.addEventListener('keydown', function(e) {
      var transInc = e.altKey ? 0.0002 : 0.00002;
      var scaleInc = e.altKey ? 0.1 : 0.01;
      var rotaInc = e.altKey ? 10 : 1;
      var eleInc = e.altKey ? 10 : 1;

      switch (e.which) {
>>>>>>> 460e810d
        case 37: obj.position.longitude -= transInc; break;
        case 39: obj.position.longitude += transInc; break;
        case 38: obj.position.latitude += transInc; break;
        case 40: obj.position.latitude -= transInc; break;
        case 187: obj.scale += scaleInc; break;
        case 189: obj.scale -= scaleInc; break;
        case 65: obj.rotation += rotaInc; break;
        case 68: obj.rotation -= rotaInc; break;
        case 87: obj.elevation += eleInc; break;
        case 83: obj.elevation -= eleInc; break;
        default: return;
        }
        console.log(JSON.stringify({
          position: {
            latitude: parseFloat(obj.position.latitude.toFixed(5)),
            longitude: parseFloat(obj.position.longitude.toFixed(5))
          },
          elevation: parseFloat(obj.elevation.toFixed(2)),
          scale: parseFloat(obj.scale.toFixed(2)),
          rotation: parseInt(obj.rotation, 10)
        }));
      });
    }

    //*************************************************************************

    if (typeof obj !== 'undefined') positionOnMap(obj);

    const controlButtons = document.querySelectorAll('.control button');

    for (let i = 0, il = controlButtons.length; i < il; i++) {
      controlButtons[i].addEventListener('click', e => {
        const button = this;
        const parentClassList = button.parentNode.classList;
        const direction = button.classList.contains('inc') ? 1 : -1;
        let increment;
        let property;

        if (parentClassList.contains('tilt')) {
          property = 'Tilt';
          increment = direction * 10;
        }
        if (parentClassList.contains('rotation')) {
          property = 'Rotation';
          increment = direction * 10;
        }
        if (parentClassList.contains('zoom')) {
          property = 'Zoom';
          increment = direction * 1;
        }
        if (property) {
          osmb['set' + property](osmb['get' + property]() + increment);
        }
      });
    }

    //***************************Marker HTML******************************

    // const examplePop = new osmb.Marker({ offsetY: 10}); // const examplePop = new osmb.Marker("OSMBuildings/marker-icon.png");
    //  examplePop.setPosition({latitude: 55.75025533890208, longitude: 37.61789560317993},0);
    //  examplePop.addToMap();
    //examplePop.remove();

    // for(let i = 0;i< 150; i++ ){
    //   let temp = new osmb.Marker();
    //   temp.setPosition({latitude: 55.751 + Math.random()/100 , longitude: 37.617 + Math.random()/100},0);
    //   //temp.setPosition({latitude: 5+ Math.random() , longitude: 37 + Math.random()},0);
    //   temp.addToMap();
    //   // temp.addEventListener('click', (e) => console.log("clicked"));
    //   // temp.removeEventListener('click', (e) => console.log("clicked"));
    // }

    //*****************************************************************

    //***************************Marker WebGL******************************

<<<<<<< HEAD
    // let examplePop = osmb.addMarker();
    // let examplePop = osmb.addMarker({
    //   elevation: 50,
    //   position: { latitude: 55.750247791148475, longitude: 37.61785268783569 },
    //   size: 2
    //   // , source: "http://localhost/git/OSMBuildings/test/OSMBuildings/marker-icon.png"
    // });


=======
  // let examplePop = osmb.addMarker({
  //   elevation: 50,
  //   position: { latitude: 55.750117969558325, longitude: 37.61808604001999 }
  //   , source: "http://localhost/git/OSMBuildings/test/OSMBuildings/sprech.png"
  //   , scale:0.4
  //   // , offsetX :-5
  //   // , offsetY:-5
  //   , anchor : 'bottom_right'
  // });
  //
  // let examplePop2 = osmb.addMarker({
  //   // elevation: 1,
  //   position: { latitude: 55.750117969558325, longitude: 37.61808604001999 }
  //   ,anchor : 'bottom'
  //   // , scale: 0.5
  //   // , offsetX :-5
  //   // , offsetY:-5
  //   // , source: "http://localhost/git/OSMBuildings/test/OSMBuildings/marker-15.png"
  // });
>>>>>>> 460e810d

    // osmb.removeMarker(examplePop);

    // for(let i = 0;i< 15; i++ ){
    //
    //   let examplePop = osmb.addMarker({
    //     elevation:50,
    //     position: { latitude: 55.751 + Math.random()/100, longitude: 37.617 + Math.random()/100 },
    //     size: 3
    //     // , source: "http://localhost/git/OSMBuildings/test/OSMBuildings/marker-icon.png"
    //     , source: "http://localhost/git/OSMBuildings/test/OSMBuildings/test.png"
    //   });
    // }

    //*****************************************************************


  </script>
</body>
</html><|MERGE_RESOLUTION|>--- conflicted
+++ resolved
@@ -143,7 +143,6 @@
         // bounds
       });
 
-<<<<<<< HEAD
     //osmb.addOBJ('data/Fernsehturm.obj', { latitude:52.524133, longitude:13.407434 }, { id:'Fernsehturm', scale:2, color:'#ff0000', elevation:0, rotation:51 });
     //osmb.addOBJ('data/London Eye_MAT_LOW.obj', { latitude:51.50787, longitude:-0.12002 }, { elevation:-3, rotation:97, id:'London Eye' });
 
@@ -191,52 +190,12 @@
     //    label.style.top = Math.round(pos.y) + 'px';
     // });
 
-=======
-  var gj = { type: 'FeatureCollection', features: [
-    { type: 'Feature', properties: { color: '#ff0000', roofColor: '#cc0000', height: 50, minHeight: 0 }, geometry:
-    { type: 'Polygon', coordinates: [[
-      [ 13.37000, 52.52000 ],
-      [ 13.37010, 52.52000 ],
-      [ 13.37010, 52.52010 ],
-      [ 13.37000, 52.52010 ],
-      [ 13.37000, 52.52000 ]
-    ]] }
-    }
-  ] };
-
-  osmb.addGeoJSON('data/test.geo.json');
-//  osmb.addGeoJSON(gj);
-
-//  for (var i = 0; i < 10; i++) {
-//    osmb.addOBJ('data/Zeiss Planetarium_MAT_LOW.obj?' + i, {
-//      latitude: 52.52 + (i*0.001),
-//      longitude: 13.37
-//    }, { color: '#00ccff', scale: 0.1 });
-//  }
-
-  var label = document.getElementById('label');
-  //osmb.on('change', function() {
-//    var pos = osmb.project(52.52, 13.37, 50);
-//    label.style.left = Math.round(pos.x) + 'px';
-//    label.style.top = Math.round(pos.y) + 'px';
- // });
-
-  osmb.on('pointerup', e => {
-    // const feature = e.target;
-    //
-    // osmb.hide(feature => {
-    //   return (Math.random()*10 <<0) % 2  == 0;
-    // });
-    //
-    // if (!feature) {
->>>>>>> 460e810d
     //   osmb.highlight(feature => {
     //     if (!feature.properties.levels && !feature.properties.height) {
     //       return 'red';
     //     }
     //     return 'green';
     //   });
-<<<<<<< HEAD
 
     osmb.on('pointerup', e => {
       const features = e.targets;
@@ -289,49 +248,6 @@
         let eleInc = e.altKey ? 10 : 1;
 
         switch (e.which) {
-=======
-    //
-    //   return;
-    // }
-    //
-    // osmb.highlight(feature => {
-    //   return '#ffcc00';
-    // });
-    //
-    // console.log('OSMB', feature);
-    //
-    // let query = 'http://overpass-api.de/api/interpreter?data=[out:json];(way(' + feature.id + ');relation(' + feature.id + '););out body;';
-    //
-    // fetch(query)
-    //   .then(response => response.json())
-    //   .then(parsed => {
-    //     const feature = parsed.elements[0];
-    //     if (feature) {
-    //       console.log('Overpass', feature);
-    //     }
-    //   });
-  });
-
-  //*************************************************************************
-
-  /*
-   * ## Key codes for object positioning ##
-   * Cursor keys: move
-   * +/- : scale
-   * w/s : elevate
-   * a/d : rotate
-   *
-   * Pressing Alt the same time accelerates
-   */
-  function positionOnMap(obj) {
-    document.addEventListener('keydown', function(e) {
-      var transInc = e.altKey ? 0.0002 : 0.00002;
-      var scaleInc = e.altKey ? 0.1 : 0.01;
-      var rotaInc = e.altKey ? 10 : 1;
-      var eleInc = e.altKey ? 10 : 1;
-
-      switch (e.which) {
->>>>>>> 460e810d
         case 37: obj.position.longitude -= transInc; break;
         case 39: obj.position.longitude += transInc; break;
         case 38: obj.position.latitude += transInc; break;
@@ -408,17 +324,6 @@
 
     //***************************Marker WebGL******************************
 
-<<<<<<< HEAD
-    // let examplePop = osmb.addMarker();
-    // let examplePop = osmb.addMarker({
-    //   elevation: 50,
-    //   position: { latitude: 55.750247791148475, longitude: 37.61785268783569 },
-    //   size: 2
-    //   // , source: "http://localhost/git/OSMBuildings/test/OSMBuildings/marker-icon.png"
-    // });
-
-
-=======
   // let examplePop = osmb.addMarker({
   //   elevation: 50,
   //   position: { latitude: 55.750117969558325, longitude: 37.61808604001999 }
@@ -438,7 +343,8 @@
   //   // , offsetY:-5
   //   // , source: "http://localhost/git/OSMBuildings/test/OSMBuildings/marker-15.png"
   // });
->>>>>>> 460e810d
+
+
 
     // osmb.removeMarker(examplePop);
 
