<!DOCTYPE html>
<html>
<head>
  <title>OSM Buildings</title>
  <meta charset="utf-8">
  <meta name="viewport" content="width=device-width, initial-scale=1.0, maximum-scale=1.0, user-scalable=no">
  <style>
    html, body {
      margin: 0;
      padding: 0;
      width: 100%;
      height: 100%;
    }

    #map {
      width: 100%;
      height: 100%;
      border:3px solid black;
      height: 600px;
      margin-top: 50px;
      /*position: absolute;*/
      /*top: 50px;*/
    }

    .control {
      position: absolute;
      left: 0;
      z-index: 1000;
    }

    .control.tilt {
      top: 0;
    }

    .control.rotation {
      top: 45px;
    }

    .control.zoom {
      top: 90px;
    }

    .control.zoom button{
      font-weight: normal;
    }

    .control button {
      width: 30px;
      height: 30px;
      margin: 15px 0 0 15px;
      border: 1px solid #999999;
      background: #ffffff;
      opacity: 0.6;
      border-radius: 5px;
      box-shadow: 0 0 5px #666666;
      font-weight: bold;
      text-align: center;
    }

    .control button:hover {
      opacity: 1;
      cursor: pointer;
    }
  </style>
  <link rel="stylesheet" href="../src/style.css">
  <script src="loader.js"></script>
</head>

<body>
<!--<div id="map" style="position:absolute;top:100px"></div>-->
<div id="map"></div>

<div id="label" style="width:10px;height:10px;position:absolute;z-Index:1000;border:3px solid red;"></div>

<div style="position:absolute;left:100px;top:20px;border:1px solid #ff8888; background:#fff;font-family:sans-serif;padding:10px;font-size:12px;}">Click?</div>

<div class="control tilt">
  <button class="dec">&#8601;</button>
  <button class="inc">&#8599;</button>
</div>

<div class="control rotation">
  <button class="inc">&#8630;</button>
  <button class="dec">&#8631;</button>
</div>

<div class="control zoom">
  <button class="dec">-</button>
  <button class="inc">+</button>
</div>

<script>
  var osmb = new OSMBuildings({
    // minZoom: 16,
    // maxZoom: 18,
    // fastMode: true,
    attribution: '© 3D <a href="https://osmbuildings.org/copyright/">OSM Buildings</a>',
//  position: { latitude:52.52000, longitude:13.41000 }, // Berlin
//  position: { latitude:53.405019, longitude:-2.967899 }, // Liverpool
//  position: { latitude:31.23638, longitude:121.49513 }, // Shanghai
    position: { latitude:55.7528, longitude:37.62035 }, // Moskau

    // bounds: { n:52.52050, e:13.41050, s:52.52000, w:13.41000 },
    zoom: 17,
    rotation: 0,
    tilt: 0, // optional
    // disabled: true, // disables user input
    state: true // stores map position, zoom etc. in url
  });

  osmb.appendTo('map');

  var selector = function(id) {
    return id % 2 === 0;
  };

  function showEven(duration) {
    osmb.show(selector, duration || 1000);
  }

  function hideEven(duration) {
    osmb.hide(selector, duration || 1000);
  }

  osmb.addMapTiles(
    //'https://{s}.tiles.mapbox.com/v3/osmbuildings.lgh43kca/{z}/{x}/{y}.png',
    //'https://tile.stamen.com/toner/{z}/{x}/{y}.png',
    'https://{s}.tiles.mapbox.com/v3/osmbuildings.kbpalbpk/{z}/{x}/{y}.png',
//    'https://a.tiles.mapbox.com/v4/digitalglobe.316c9a2e/{z}/{x}/{y}.png?access_token=pk.eyJ1IjoiZGlnaXRhbGdsb2JlIiwiYSI6ImNqOGRmNXltOTBucm0yd3BtY3E5czl6NmYifQ.qJJsPgCjyzMCm3YG3YWQBQ',

  {
      attribution: '© Data <a href="https://openstreetmap.org/copyright/">OpenStreetMap</a> · © Map <a href="https://mapbox.com/">Mapbox</a>'
    }
  );

  var colorByHeightAvailable = function(feature) {
    if (!feature.properties.levels && !feature.properties.height) {
      feature.properties.color = "red";
    } else if (!feature.properties.height) {
      feature.properties.color = "lime";
    } else {
      feature.properties.color = "green";
    }

    feature.properties.roofColor = feature.properties.color;
  };

  var colorByHeight = function(feature) {
    var height = parseFloat(feature.properties.height) || (parseFloat(feature.properties.levels)* 3.5) || 0;

    if (height < 20)
      feature.properties.color = "#CCCCCC";
    else if (height < 30)
      feature.properties.color = "purple";
    else if (height < 60)
      feature.properties.color = "#CC4444";
    else
      feature.properties.color = "orange";

    feature.properties.roofColor = feature.properties.color;
  };
  
  var colorLandmarks = function(feature) {
    var landmarkIDs = {
      "r3074565": true,  // Rotes Rathaus
      "w313675136": true, // Rotes Rathaus
      "r2167988": true,  // Berliner Dom
      "w37449517": true, // Bundestag
      "r2326380": true,  // Kanzleramt
      "r4065110": true,  // Fernsehturm components
      "w304987177": true,
      "w19046101": true,
      "w96880470": true,
      "w326772329": true,
      "w230818931": true,
      "w304987174": true,
      "w304987172": true,
      "w304987176": true,
      "w96880477": true,
      "w304987173": true
    };

    feature.properties.color = (id in landmarkIDs) ? "#CC4444" : "#DDDDDD";
  };

//  osmb.on('loadfeature', function(e) {
//    colorByHeightAvailable(e);
//  });

  osmb.addGeoJSONTiles(
 // 'http://localhost:8000/0.2/anonymous/tile/{z}/{x}/{y}.json',
  'https://{s}.data.osmbuildings.org/0.2/anonymous/tile/{z}/{x}/{y}.json',
    {
      fixedZoom: 15
      // bounds
    });

   //osmb.addOBJ('data/Fernsehturm.obj', { latitude:52.524133, longitude:13.407434 }, { id:'Fernsehturm', scale:2, color:'#ff0000', elevation:0, rotation:51 });
   //osmb.addOBJ('data/London Eye_MAT_LOW.obj', { latitude:51.50787, longitude:-0.12002 }, { elevation:-3, rotation:97, id:'London Eye' });

  // osmb.setPosition({ latitude:40.7484625, longitude:-73.9852667 });

  var gj = { type: 'FeatureCollection', features: [
    { type: 'Feature', properties: { color: '#ff0000', roofColor: '#cc0000', height: 50, minHeight: 0 }, geometry:
    { type: 'Polygon', coordinates: [[
      [ 13.37000, 52.52000 ],
      [ 13.37010, 52.52000 ],
      [ 13.37010, 52.52010 ],
      [ 13.37000, 52.52010 ],
      [ 13.37000, 52.52000 ]
    ]] }
    }
  ] };

  osmb.addGeoJSON('data/test.geo.json');
//  osmb.addGeoJSON(gj);

//  for (var i = 0; i < 10; i++) {
//    osmb.addOBJ('data/Zeiss Planetarium_MAT_LOW.obj?' + i, {
//      latitude: 52.52 + (i*0.001),
//      longitude: 13.37
//    }, { color: '#00ccff', scale: 0.1 });
//  }

  // var label = document.getElementById('label');
  // osmb.on('change', function() {
  //
  //   var pos = osmb.project(55.75065, 37.61771, 100);
  //   label.style.left = Math.round(pos.x) + 'px';
  //   label.style.top = Math.round(pos.y) + 'px';
  // });

  // osmb.on('pointermove', function(e) {
  //
  // });

//  osmb.on('pointermove', function(e) {
//    obj.position = osmb.unproject(e.x, e.y);
//  });
//

<<<<<<< HEAD
 // osmb.on('pointerdown', function(e) {
 //
 //   let id = e.buildingID;
 //   if (id) {
 //     osmb.highlight(id, '#cc0000');
 //     if(id.substring(0, 2) === 'w-'){
 //       id = 'rel(' + id.slice(2, id.length) + ')';
 //     }else{
 //       id = 'way(' + id.slice(1, id.length) + ')';
 //     }
 //
 //     let query = encodeURI('http://overpass-api.de/api/interpreter?data=[out:json];(' + id + ';);out body;>;out skel qt;')
 //
 //     fetch(query)
 //       .then(response => response.json())
 //       .then(parsed => {console.log(parsed); console.log(id)});
 //   } else {
 //     osmb.highlight(null);
 //   }
 //
 //  });
=======
  osmb.on('pointerdown', function(e) {
    osmb.getTarget(e.detail.x, e.detail.y, function(id) {
      if (id === null) return;
      if (id.substring(0, 2) === 'w-') {
        id = 'rel(' + id.slice(2, id.length) + ')';
      } else {
        id = 'way(' + id.slice(1, id.length) + ')';
      }

      let query = 'http://overpass-api.de/api/interpreter?data=' + encodeURIComponent('[out:json];(' + id + ';);out body;');

      fetch(query)
        .then(response => response.json())
        .then(parsed => {
          const feature = parsed.elements[0];
          console.log(feature.id, feature.tags);
        });
    });
  });
>>>>>>> 872b8fc9

  //*************************************************************************

  /*
   * ## Key codes for object positioning ##
   * Cursor keys: move
   * +/- : scale
   * w/s : elevate
   * a/d : rotate
   *
   * Pressing Alt the same time accelerates
   */
  function positionOnMap(obj) {
    document.addEventListener('keydown', function(e) {
      var transInc = e.altKey ? 0.0002 : 0.00002;
      var scaleInc = e.altKey ? 0.1 : 0.01;
      var rotaInc = e.altKey ? 10 : 1;
      var eleInc = e.altKey ? 10 : 1;

      switch (e.which) {
        case 37: obj.position.longitude -= transInc; break;
        case 39: obj.position.longitude += transInc; break;
        case 38: obj.position.latitude += transInc; break;
        case 40: obj.position.latitude -= transInc; break;
        case 187: obj.scale += scaleInc; break;
        case 189: obj.scale -= scaleInc; break;
        case 65: obj.rotation += rotaInc; break;
        case 68: obj.rotation -= rotaInc; break;
        case 87: obj.elevation += eleInc; break;
        case 83: obj.elevation -= eleInc; break;
        default: return;
      }
      console.log(JSON.stringify({
        position:{
          latitude:parseFloat(obj.position.latitude.toFixed(5)),
          longitude:parseFloat(obj.position.longitude.toFixed(5))
        },
        elevation:parseFloat(obj.elevation.toFixed(2)),
        scale:parseFloat(obj.scale.toFixed(2)),
        rotation:parseInt(obj.rotation, 10)
      }));
    });
  }

  //*************************************************************************

  if (typeof obj !== 'undefined') positionOnMap(obj);

  var controlButtons = document.querySelectorAll('.control button');

  for (var i = 0, il = controlButtons.length; i < il; i++) {
    controlButtons[i].addEventListener('click', function(e) {
      var button = this;
      var parentClassList = button.parentNode.classList;
      var direction = button.classList.contains('inc') ? 1 : -1;
      var increment;
      var property;      

      if (parentClassList.contains('tilt')) {
        property = 'Tilt';
        increment = direction*10;
      }
      if (parentClassList.contains('rotation')) {
        property = 'Rotation';
        increment = direction*10;
      }
      if (parentClassList.contains('zoom')) {
        property = 'Zoom';
        increment = direction*1;
      }
      if (property) {
        osmb['set'+ property](osmb['get'+ property]()+increment);
      }
    });
  }
</script>
</body>
</html><|MERGE_RESOLUTION|>--- conflicted
+++ resolved
@@ -184,7 +184,7 @@
   };
 
 //  osmb.on('loadfeature', function(e) {
-//    colorByHeightAvailable(e);
+//    colorByHeightAvailable(e.detail);
 //  });
 
   osmb.addGeoJSONTiles(
@@ -222,46 +222,32 @@
 //    }, { color: '#00ccff', scale: 0.1 });
 //  }
 
-  // var label = document.getElementById('label');
-  // osmb.on('change', function() {
-  //
-  //   var pos = osmb.project(55.75065, 37.61771, 100);
-  //   label.style.left = Math.round(pos.x) + 'px';
-  //   label.style.top = Math.round(pos.y) + 'px';
-  // });
-
-  // osmb.on('pointermove', function(e) {
-  //
-  // });
+  var label = document.getElementById('label');
+//  osmb.on('change', function() {
+//    var pos = osmb.project(52.52, 13.37, 50);
+//    label.style.left = Math.round(pos.x) + 'px';
+//    label.style.top = Math.round(pos.y) + 'px';
+//  });
+
+  osmb.on('pointermove', function(e) {
+
+    osmb.getTarget(e.detail.x, e.detail.y, function(id) {
+
+      if (id) {
+        document.body.style.cursor = 'pointer';
+        osmb.highlight(id, '#cc0000');
+      } else {
+        document.body.style.cursor = 'default';
+        osmb.highlight(null);
+      }
+   });
+  });
 
 //  osmb.on('pointermove', function(e) {
-//    obj.position = osmb.unproject(e.x, e.y);
+//    obj.position = osmb.unproject(e.detail.x, e.detail.y);
 //  });
 //
 
-<<<<<<< HEAD
- // osmb.on('pointerdown', function(e) {
- //
- //   let id = e.buildingID;
- //   if (id) {
- //     osmb.highlight(id, '#cc0000');
- //     if(id.substring(0, 2) === 'w-'){
- //       id = 'rel(' + id.slice(2, id.length) + ')';
- //     }else{
- //       id = 'way(' + id.slice(1, id.length) + ')';
- //     }
- //
- //     let query = encodeURI('http://overpass-api.de/api/interpreter?data=[out:json];(' + id + ';);out body;>;out skel qt;')
- //
- //     fetch(query)
- //       .then(response => response.json())
- //       .then(parsed => {console.log(parsed); console.log(id)});
- //   } else {
- //     osmb.highlight(null);
- //   }
- //
- //  });
-=======
   osmb.on('pointerdown', function(e) {
     osmb.getTarget(e.detail.x, e.detail.y, function(id) {
       if (id === null) return;
@@ -281,7 +267,6 @@
         });
     });
   });
->>>>>>> 872b8fc9
 
   //*************************************************************************
 
