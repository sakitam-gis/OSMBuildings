<!DOCTYPE html>
<html>
<head>
  <title>OSM Buildings GL</title>
  <meta charset="utf-8">
  <meta name="viewport" content="width=device-width, initial-scale=1.0, maximum-scale=1.0, user-scalable=no">
  <style>
    html, body {
      margin: 0;
      padding: 0;
      width: 100%;
      height: 100%;
    }

    #map {
      width: 100%;
      height: 100%;
    }

    .control {
      position: absolute;
      left: 0;
      z-index: 1000;
    }

    .control.tilt {
      top: 0;
    }

    .control.rotation {
      top: 45px;
    }

    .control.zoom {
      top: 90px;
    }

    .control.zoom button{
      font-weight: normal;
    }

    .control button {
      width: 30px;
      height: 30px;
      margin: 15px 0 0 15px;
      border: 1px solid #999999;
      background: #ffffff;
      opacity: 0.6;
      border-radius: 5px;
      box-shadow: 0 0 5px #666666;
      font-weight: bold;
      text-align: center;
    }

    .control button:hover {
      opacity: 1;
      cursor: pointer;
    }
  </style>
  <link rel="stylesheet" href="OSMBuildingsGL.css">
  <script src="loader.js"></script>
</head>

<body>
<div id="map"></div>

<div id="label" style="width:10px;height:10px;position:absolute;z-Index:1000;border:3px solid red;"></div>

<div style="position:absolute;left:100px;top:20px;border:1px solid #ff8888; background:#fff;font-family:sans-serif;padding:10px;font-size:12px;}">Clicks here should not change the map.</div>

<div class="control tilt">
  <button class="dec">&#8601;</button>
  <button class="inc">&#8599;</button>
</div>

<div class="control rotation">
  <button class="inc">&#8630;</button>
  <button class="dec">&#8631;</button>
</div>

<div class="control zoom">
  <button class="dec">-</button>
  <button class="inc">+</button>
</div>

<script>
  /*
   * ## Key codes for object positioning ##
   * Cursor keys: move
   * +/- : scale
   * w/s : elevate
   * a/d : rotate
   *
   * Pressing Alt the same time accelerates
   */
  function positionOnMap(obj) {
    document.addEventListener('keydown', function(e) {
      var transInc = e.altKey ? 0.0002 : 0.00002;
      var scaleInc = e.altKey ? 0.1 : 0.01;
      var rotaInc = e.altKey ? 10 : 1;
      var eleInc = e.altKey ? 10 : 1;

      switch (e.which) {
        case 37: obj.position.longitude -= transInc; break;
        case 39: obj.position.longitude += transInc; break;
        case 38: obj.position.latitude += transInc; break;
        case 40: obj.position.latitude -= transInc; break;
        case 187: obj.scale += scaleInc; break;
        case 189: obj.scale -= scaleInc; break;
        case 65: obj.rotation += rotaInc; break;
        case 68: obj.rotation -= rotaInc; break;
        case 87: obj.elevation += eleInc; break;
        case 83: obj.elevation -= eleInc; break;
        default: return;
      }
      console.log(JSON.stringify({
        position:{
          latitude:parseFloat(obj.position.latitude.toFixed(5)),
          longitude:parseFloat(obj.position.longitude.toFixed(5))
        },
        elevation:parseFloat(obj.elevation.toFixed(2)),
        scale:parseFloat(obj.scale.toFixed(2)),
        rotation:parseInt(obj.rotation, 10)
      }));
    });
  }

  //*************************************************************************
  
  var map = new OSMBuildingsGL('map', {
    position: { latitude:52.52000, longitude:13.41000 },
    zoom: 16,
    // rotation: 0, // optional
    // tilt: 0, // optional
    // disabled: true, // disables user input - optional
    minZoom: 14.5,
    maxZoom: 22,
    state: true,
    // tileSource: 'http://{s}.tiles.mapbox.com/v3/osmbuildings.lgh43kca/{z}/{x}/{y}.png',
    tileSource: 'http://{s}.tiles.mapbox.com/v3/osmbuildings.kbpalbpk/{z}/{x}/{y}.png',
    // tileSource: 'http://tile.stamen.com/toner/{z}/{x}/{y}.png',
    // dataSource: null, // null disables default OSM data,
    dataSource: 'http://{s}.data.qa.osmbuildings.org/0.2/anonymous/tile/{z}/{x}/{y}.json',
    // showBackfaces: true, // render front and backsides of polygons. false increases performance, true might be needed for bad geometries
    // fogColor: '#ffffff',
    // fogRadius: 500, // default is 7500
    attribution: '© Data <a href="http://osmbuildings.org/copyright/">OpenStreetMap</a> © Map <a href="http://mapbox.com">MapBox</a> © 3D <a href="http://osmbuildings.org">OSM Buildings</a></div>'
  });

  map.addOBJ('../dist/data/Fernsehturm_Berlin.obj', { latitude:52.51923, longitude:13.40371 }, { id:'Fernsehturm', scale:0.1, elevation:8, rotation:51,
  replaces: [
    4564300,
    4065110,
    304987177,
    96880470,
    326772329,
    230818931,
    96880477,
    304987174,
    304987173,
    304987172,
    304987176
  ]});

  // map.addGeoJSON('data/ESB_light_GeoJSON.json');
  // map.setPosition({ latitude:40.7484625, longitude:-73.9852667 });

  var gj = { type: 'FeatureCollection', features: [
    { type: 'Feature', properties: { color: '#ff0000', roofColor: '#cc0000', height: 55, minHeight: 50 }, geometry:
    { type: 'Polygon', coordinates: [[
      [ 13.37000, 52.52000 ],
      [ 13.37010, 52.52000 ],
      [ 13.37010, 52.52010 ],
      [ 13.37000, 52.52010 ],
      [ 13.37000, 52.52000 ]
    ]] }
    }
  ] };

  map.addGeoJSON(gj);

  map.addGeoJSON('data/o2_nach_90.geo.json');
  //map.addGeoJSON('data/w1-o4.geo.json');

  if (typeof obj !== 'undefined') positionOnMap(obj);
  // map.addMesh('data/Lichtenberg1.gml');

  map.on('change', function() {
    var pos = map.transform(52.52, 13.37, 50);

    var label = document.getElementById('label');
    label.style.left = Math.round(pos.x) + 'px';
    label.style.top = Math.round(pos.y) + 'px';
  });

//  map.on('pointermove', function(e) {
//    console.log('over item id', e.target.id);
//  });

<<<<<<< HEAD
//  map.on('pointerdown', function(e) {
//    if (e.target.id === selectedItemId) {
//      return;
//    }
//  });
=======
  map.on('pointermove', function(e) {
    if (e.target) {
//    console.log('item id', e.target.id);
      map.highlight(e.target.id, '#f08000');
    }
return;

    if (e.target.id === selectedItemId) {
      return;
    }

    map.removeModifier(highlightItem);

console.log('modified item id', e.target.id);

    highlightItem = function(item) {
      if (item.id === e.target.id) {
        item.color = {
          r: blend(240, item.color.r),
          g: blend(128, item.color.g),
          b: blend(0, item.color.b)
        };
      }
    };

    map.addModifier(highlightItem);
  });
>>>>>>> 6c6977ac

  //*************************************************************************

  map.on('idle', function() {
    console.log('IDLE');
  });

  map.on('busy', function() {
    console.log('BUSY');
  });

  //*************************************************************************

  var controlButtons = document.querySelectorAll('.control button');

  for (var i = 0, il = controlButtons.length; i < il; i++) {
    controlButtons[i].addEventListener('click', function(e) {
      var button = this;
      var parentClassList = button.parentNode.classList;
      var direction = button.classList.contains('inc') ? 1 : -1;
      var increment;
      var property;

      if (parentClassList.contains('tilt')) {
        property = 'Tilt';
        increment = direction*10;
      }
      if (parentClassList.contains('rotation')) {
        property = 'Rotation';
        increment = direction*10;
      }
      if (parentClassList.contains('zoom')) {
        property = 'Zoom';
        increment = direction*1;
      }
      if (property) {
        map['set'+ property](map['get'+ property]()+increment);
      }
    });
  }
</script>
</body>
</html><|MERGE_RESOLUTION|>--- conflicted
+++ resolved
@@ -193,45 +193,12 @@
     label.style.top = Math.round(pos.y) + 'px';
   });
 
-//  map.on('pointermove', function(e) {
-//    console.log('over item id', e.target.id);
-//  });
-
-<<<<<<< HEAD
-//  map.on('pointerdown', function(e) {
-//    if (e.target.id === selectedItemId) {
-//      return;
-//    }
-//  });
-=======
   map.on('pointermove', function(e) {
     if (e.target) {
 //    console.log('item id', e.target.id);
       map.highlight(e.target.id, '#f08000');
     }
-return;
-
-    if (e.target.id === selectedItemId) {
-      return;
-    }
-
-    map.removeModifier(highlightItem);
-
-console.log('modified item id', e.target.id);
-
-    highlightItem = function(item) {
-      if (item.id === e.target.id) {
-        item.color = {
-          r: blend(240, item.color.r),
-          g: blend(128, item.color.g),
-          b: blend(0, item.color.b)
-        };
-      }
-    };
-
-    map.addModifier(highlightItem);
-  });
->>>>>>> 6c6977ac
+  });
 
   //*************************************************************************
 
