<!DOCTYPE html>
<html>
<head>
  <title>OSM Buildings</title>
  <meta charset="utf-8">
  <meta name="viewport" content="width=device-width, initial-scale=1.0, maximum-scale=1.0, user-scalable=no">
  <style>
    html, body {
      margin: 0;
      padding: 0;
      width: 100%;
      height: 100%;
    }

    #map {
      width: 100%;
      height: 100%;
    }

    .control {
      position: absolute;
      left: 0;
      z-index: 1000;
    }

    .control.tilt {
      top: 0;
    }

    .control.rotation {
      top: 45px;
    }

    .control.zoom {
      top: 90px;
    }

    .control.zoom button{
      font-weight: normal;
    }

    .control button {
      width: 30px;
      height: 30px;
      margin: 15px 0 0 15px;
      border: 1px solid #999999;
      background: #ffffff;
      opacity: 0.6;
      border-radius: 5px;
      box-shadow: 0 0 5px #666666;
      font-weight: bold;
      text-align: center;
    }

    .control button:hover {
      opacity: 1;
      cursor: pointer;
    }
  </style>
  <link rel="stylesheet" href="../dist/GLMap/GLMap.css">
  <script src="../dist/GLMap/GLMap.debug.js"></script>
  <script src="../dist/OSMBuildings/OSMBuildings-GLMap.debug.js"></script>
  <!--<script src="loader.js"></script> -->
</head>

<body>
<div id="map"></div>

<div id="label" style="width:10px;height:10px;position:absolute;z-Index:1000;border:3px solid red;"></div>

<div style="position:absolute;left:100px;top:20px;border:1px solid #ff8888; background:#fff;font-family:sans-serif;padding:10px;font-size:12px;}">Click?</div>

<div class="control tilt">
  <button class="dec">&#8601;</button>
  <button class="inc">&#8599;</button>
</div>

<div class="control rotation">
  <button class="inc">&#8630;</button>
  <button class="dec">&#8631;</button>
</div>

<div class="control zoom">
  <button class="dec">-</button>
  <button class="inc">+</button>
</div>

<script>
  var map = new GLMap('map', {
    position: { latitude:52.52000, longitude:13.41000 },
//  position: { latitude:40.69924, longitude:-74.01692 },
    //bounds: { n:52.52050, e:13.41050, s:52.52000, w:13.41000 },
    zoom: 17,
    rotation: 0,
    tilt: 0, // optional
    // disabled: true, // disables user input
    minZoom: 12,
    maxZoom: 20,
    state: true // stores map position/rotation in url
  });

  //***************************************************************************

  var osmb = new OSMBuildings({
    baseURL: './OSMBuildings',
    minZoom: 15,
    maxZoom: 22,
    // showBackfaces: true, // render front and backsides of polygons. false increases performance, true might be needed for bad geometries
    optimize: 'quality', // default: 'quality'
    attribution: '© 3D <a href="http://osmbuildings.org/copyright/">OSM Buildings</a>'
  }).addTo(map);


  var selector = function(id, data) {
    return id % 2 === 0;
  };

  function showEven(duration) {
    osmb.show(selector, duration || 1000);
  }

  function hideEven(duration) {
    osmb.hide(selector, duration || 1000);
  }

  osmb.addMapTiles(
    //'http://{s}.tiles.mapbox.com/v3/osmbuildings.lgh43kca/{z}/{x}/{y}.png',
    //'http://tile.stamen.com/toner/{z}/{x}/{y}.png',
    'http://{s}.tiles.mapbox.com/v3/osmbuildings.kbpalbpk/{z}/{x}/{y}.png',
    {
      minZoom: 12,
      maxZoom: 20,
      attribution: '© Data <a href="http://openstreetmap.org/copyright/">OpenStreetMap</a> · © Map <a href="http://mapbox.com">MapBox</a>'
    }
  );

  osmb.addGeoJSONTiles(
    'http://{s}.data.osmbuildings.org/0.2/anonymous/tile/{z}/{x}/{y}.json',
<<<<<<< HEAD
//    '../tiles/{z}/{x}/{y}.json',
//  'https://localhost:8010/0.2/anonymous/tile/{z}/{x}/{y}.json',
=======
//  'http://localhost:8000/0.2/anonymous/tile/{z}/{x}/{y}.json',
>>>>>>> 6218bad2
    {
      fixedZoom: 15
      // bounds
    });

  // map.addOBJ('data/Fernsehturm_Berlin.obj', { latitude:52.51941, longitude:13.40445 }, { id:'Fernsehturm', scale:0.095, elevation:8, rotation:51 });
  // map.addOBJ('data/London Eye_MAT_LOW.obj', { latitude:51.50787, longitude:-0.12002 }, { elevation:-3, rotation:97, id:'London Eye' });

  // map.setPosition({ latitude:40.7484625, longitude:-73.9852667 });

  var gj = { type: 'FeatureCollection', features: [
    { type: 'Feature', properties: { color: '#ff0000', roofColor: '#cc0000', height: 10, minHeight: 0 }, geometry:
    { type: 'Polygon', coordinates: [[
      [ 13.37000, 52.52000 ],
      [ 13.37010, 52.52000 ],
      [ 13.37010, 52.52010 ],
      [ 13.37000, 52.52010 ],
      [ 13.37000, 52.52000 ]
    ]] }
    }
  ] };

  var obj = osmb.addGeoJSON(gj, { scale: 5 });

  //var obj = osmb.addOBJ('../../OBJ2GeoJSON/data/2015-09/o4/o4-nach90.obj', { latitude:52.51941, longitude:13.50445 }, { color: '#00ccff' });
  //osmb.addGeoJSON('../../OBJ2GeoJSON/data/geojson C/o2-nach90.geo.json', { color: '#00ccff' });

  var label = document.getElementById('label');
  map.on('change', function() {
//    var pos = map.transform(52.52, 13.37, 50);
//    label.style.left = Math.round(pos.x) + 'px';
//    label.style.top = Math.round(pos.y) + 'px';
  });

//  map.on('pointermove', function(e) {
//    var id = osmb.getTarget(e.x, e.y);
//    if (id) {
//      document.body.style.cursor = 'pointer';
//      osmb.highlight(id, '#f08000');
//    } else {
//      document.body.style.cursor = 'default';
//      osmb.highlight(null);
//    }
//  });

  map.on('pointermove', function(e) {
    obj.position = osmb.untransform(e.x, e.y);
  });

  map.on('pointerdown', function(e) {
    var id = osmb.getTarget(e.x, e.y);
//    console.log(id);
  });

  //*************************************************************************

  //  osmb.on('idle', function() {
  //    console.log('IDLE');
  //  });
  //
  //  osmb.on('busy', function() {
  //    console.log('BUSY');
  //  });

  //*************************************************************************

  /*
   * ## Key codes for object positioning ##
   * Cursor keys: move
   * +/- : scale
   * w/s : elevate
   * a/d : rotate
   *
   * Pressing Alt the same time accelerates
   */
  function positionOnMap(obj) {
    document.addEventListener('keydown', function(e) {
      var transInc = e.altKey ? 0.0002 : 0.00002;
      var scaleInc = e.altKey ? 0.1 : 0.01;
      var rotaInc = e.altKey ? 10 : 1;
      var eleInc = e.altKey ? 10 : 1;

      switch (e.which) {
        case 37: obj.position.longitude -= transInc; break;
        case 39: obj.position.longitude += transInc; break;
        case 38: obj.position.latitude += transInc; break;
        case 40: obj.position.latitude -= transInc; break;
        case 187: obj.scale += scaleInc; break;
        case 189: obj.scale -= scaleInc; break;
        case 65: obj.rotation += rotaInc; break;
        case 68: obj.rotation -= rotaInc; break;
        case 87: obj.elevation += eleInc; break;
        case 83: obj.elevation -= eleInc; break;
        default: return;
      }
      console.log(JSON.stringify({
        position:{
          latitude:parseFloat(obj.position.latitude.toFixed(5)),
          longitude:parseFloat(obj.position.longitude.toFixed(5))
        },
        elevation:parseFloat(obj.elevation.toFixed(2)),
        scale:parseFloat(obj.scale.toFixed(2)),
        rotation:parseInt(obj.rotation, 10)
      }));
    });
  }

  //*************************************************************************

  if (typeof obj !== 'undefined') positionOnMap(obj);

  var controlButtons = document.querySelectorAll('.control button');

  for (var i = 0, il = controlButtons.length; i < il; i++) {
    controlButtons[i].addEventListener('click', function(e) {
      var button = this;
      var parentClassList = button.parentNode.classList;
      var direction = button.classList.contains('inc') ? 1 : -1;
      var increment;
      var property;

      if (parentClassList.contains('tilt')) {
        property = 'Tilt';
        increment = direction*10;
      }
      if (parentClassList.contains('rotation')) {
        property = 'Rotation';
        increment = direction*10;
      }
      if (parentClassList.contains('zoom')) {
        property = 'Zoom';
        increment = direction*1;
      }
      if (property) {
        map['set'+ property](map['get'+ property]()+increment);
      }
    });
  }
</script>
</body>
</html><|MERGE_RESOLUTION|>--- conflicted
+++ resolved
@@ -136,12 +136,7 @@
 
   osmb.addGeoJSONTiles(
     'http://{s}.data.osmbuildings.org/0.2/anonymous/tile/{z}/{x}/{y}.json',
-<<<<<<< HEAD
-//    '../tiles/{z}/{x}/{y}.json',
-//  'https://localhost:8010/0.2/anonymous/tile/{z}/{x}/{y}.json',
-=======
 //  'http://localhost:8000/0.2/anonymous/tile/{z}/{x}/{y}.json',
->>>>>>> 6218bad2
     {
       fixedZoom: 15
       // bounds
