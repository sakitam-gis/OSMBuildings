--- conflicted
+++ resolved
@@ -14,10 +14,6 @@
 
     #map {
       width: 100%;
-<<<<<<< HEAD
-=======
-      border: 1px solid black;
->>>>>>> f96c6c65
       height: 600px;
       margin-top: 50px;
     }
@@ -72,11 +68,7 @@
 
   <div id="label" style="width:10px;height:10px;position:absolute;z-Index:1000;border:3px solid red;"></div>
 
-<<<<<<< HEAD
-<div style="position:absolute;left:100px;top:20px;border:1px solid #ff8888; background:#fff;font-family:sans-serif;padding:10px;font-size:12px;}">Click?</div>
-=======
   <div style="position:absolute;left:100px;top:20px;border:1px solid #ff8888; background:#fff;font-family:sans-serif;padding:10px;font-size:12px;">Click?</div>
->>>>>>> f96c6c65
 
   <div class="control tilt">
     <button class="dec">&#8601;</button>
@@ -94,22 +86,6 @@
   </div>
 
   <script>
-<<<<<<< HEAD
-  var osmb = new OSMBuildings({
-    baseURL: './OSMBuildings',
-    // minZoom: 16,
-    // maxZoom: 18,
-    // showBackfaces: true, // render front and backsides of polygons. false increases performance, true might be needed for bad geometries
-      // fastMode: true,
-    // effects: ['shadows', 'outlines'],
-    effects: ['shadows'],
-      attribution: '© 3D <a href="https://osmbuildings.org/copyright/">OSM Buildings</a>',
-      // position: { latitude:52.52000, longitude:13.41000 }, // Berlin
-//  position: { latitude:53.405019, longitude:-2.967899 }, // Liverpool
-      // position: { latitude:31.23638, longitude:121.49513 }, // Shanghai
- position: { latitude:55.7528, longitude:37.62035 }, // Moskau
-//  position: { latitude:51.50787, longitude:-0.12002 }, // London Eye
-=======
     const osmb = new OSMBuildings({
       container: 'map',
       // fastMode: true,
@@ -120,7 +96,6 @@
  position: { latitude:55.7528, longitude:37.62035 }, // Moskau
       //  position: { latitude:40.71115, longitude:-74.01140 }, // NYC
       //  position: { latitude:48.85554, longitude:2.34678 }, // Paris
->>>>>>> f96c6c65
 
       // bounds: { n:52.52050, e:13.41050, s:52.52000, w:13.41000 },
       zoom: 17,
@@ -129,11 +104,6 @@
       // disabled: true, // disables user input
       state: true // stores map position, zoom etc. in url
     });
-<<<<<<< HEAD
-
-  osmb.appendTo('map');
-=======
->>>>>>> f96c6c65
 
     osmb.addMapTiles(
       //'https://{s}.tiles.mapbox.com/v3/osmbuildings.lgh43kca/{z}/{x}/{y}.png',
@@ -147,32 +117,8 @@
     );
 
 
-<<<<<<< HEAD
-    osmb.addMapTiles(
-      //'https://{s}.tiles.mapbox.com/v3/osmbuildings.lgh43kca/{z}/{x}/{y}.png',
-      //'https://tile.stamen.com/toner/{z}/{x}/{y}.png',
-      'https://{s}.tiles.mapbox.com/v3/osmbuildings.kbpalbpk/{z}/{x}/{y}.png',
-      //    'https://a.tiles.mapbox.com/v4/digitalglobe.316c9a2e/{z}/{x}/{y}.png?access_token=pk.eyJ1IjoiZGlnaXRhbGdsb2JlIiwiYSI6ImNqOGRmNXltOTBucm0yd3BtY3E5czl6NmYifQ.qJJsPgCjyzMCm3YG3YWQBQ',
-
-      {
-        attribution: '© Data <a href="https://openstreetmap.org/copyright/">OpenStreetMap</a> · © Map <a href="https://mapbox.com/">Mapbox</a>'
-      }
-    );
-
-  var colorByHeightAvailable = function(feature) {
-    if (!feature.properties.levels && !feature.properties.height) {
-      feature.properties.color = "red";
-    } else if (!feature.properties.height) {
-      feature.properties.color = "lime";
-    } else {
-      feature.properties.color = "green";
-    }
-
-    feature.properties.roofColor = feature.properties.color;
-  };
-
-  var colorByHeight = function(feature) {
-    var height = parseFloat(feature.properties.height) || (parseFloat(feature.properties.levels)* 3.5) || 0;
+    const colorByHeight = function (feature) {
+      const height = parseFloat(feature.properties.height) || (parseFloat(feature.properties.levels) * 3.5) || 0;
 
       if (height < 20)
         feature.properties.color = "#CCCCCC";
@@ -184,41 +130,6 @@
         feature.properties.color = "orange";
 
       feature.properties.roofColor = feature.properties.color;
-    };
-
-  var colorLandmarks = function(feature) {
-    var landmarkIDs = {
-      "r3074565": true,  // Rotes Rathaus
-      "w313675136": true, // Rotes Rathaus
-      "r2167988": true,  // Berliner Dom
-      "w37449517": true, // Bundestag
-      "r2326380": true,  // Kanzleramt
-      "r4065110": true,  // Fernsehturm components
-      "w304987177": true,
-      "w19046101": true,
-      "w96880470": true,
-      "w326772329": true,
-      "w230818931": true,
-      "w304987174": true,
-      "w304987172": true,
-      "w304987176": true,
-      "w96880477": true,
-      "w304987173": true
-=======
-    const colorByHeight = function (feature) {
-      const height = parseFloat(feature.properties.height) || (parseFloat(feature.properties.levels) * 3.5) || 0;
-
-      if (height < 20)
-        feature.properties.color = "#CCCCCC";
-      else if (height < 30)
-        feature.properties.color = "purple";
-      else if (height < 60)
-        feature.properties.color = "#CC4444";
-      else
-        feature.properties.color = "orange";
-
-      feature.properties.roofColor = feature.properties.color;
->>>>>>> f96c6c65
     };
 
     osmb.addGeoJSONTiles(
@@ -259,61 +170,6 @@
       }]
     };
 
-<<<<<<< HEAD
-    osmb.addGeoJSONTiles(
- // 'http://localhost:8000/0.2/anonymous/tile/{z}/{x}/{y}.json',
-      'https://{s}.data.osmbuildings.org/0.2/anonymous/tile/{z}/{x}/{y}.json',
-      {
-        fixedZoom: 15
-        // bounds
-      });
-
-    //osmb.addOBJ('data/Fernsehturm.obj', { latitude:52.524133, longitude:13.407434 }, { id:'Fernsehturm', scale:2, color:'#ff0000', elevation:0, rotation:51 });
-    //osmb.addOBJ('data/London Eye_MAT_LOW.obj', { latitude:51.50787, longitude:-0.12002 }, { elevation:-3, rotation:97, id:'London Eye' });
-
-    // osmb.setPosition({ latitude:40.7484625, longitude:-73.9852667 });
-
-  var gj = { type: 'FeatureCollection', features: [
-    { type: 'Feature', properties: { color: '#ff0000', roofColor: '#cc0000', height: 50, minHeight: 0 }, geometry:
-    { type: 'Polygon', coordinates: [[
-              [13.37000, 52.52000],
-              [13.37010, 52.52000],
-              [13.37010, 52.52010],
-              [13.37000, 52.52010],
-              [13.37000, 52.52000]
-    ]] }
-        }
-  ] };
-
-    osmb.addGeoJSON('data/test.geo.json');
-    //  osmb.addGeoJSON(gj);
-
-//  for (var i = 0; i < 10; i++) {
-    //    osmb.addOBJ('data/Zeiss Planetarium_MAT_LOW.obj?' + i, {
-    //      latitude: 52.52 + (i*0.001),
-    //      longitude: 13.37
-    //    }, { color: '#00ccff', scale: 0.1 });
-    //  }
-
-  var label = document.getElementById('label');
-//  osmb.on('change', function() {
-//    var pos = osmb.project(52.52, 13.37, 50);
-    //    label.style.left = Math.round(pos.x) + 'px';
-    //    label.style.top = Math.round(pos.y) + 'px';
-    // });
-
-  osmb.on('pointermove', function(e) {
-    osmb.getTarget(e.detail.x, e.detail.y, function(id) {
-      if (id) {
-        document.body.style.cursor = 'pointer';
-        osmb.highlight(id, '#cc0000');
-      } else {
-        document.body.style.cursor = 'default';
-        osmb.highlight(null);
-      }
-   });
-  });
-=======
     osmb.addGeoJSON('data/test.geo.json');
     //  osmb.addGeoJSON(gj);
 
@@ -356,21 +212,12 @@
       console.log('OSMB', features);
 
       // let query = 'http://overpass-api.de/api/interpreter?data=[out:json];(way(' + feature.id + ');relation(' + feature.id + '););out body;';
->>>>>>> f96c6c65
 
       const q = features.map(feature => {
         return 'way(' + feature.id + ');relation(' + feature.id + ');';
       });
 
-<<<<<<< HEAD
-//  osmb.on('pointerdown', function(e) {
-//    osmb.getTarget(e.detail.x, e.detail.y, function(id) {
-//      console.log(id);
-//    });
-    //   });
-=======
       let query = 'http://overpass-api.de/api/interpreter?data=[out:json];(' + q.join('') + ');out body;';
->>>>>>> f96c6c65
 
       fetch(query)
         .then(response => response.json())
@@ -379,17 +226,6 @@
         });
     });
 
-<<<<<<< HEAD
-  //  osmb.on('idle', function() {
-  //    console.log('IDLE');
-  //  });
-  //
-  //  osmb.on('busy', function() {
-  //    console.log('BUSY');
-  //  });
-
-=======
->>>>>>> f96c6c65
     //*************************************************************************
 
     /*
@@ -402,19 +238,11 @@
      * Pressing Alt the same time accelerates
      */
     function positionOnMap(obj) {
-<<<<<<< HEAD
-    document.addEventListener('keydown', function(e) {
-      var transInc = e.altKey ? 0.0002 : 0.00002;
-      var scaleInc = e.altKey ? 0.1 : 0.01;
-      var rotaInc = e.altKey ? 10 : 1;
-      var eleInc = e.altKey ? 10 : 1;
-=======
       document.addEventListener('keydown', e => {
         let transInc = e.altKey ? 0.0002 : 0.00002;
         let scaleInc = e.altKey ? 0.1 : 0.01;
         let rotaInc = e.altKey ? 10 : 1;
         let eleInc = e.altKey ? 10 : 1;
->>>>>>> f96c6c65
 
         switch (e.which) {
         case 37: obj.position.longitude -= transInc; break;
@@ -442,10 +270,6 @@
     }
 
     //*************************************************************************
-<<<<<<< HEAD
-
-    if (typeof obj !== 'undefined') positionOnMap(obj);
-=======
 
     if (typeof obj !== 'undefined') positionOnMap(obj);
 
@@ -478,7 +302,6 @@
     }
 
     //***************************Marker HTML******************************
->>>>>>> f96c6c65
 
     // const marker = new osmb.Marker({ offsetY: 10}); // const marker = new osmb.Marker("OSMBuildings/marker-icon.png");
     //  marker.setPosition({latitude: 55.75025533890208, longitude: 37.61789560317993},0);
@@ -494,25 +317,6 @@
     //   // temp.removeEventListener('click', (e) => console.log("clicked"));
     // }
 
-<<<<<<< HEAD
-        if (parentClassList.contains('tilt')) {
-          property = 'Tilt';
-          increment = direction * 10;
-        }
-        if (parentClassList.contains('rotation')) {
-          property = 'Rotation';
-          increment = direction * 10;
-        }
-        if (parentClassList.contains('zoom')) {
-          property = 'Zoom';
-          increment = direction * 1;
-        }
-        if (property) {
-          osmb['set' + property](osmb['get' + property]() + increment);
-        }
-      });
-    }
-=======
     //*****************************************************************
 
     //***************************Marker WebGL******************************
@@ -549,7 +353,6 @@
     //*****************************************************************
 
 
->>>>>>> f96c6c65
   </script>
 </body>
 </html>