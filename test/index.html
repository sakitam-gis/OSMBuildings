<!DOCTYPE html>
<html>
<head>
  <title>OSM Buildings</title>
  <meta charset="utf-8">
  <meta name="viewport" content="width=device-width, initial-scale=1.0, maximum-scale=1.0, user-scalable=no">
  <style>
    html, body {
      margin: 0;
      padding: 0;
      width: 100%;
      height: 100%;
    }

    #map {
      width: 100%;
      height: 100%;
    }

    .control {
      position: absolute;
      left: 0;
      z-index: 1000;
    }

    .control.tilt {
      top: 0;
    }

    .control.rotation {
      top: 45px;
    }

    .control.zoom {
      top: 90px;
    }

    .control.zoom button{
      font-weight: normal;
    }

    .control button {
      width: 30px;
      height: 30px;
      margin: 15px 0 0 15px;
      border: 1px solid #999999;
      background: #ffffff;
      opacity: 0.6;
      border-radius: 5px;
      box-shadow: 0 0 5px #666666;
      font-weight: bold;
      text-align: center;
    }

    .control button:hover {
      opacity: 1;
      cursor: pointer;
    }
  </style>
  <link rel="stylesheet" href="../dist/OSMBuildings/OSMBuildings.css">
  <script src="loader.js"></script>
  <script src="../src/engines/Basemap/index.js"></script>
  <script src="../src/engines/Basemap/Pointer.js"></script>
  <script src="../src/engines/Basemap/Layers.js"></script>
</head>

<body>
<div id="map"></div>

<div id="label" style="width:10px;height:10px;position:absolute;z-Index:1000;border:3px solid red;"></div>

<div style="position:absolute;left:100px;top:20px;border:1px solid #ff8888; background:#fff;font-family:sans-serif;padding:10px;font-size:12px;}">Click?</div>

<div class="control tilt">
  <button class="dec">&#8601;</button>
  <button class="inc">&#8599;</button>
</div>

<div class="control rotation">
  <button class="inc">&#8630;</button>
  <button class="dec">&#8631;</button>
</div>

<div class="control zoom">
  <button class="dec">-</button>
  <button class="inc">+</button>
</div>

<script>
// desired init should be like that
//  var osmb = new OSMBuildings('map', {
//    position: { latitude:52.52000, longitude:13.41000 },
//    zoom: 17,
//    state: true, // stores map position, zoom etc. in url
//    minZoom: 12,
//    maxZoom: 20,
//    baseURL: './OSMBuildings',
//    // showBackfaces: true, // render front and backsides of polygons. false increases performance, true might be needed for bad geometries
//    optimize: 'performance', // default: 'quality'
//    attribution: '© 3D <a href="http://osmbuildings.org/copyright/">OSM Buildings</a>'
//  });
//
//  osmb.addMapTiles(
//    'http://{s}.tiles.mapbox.com/v3/osmbuildings.kbpalbpk/{z}/{x}/{y}.png',
//    {
//      attribution: '© Map <a href="http://mapbox.com">MapBox</a>'
//    }
//  );
//
//  osmb.addGeoJSONTiles('http://{s}.data.osmbuildings.org/0.2/anonymous/tile/{z}/{x}/{y}.json',
//    {
//      attribution: '© Data <a href="http://openstreetmap.org/copyright/">OpenStreetMap</a>'
//    }
//  );
//





















  var map = new GLMap('map', {
    position: { latitude:52.52000, longitude:13.41000 },
//  position: { latitude:40.69924, longitude:-74.01692 },
    //bounds: { n:52.52050, e:13.41050, s:52.52000, w:13.41000 },
    zoom: 17,
    rotation: 0,
    tilt: 0, // optional
    // disabled: true, // disables user input
    minZoom: 12,
    maxZoom: 20,
    state: true // stores map position, zoom etc. in url
  });

  //***************************************************************************

  var osmb = new OSMBuildings({
    baseURL: './OSMBuildings',
    minZoom: 15,
    maxZoom: 22,
    // showBackfaces: true, // render front and backsides of polygons. false increases performance, true might be needed for bad geometries
    optimize: 'performance', // default: 'quality'
    attribution: '© 3D <a href="http://osmbuildings.org/copyright/">OSM Buildings</a>'
  }).addTo(map);

  var selector = function(id, data) {
    return id % 2 === 0;
  };

  function showEven(duration) {
    osmb.show(selector, duration || 1000);
  }

  function hideEven(duration) {
    osmb.hide(selector, duration || 1000);
  }

  osmb.addMapTiles(
    //'http://{s}.tiles.mapbox.com/v3/osmbuildings.lgh43kca/{z}/{x}/{y}.png',
    //'http://tile.stamen.com/toner/{z}/{x}/{y}.png',
    'http://{s}.tiles.mapbox.com/v3/osmbuildings.kbpalbpk/{z}/{x}/{y}.png',
    {
      minZoom: 12,
      maxZoom: 20,
      attribution: '© Data <a href="http://openstreetmap.org/copyright/">OpenStreetMap</a> · © Map <a href="http://mapbox.com">MapBox</a>'
    }
  );

  osmb.addGeoJSONTiles(
    'http://{s}.data.osmbuildings.org/0.2/anonymous/tile/{z}/{x}/{y}.json',
//  '../tiles/{z}/{x}/{y}.json',
//  'http://localhost:8000/0.2/anonymous/tile/{z}/{x}/{y}.json',
    {
      fixedZoom: 15
      // bounds
    });

  // map.addOBJ('data/Fernsehturm_Berlin.obj', { latitude:52.51941, longitude:13.40445 }, { id:'Fernsehturm', scale:0.095, elevation:8, rotation:51 });
  // map.addOBJ('data/London Eye_MAT_LOW.obj', { latitude:51.50787, longitude:-0.12002 }, { elevation:-3, rotation:97, id:'London Eye' });

  // map.setPosition({ latitude:40.7484625, longitude:-73.9852667 });

  var gj = { type: 'FeatureCollection', features: [
    { type: 'Feature', properties: { color: '#ff0000', roofColor: '#cc0000', height: 50, minHeight: 0 }, geometry:
    { type: 'Polygon', coordinates: [[
      [ 13.37000, 52.52000 ],
      [ 13.37010, 52.52000 ],
      [ 13.37010, 52.52010 ],
      [ 13.37000, 52.52010 ],
      [ 13.37000, 52.52000 ]
    ]] }
    }
  ] };

  osmb.addGeoJSON(gj);

  //var obj = osmb.addOBJ('../../OBJ2GeoJSON/data/2015-09/o4/o4-nach90.obj', { latitude:52.51941, longitude:13.50445 }, { color: '#00ccff' });
  //osmb.addGeoJSON('../../OBJ2GeoJSON/data/geojson C/o2-nach90.geo.json', { color: '#00ccff' });

  var label = document.getElementById('label');
  map.on('change', function() {
//    var pos = map.transform(52.52, 13.37, 50);
//    label.style.left = Math.round(pos.x) + 'px';
//    label.style.top = Math.round(pos.y) + 'px';
  });

//  map.on('pointermove', function(e) {
//    var id = osmb.getTarget(e.x, e.y);
//    if (id) {
//      document.body.style.cursor = 'pointer';
//      osmb.highlight(id, '#f08000');
//    } else {
//      document.body.style.cursor = 'default';
//      osmb.highlight(null);
//    }
//  });

<<<<<<< HEAD
//  map.on('pointermove', function(e) {
//    obj.position = osmb.untransform(e.x, e.y);
//  });
//
=======
>>>>>>> 2ccb639f
//  map.on('pointerdown', function(e) {
//    var id = osmb.getTarget(e.x, e.y);
//    console.log(id);
//  });

  //*************************************************************************

  //  osmb.on('idle', function() {
  //    console.log('IDLE');
  //  });
  //
  //  osmb.on('busy', function() {
  //    console.log('BUSY');
  //  });

  //*************************************************************************

  /*
   * ## Key codes for object positioning ##
   * Cursor keys: move
   * +/- : scale
   * w/s : elevate
   * a/d : rotate
   *
   * Pressing Alt the same time accelerates
   */
  function positionOnMap(obj) {
    document.addEventListener('keydown', function(e) {
      var transInc = e.altKey ? 0.0002 : 0.00002;
      var scaleInc = e.altKey ? 0.1 : 0.01;
      var rotaInc = e.altKey ? 10 : 1;
      var eleInc = e.altKey ? 10 : 1;

      switch (e.which) {
        case 37: obj.position.longitude -= transInc; break;
        case 39: obj.position.longitude += transInc; break;
        case 38: obj.position.latitude += transInc; break;
        case 40: obj.position.latitude -= transInc; break;
        case 187: obj.scale += scaleInc; break;
        case 189: obj.scale -= scaleInc; break;
        case 65: obj.rotation += rotaInc; break;
        case 68: obj.rotation -= rotaInc; break;
        case 87: obj.elevation += eleInc; break;
        case 83: obj.elevation -= eleInc; break;
        default: return;
      }
      console.log(JSON.stringify({
        position:{
          latitude:parseFloat(obj.position.latitude.toFixed(5)),
          longitude:parseFloat(obj.position.longitude.toFixed(5))
        },
        elevation:parseFloat(obj.elevation.toFixed(2)),
        scale:parseFloat(obj.scale.toFixed(2)),
        rotation:parseInt(obj.rotation, 10)
      }));
    });
  }

  //*************************************************************************

  if (typeof obj !== 'undefined') positionOnMap(obj);

  var controlButtons = document.querySelectorAll('.control button');

  for (var i = 0, il = controlButtons.length; i < il; i++) {
    controlButtons[i].addEventListener('click', function(e) {
      var button = this;
      var parentClassList = button.parentNode.classList;
      var direction = button.classList.contains('inc') ? 1 : -1;
      var increment;
      var property;

      if (parentClassList.contains('tilt')) {
        property = 'Tilt';
        increment = direction*10;
      }
      if (parentClassList.contains('rotation')) {
        property = 'Rotation';
        increment = direction*10;
      }
      if (parentClassList.contains('zoom')) {
        property = 'Zoom';
        increment = direction*1;
      }
      if (property) {
        map['set'+ property](map['get'+ property]()+increment);
      }
    });
  }
</script>
</body>
</html><|MERGE_RESOLUTION|>--- conflicted
+++ resolved
@@ -116,24 +116,6 @@
 
 
 
-
-
-
-
-
-
-
-
-
-
-
-
-
-
-
-
-
-
   var map = new GLMap('map', {
     position: { latitude:52.52000, longitude:13.41000 },
 //  position: { latitude:40.69924, longitude:-74.01692 },
@@ -230,13 +212,11 @@
 //    }
 //  });
 
-<<<<<<< HEAD
 //  map.on('pointermove', function(e) {
 //    obj.position = osmb.untransform(e.x, e.y);
 //  });
 //
-=======
->>>>>>> 2ccb639f
+
 //  map.on('pointerdown', function(e) {
 //    var id = osmb.getTarget(e.x, e.y);
 //    console.log(id);
