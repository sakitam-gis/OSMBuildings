
<<<<<<< HEAD
# 2.1.0 @ 2015-11-03 #

- roofHeight for unsupported shapes fixed
- data read operations optimized
- timeline based animation support added
- buildings grow in on load
- populating buffers fixed for large OBJ files
- more destructor fixes
- new show() / hide() methods with custom selectors and optional duration
- SSAO added
- whole Color API rewritten
- restored idle/busy events
- more optimization to detect visible tiles
- artifacts at basemap tile edges fixed
- better basemap tile blending on zoom level switch 

# 2.0.0 @ 2015-10-16 #
=======
## 2.0.0 @ 2015-10-16 ##
>>>>>>> c514475e

- transform() method moved from GLMap to OSM Buildings
- improved calculation of visible tiles
- simplified internal grid handling
- proper destruction of objects
- added variance for default color
- resizing fixed
- baseURL option returned, makes locating assets much easier 
- fixed minZoom/maxZoom options for GLMap
- added minZoom/maxZoom options for OSM Buildings, all geometry items and tile layers
- added fixedZoom option for GeoJSONTiles

## 1.0.0 @ 2015-09-17 ##

First stable public release.
Uses semantic versioning.<|MERGE_RESOLUTION|>--- conflicted
+++ resolved
@@ -1,6 +1,7 @@
 
-<<<<<<< HEAD
-# 2.1.0 @ 2015-11-03 #
+# Changelog
+
+## 2.1.0 @ 2015-11-03
 
 - roofHeight for unsupported shapes fixed
 - data read operations optimized
@@ -16,10 +17,7 @@
 - artifacts at basemap tile edges fixed
 - better basemap tile blending on zoom level switch 
 
-# 2.0.0 @ 2015-10-16 #
-=======
-## 2.0.0 @ 2015-10-16 ##
->>>>>>> c514475e
+## 2.0.0 @ 2015-10-16
 
 - transform() method moved from GLMap to OSM Buildings
 - improved calculation of visible tiles
@@ -32,7 +30,7 @@
 - added minZoom/maxZoom options for OSM Buildings, all geometry items and tile layers
 - added fixedZoom option for GeoJSONTiles
 
-## 1.0.0 @ 2015-09-17 ##
+## 1.0.0 @ 2015-09-17
 
 First stable public release.
 Uses semantic versioning.