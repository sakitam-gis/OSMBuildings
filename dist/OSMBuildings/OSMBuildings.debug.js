(function() {var Triangulate = (function() {
var w3cColors = {
  aliceblue: '#f0f8ff',
  antiquewhite: '#faebd7',
  aqua: '#00ffff',
  aquamarine: '#7fffd4',
  azure: '#f0ffff',
  beige: '#f5f5dc',
  bisque: '#ffe4c4',
  black: '#000000',
  blanchedalmond: '#ffebcd',
  blue: '#0000ff',
  blueviolet: '#8a2be2',
  brown: '#a52a2a',
  burlywood: '#deb887',
  cadetblue: '#5f9ea0',
  chartreuse: '#7fff00',
  chocolate: '#d2691e',
  coral: '#ff7f50',
  cornflowerblue: '#6495ed',
  cornsilk: '#fff8dc',
  crimson: '#dc143c',
  cyan: '#00ffff',
  darkblue: '#00008b',
  darkcyan: '#008b8b',
  darkgoldenrod: '#b8860b',
  darkgray: '#a9a9a9',
  darkgrey: '#a9a9a9',
  darkgreen: '#006400',
  darkkhaki: '#bdb76b',
  darkmagenta: '#8b008b',
  darkolivegreen: '#556b2f',
  darkorange: '#ff8c00',
  darkorchid: '#9932cc',
  darkred: '#8b0000',
  darksalmon: '#e9967a',
  darkseagreen: '#8fbc8f',
  darkslateblue: '#483d8b',
  darkslategray: '#2f4f4f',
  darkslategrey: '#2f4f4f',
  darkturquoise: '#00ced1',
  darkviolet: '#9400d3',
  deeppink: '#ff1493',
  deepskyblue: '#00bfff',
  dimgray: '#696969',
  dimgrey: '#696969',
  dodgerblue: '#1e90ff',
  firebrick: '#b22222',
  floralwhite: '#fffaf0',
  forestgreen: '#228b22',
  fuchsia: '#ff00ff',
  gainsboro: '#dcdcdc',
  ghostwhite: '#f8f8ff',
  gold: '#ffd700',
  goldenrod: '#daa520',
  gray: '#808080',
  grey: '#808080',
  green: '#008000',
  greenyellow: '#adff2f',
  honeydew: '#f0fff0',
  hotpink: '#ff69b4',
  indianred: '#cd5c5c',
  indigo: '#4b0082',
  ivory: '#fffff0',
  khaki: '#f0e68c',
  lavender: '#e6e6fa',
  lavenderblush: '#fff0f5',
  lawngreen: '#7cfc00',
  lemonchiffon: '#fffacd',
  lightblue: '#add8e6',
  lightcoral: '#f08080',
  lightcyan: '#e0ffff',
  lightgoldenrodyellow: '#fafad2',
  lightgray: '#d3d3d3',
  lightgrey: '#d3d3d3',
  lightgreen: '#90ee90',
  lightpink: '#ffb6c1',
  lightsalmon: '#ffa07a',
  lightseagreen: '#20b2aa',
  lightskyblue: '#87cefa',
  lightslategray: '#778899',
  lightslategrey: '#778899',
  lightsteelblue: '#b0c4de',
  lightyellow: '#ffffe0',
  lime: '#00ff00',
  limegreen: '#32cd32',
  linen: '#faf0e6',
  magenta: '#ff00ff',
  maroon: '#800000',
  mediumaquamarine: '#66cdaa',
  mediumblue: '#0000cd',
  mediumorchid: '#ba55d3',
  mediumpurple: '#9370db',
  mediumseagreen: '#3cb371',
  mediumslateblue: '#7b68ee',
  mediumspringgreen: '#00fa9a',
  mediumturquoise: '#48d1cc',
  mediumvioletred: '#c71585',
  midnightblue: '#191970',
  mintcream: '#f5fffa',
  mistyrose: '#ffe4e1',
  moccasin: '#ffe4b5',
  navajowhite: '#ffdead',
  navy: '#000080',
  oldlace: '#fdf5e6',
  olive: '#808000',
  olivedrab: '#6b8e23',
  orange: '#ffa500',
  orangered: '#ff4500',
  orchid: '#da70d6',
  palegoldenrod: '#eee8aa',
  palegreen: '#98fb98',
  paleturquoise: '#afeeee',
  palevioletred: '#db7093',
  papayawhip: '#ffefd5',
  peachpuff: '#ffdab9',
  peru: '#cd853f',
  pink: '#ffc0cb',
  plum: '#dda0dd',
  powderblue: '#b0e0e6',
  purple: '#800080',
  rebeccapurple: '#663399',
  red: '#ff0000',
  rosybrown: '#bc8f8f',
  royalblue: '#4169e1',
  saddlebrown: '#8b4513',
  salmon: '#fa8072',
  sandybrown: '#f4a460',
  seagreen: '#2e8b57',
  seashell: '#fff5ee',
  sienna: '#a0522d',
  silver: '#c0c0c0',
  skyblue: '#87ceeb',
  slateblue: '#6a5acd',
  slategray: '#708090',
  slategrey: '#708090',
  snow: '#fffafa',
  springgreen: '#00ff7f',
  steelblue: '#4682b4',
  tan: '#d2b48c',
  teal: '#008080',
  thistle: '#d8bfd8',
  tomato: '#ff6347',
  turquoise: '#40e0d0',
  violet: '#ee82ee',
  wheat: '#f5deb3',
  white: '#ffffff',
  whitesmoke: '#f5f5f5',
  yellow: '#ffff00',
  yellowgreen: '#9acd32'
};

function parseColor(str) {
  str = str || '';
  str = str.toLowerCase();
  str = w3cColors[str] || str;
  var m;
  if ((m = str.match(/^#?(\w{2})(\w{2})(\w{2})$/))) {
    return [
      parseInt(m[1], 16)/255,
      parseInt(m[2], 16)/255,
      parseInt(m[3], 16)/255
    ];
  }

  if ((m = str.match(/rgba?\((\d+)\D+(\d+)\D+(\d+)(\D+([\d.]+))?\)/))) {
    return [
      parseInt(m[1], 10)/255,
      parseInt(m[2], 10)/255,
      parseInt(m[3], 10)/255
    ];
  }
}


var earcut = (function() {

  function earcut(data, holeIndices, dim) {

    dim = dim || 2;

    var hasHoles = holeIndices && holeIndices.length,
      outerLen = hasHoles ? holeIndices[0]*dim : data.length,
      outerNode = linkedList(data, 0, outerLen, dim, true),
      triangles = [];

    if (!outerNode) return triangles;

    var minX, minY, maxX, maxY, x, y, size;

    if (hasHoles) outerNode = eliminateHoles(data, holeIndices, outerNode, dim);

    // if the shape is not too simple, we'll use z-order curve hash later; calculate polygon bbox
    if (data.length>80*dim) {
      minX = maxX = data[0];
      minY = maxY = data[1];

      for (var i = dim; i<outerLen; i += dim) {
        x = data[i];
        y = data[i + 1];
        if (x<minX) minX = x;
        if (y<minY) minY = y;
        if (x>maxX) maxX = x;
        if (y>maxY) maxY = y;
      }

      // minX, minY and size are later used to transform coords into integers for z-order calculation
      size = Math.max(maxX - minX, maxY - minY);
    }

    earcutLinked(outerNode, triangles, dim, minX, minY, size);

    return triangles;
  }

// create a circular doubly linked list from polygon points in the specified winding order
  function linkedList(data, start, end, dim, clockwise) {
    var i, last;

    if (clockwise === (signedArea(data, start, end, dim)>0)) {
      for (i = start; i<end; i += dim) last = insertNode(i, data[i], data[i + 1], last);
    } else {
      for (i = end - dim; i>=start; i -= dim) last = insertNode(i, data[i], data[i + 1], last);
    }

    if (last && equals(last, last.next)) {
      removeNode(last);
      last = last.next;
    }

    return last;
  }

// eliminate colinear or duplicate points
  function filterPoints(start, end) {
    if (!start) return start;
    if (!end) end = start;

    var p = start,
      again;
    do {
      again = false;

      if (!p.steiner && (equals(p, p.next) || area(p.prev, p, p.next) === 0)) {
        removeNode(p);
        p = end = p.prev;
        if (p === p.next) return null;
        again = true;

      } else {
        p = p.next;
      }
    } while (again || p !== end);

    return end;
  }

// main ear slicing loop which triangulates a polygon (given as a linked list)
  function earcutLinked(ear, triangles, dim, minX, minY, size, pass) {
    if (!ear) return;

    // interlink polygon nodes in z-order
    if (!pass && size) indexCurve(ear, minX, minY, size);

    var stop = ear,
      prev, next;

    // iterate through ears, slicing them one by one
    while (ear.prev !== ear.next) {
      prev = ear.prev;
      next = ear.next;

      if (size ? isEarHashed(ear, minX, minY, size) : isEar(ear)) {
        // cut off the triangle
        triangles.push(prev.i/dim);
        triangles.push(ear.i/dim);
        triangles.push(next.i/dim);

        removeNode(ear);

        // skipping the next vertice leads to less sliver triangles
        ear = next.next;
        stop = next.next;

        continue;
      }

      ear = next;

      // if we looped through the whole remaining polygon and can't find any more ears
      if (ear === stop) {
        // try filtering points and slicing again
        if (!pass) {
          earcutLinked(filterPoints(ear), triangles, dim, minX, minY, size, 1);

          // if this didn't work, try curing all small self-intersections locally
        } else if (pass === 1) {
          ear = cureLocalIntersections(ear, triangles, dim);
          earcutLinked(ear, triangles, dim, minX, minY, size, 2);

          // as a last resort, try splitting the remaining polygon into two
        } else if (pass === 2) {
          splitEarcut(ear, triangles, dim, minX, minY, size);
        }

        break;
      }
    }
  }

// check whether a polygon node forms a valid ear with adjacent nodes
  function isEar(ear) {
    var a = ear.prev,
      b = ear,
      c = ear.next;

    if (area(a, b, c)>=0) return false; // reflex, can't be an ear

    // now make sure we don't have other points inside the potential ear
    var p = ear.next.next;

    while (p !== ear.prev) {
      if (pointInTriangle(a.x, a.y, b.x, b.y, c.x, c.y, p.x, p.y) &&
        area(p.prev, p, p.next)>=0) return false;
      p = p.next;
    }

    return true;
  }

  function isEarHashed(ear, minX, minY, size) {
    var a = ear.prev,
      b = ear,
      c = ear.next;

    if (area(a, b, c)>=0) return false; // reflex, can't be an ear

    // triangle bbox; min & max are calculated like this for speed
    var minTX = a.x<b.x ? (a.x<c.x ? a.x : c.x) : (b.x<c.x ? b.x : c.x),
      minTY = a.y<b.y ? (a.y<c.y ? a.y : c.y) : (b.y<c.y ? b.y : c.y),
      maxTX = a.x>b.x ? (a.x>c.x ? a.x : c.x) : (b.x>c.x ? b.x : c.x),
      maxTY = a.y>b.y ? (a.y>c.y ? a.y : c.y) : (b.y>c.y ? b.y : c.y);

    // z-order range for the current triangle bbox;
    var minZ = zOrder(minTX, minTY, minX, minY, size),
      maxZ = zOrder(maxTX, maxTY, minX, minY, size);

    // first look for points inside the triangle in increasing z-order
    var p = ear.nextZ;

    while (p && p.z<=maxZ) {
      if (p !== ear.prev && p !== ear.next &&
        pointInTriangle(a.x, a.y, b.x, b.y, c.x, c.y, p.x, p.y) &&
        area(p.prev, p, p.next)>=0) return false;
      p = p.nextZ;
    }

    // then look for points in decreasing z-order
    p = ear.prevZ;

    while (p && p.z>=minZ) {
      if (p !== ear.prev && p !== ear.next &&
        pointInTriangle(a.x, a.y, b.x, b.y, c.x, c.y, p.x, p.y) &&
        area(p.prev, p, p.next)>=0) return false;
      p = p.prevZ;
    }

    return true;
  }

// go through all polygon nodes and cure small local self-intersections
  function cureLocalIntersections(start, triangles, dim) {
    var p = start;
    do {
      var a = p.prev,
        b = p.next.next;

      if (!equals(a, b) && intersects(a, p, p.next, b) && locallyInside(a, b) && locallyInside(b, a)) {

        triangles.push(a.i/dim);
        triangles.push(p.i/dim);
        triangles.push(b.i/dim);

        // remove two nodes involved
        removeNode(p);
        removeNode(p.next);

        p = start = b;
      }
      p = p.next;
    } while (p !== start);

    return p;
  }

// try splitting polygon into two and triangulate them independently
  function splitEarcut(start, triangles, dim, minX, minY, size) {
    // look for a valid diagonal that divides the polygon into two
    var a = start;
    do {
      var b = a.next.next;
      while (b !== a.prev) {
        if (a.i !== b.i && isValidDiagonal(a, b)) {
          // split the polygon in two by the diagonal
          var c = splitPolygon(a, b);

          // filter colinear points around the cuts
          a = filterPoints(a, a.next);
          c = filterPoints(c, c.next);

          // run earcut on each half
          earcutLinked(a, triangles, dim, minX, minY, size);
          earcutLinked(c, triangles, dim, minX, minY, size);
          return;
        }
        b = b.next;
      }
      a = a.next;
    } while (a !== start);
  }

// link every hole into the outer loop, producing a single-ring polygon without holes
  function eliminateHoles(data, holeIndices, outerNode, dim) {
    var queue = [],
      i, len, start, end, list;

    for (i = 0, len = holeIndices.length; i<len; i++) {
      start = holeIndices[i]*dim;
      end = i<len - 1 ? holeIndices[i + 1]*dim : data.length;
      list = linkedList(data, start, end, dim, false);
      if (list === list.next) list.steiner = true;
      queue.push(getLeftmost(list));
    }

    queue.sort(compareX);

    // process holes from left to right
    for (i = 0; i<queue.length; i++) {
      eliminateHole(queue[i], outerNode);
      outerNode = filterPoints(outerNode, outerNode.next);
    }

    return outerNode;
  }

  function compareX(a, b) {
    return a.x - b.x;
  }

// find a bridge between vertices that connects hole with an outer ring and and link it
  function eliminateHole(hole, outerNode) {
    outerNode = findHoleBridge(hole, outerNode);
    if (outerNode) {
      var b = splitPolygon(outerNode, hole);
      filterPoints(b, b.next);
    }
  }

// David Eberly's algorithm for finding a bridge between hole and outer polygon
  function findHoleBridge(hole, outerNode) {
    var p = outerNode,
      hx = hole.x,
      hy = hole.y,
      qx = -Infinity,
      m;

    // find a segment intersected by a ray from the hole's leftmost point to the left;
    // segment's endpoint with lesser x will be potential connection point
    do {
      if (hy<=p.y && hy>=p.next.y) {
        var x = p.x + (hy - p.y)*(p.next.x - p.x)/(p.next.y - p.y);
        if (x<=hx && x>qx) {
          qx = x;
          if (x === hx) {
            if (hy === p.y) return p;
            if (hy === p.next.y) return p.next;
          }
          m = p.x<p.next.x ? p : p.next;
        }
      }
      p = p.next;
    } while (p !== outerNode);

    if (!m) return null;

    if (hx === qx) return m.prev; // hole touches outer segment; pick lower endpoint

    // look for points inside the triangle of hole point, segment intersection and endpoint;
    // if there are no points found, we have a valid connection;
    // otherwise choose the point of the minimum angle with the ray as connection point

    var stop = m,
      mx = m.x,
      my = m.y,
      tanMin = Infinity,
      tan;

    p = m.next;

    while (p !== stop) {
      if (hx>=p.x && p.x>=mx &&
        pointInTriangle(hy<my ? hx : qx, hy, mx, my, hy<my ? qx : hx, hy, p.x, p.y)) {

        tan = Math.abs(hy - p.y)/(hx - p.x); // tangential

        if ((tan<tanMin || (tan === tanMin && p.x>m.x)) && locallyInside(p, hole)) {
          m = p;
          tanMin = tan;
        }
      }

      p = p.next;
    }

    return m;
  }

// interlink polygon nodes in z-order
  function indexCurve(start, minX, minY, size) {
    var p = start;
    do {
      if (p.z === null) p.z = zOrder(p.x, p.y, minX, minY, size);
      p.prevZ = p.prev;
      p.nextZ = p.next;
      p = p.next;
    } while (p !== start);

    p.prevZ.nextZ = null;
    p.prevZ = null;

    sortLinked(p);
  }

// Simon Tatham's linked list merge sort algorithm
// http://www.chiark.greenend.org.uk/~sgtatham/algorithms/listsort.html
  function sortLinked(list) {
    var i, p, q, e, tail, numMerges, pSize, qSize,
      inSize = 1;

    do {
      p = list;
      list = null;
      tail = null;
      numMerges = 0;

      while (p) {
        numMerges++;
        q = p;
        pSize = 0;
        for (i = 0; i<inSize; i++) {
          pSize++;
          q = q.nextZ;
          if (!q) break;
        }

        qSize = inSize;

        while (pSize>0 || (qSize>0 && q)) {

          if (pSize === 0) {
            e = q;
            q = q.nextZ;
            qSize--;
          } else if (qSize === 0 || !q) {
            e = p;
            p = p.nextZ;
            pSize--;
          } else if (p.z<=q.z) {
            e = p;
            p = p.nextZ;
            pSize--;
          } else {
            e = q;
            q = q.nextZ;
            qSize--;
          }

          if (tail) tail.nextZ = e;
          else list = e;

          e.prevZ = tail;
          tail = e;
        }

        p = q;
      }

      tail.nextZ = null;
      inSize *= 2;

    } while (numMerges>1);

    return list;
  }

// z-order of a point given coords and size of the data bounding box
  function zOrder(x, y, minX, minY, size) {
    // coords are transformed into non-negative 15-bit integer range
    x = 32767*(x - minX)/size;
    y = 32767*(y - minY)/size;

    x = (x | (x<<8)) & 0x00FF00FF;
    x = (x | (x<<4)) & 0x0F0F0F0F;
    x = (x | (x<<2)) & 0x33333333;
    x = (x | (x<<1)) & 0x55555555;

    y = (y | (y<<8)) & 0x00FF00FF;
    y = (y | (y<<4)) & 0x0F0F0F0F;
    y = (y | (y<<2)) & 0x33333333;
    y = (y | (y<<1)) & 0x55555555;

    return x | (y<<1);
  }

// find the leftmost node of a polygon ring
  function getLeftmost(start) {
    var p = start,
      leftmost = start;
    do {
      if (p.x<leftmost.x) leftmost = p;
      p = p.next;
    } while (p !== start);

    return leftmost;
  }

// check if a point lies within a convex triangle
  function pointInTriangle(ax, ay, bx, by, cx, cy, px, py) {
    return (cx - px)*(ay - py) - (ax - px)*(cy - py)>=0 &&
      (ax - px)*(by - py) - (bx - px)*(ay - py)>=0 &&
      (bx - px)*(cy - py) - (cx - px)*(by - py)>=0;
  }

// check if a diagonal between two polygon nodes is valid (lies in polygon interior)
  function isValidDiagonal(a, b) {
    return a.next.i !== b.i && a.prev.i !== b.i && !intersectsPolygon(a, b) &&
      locallyInside(a, b) && locallyInside(b, a) && middleInside(a, b);
  }

// signed area of a triangle
  function area(p, q, r) {
    return (q.y - p.y)*(r.x - q.x) - (q.x - p.x)*(r.y - q.y);
  }

// check if two points are equal
  function equals(p1, p2) {
    return p1.x === p2.x && p1.y === p2.y;
  }

// check if two segments intersect
  function intersects(p1, q1, p2, q2) {
    if ((equals(p1, q1) && equals(p2, q2)) ||
      (equals(p1, q2) && equals(p2, q1))) return true;
    return area(p1, q1, p2)>0 !== area(p1, q1, q2)>0 &&
      area(p2, q2, p1)>0 !== area(p2, q2, q1)>0;
  }

// check if a polygon diagonal intersects any polygon segments
  function intersectsPolygon(a, b) {
    var p = a;
    do {
      if (p.i !== a.i && p.next.i !== a.i && p.i !== b.i && p.next.i !== b.i &&
        intersects(p, p.next, a, b)) return true;
      p = p.next;
    } while (p !== a);

    return false;
  }

// check if a polygon diagonal is locally inside the polygon
  function locallyInside(a, b) {
    return area(a.prev, a, a.next)<0 ?
    area(a, b, a.next)>=0 && area(a, a.prev, b)>=0 :
    area(a, b, a.prev)<0 || area(a, a.next, b)<0;
  }

// check if the middle point of a polygon diagonal is inside the polygon
  function middleInside(a, b) {
    var p = a,
      inside = false,
      px = (a.x + b.x)/2,
      py = (a.y + b.y)/2;
    do {
      if (((p.y>py) !== (p.next.y>py)) && (px<(p.next.x - p.x)*(py - p.y)/(p.next.y - p.y) + p.x))
        inside = !inside;
      p = p.next;
    } while (p !== a);

    return inside;
  }

// link two polygon vertices with a bridge; if the vertices belong to the same ring, it splits polygon into two;
// if one belongs to the outer ring and another to a hole, it merges it into a single ring
  function splitPolygon(a, b) {
    var a2 = new Node(a.i, a.x, a.y),
      b2 = new Node(b.i, b.x, b.y),
      an = a.next,
      bp = b.prev;

    a.next = b;
    b.prev = a;

    a2.next = an;
    an.prev = a2;

    b2.next = a2;
    a2.prev = b2;

    bp.next = b2;
    b2.prev = bp;

    return b2;
  }

// create a node and optionally link it with previous one (in a circular doubly linked list)
  function insertNode(i, x, y, last) {
    var p = new Node(i, x, y);

    if (!last) {
      p.prev = p;
      p.next = p;

    } else {
      p.next = last.next;
      p.prev = last;
      last.next.prev = p;
      last.next = p;
    }
    return p;
  }

  function removeNode(p) {
    p.next.prev = p.prev;
    p.prev.next = p.next;

    if (p.prevZ) p.prevZ.nextZ = p.nextZ;
    if (p.nextZ) p.nextZ.prevZ = p.prevZ;
  }

  function Node(i, x, y) {
    // vertice index in coordinates array
    this.i = i;

    // vertex coordinates
    this.x = x;
    this.y = y;

    // previous and next vertice nodes in a polygon ring
    this.prev = null;
    this.next = null;

    // z-order curve value
    this.z = null;

    // previous and next nodes in z-order
    this.prevZ = null;
    this.nextZ = null;

    // indicates whether this is a steiner point
    this.steiner = false;
  }

// return a percentage difference between the polygon area and its triangulation area;
// used to verify correctness of triangulation
  earcut.deviation = function(data, holeIndices, dim, triangles) {
    var hasHoles = holeIndices && holeIndices.length;
    var outerLen = hasHoles ? holeIndices[0]*dim : data.length;
    var i, len;

    var polygonArea = Math.abs(signedArea(data, 0, outerLen, dim));
    if (hasHoles) {
      for (i = 0, len = holeIndices.length; i<len; i++) {
        var start = holeIndices[i]*dim;
        var end = i<len - 1 ? holeIndices[i + 1]*dim : data.length;
        polygonArea -= Math.abs(signedArea(data, start, end, dim));
      }
    }

    var trianglesArea = 0;
    for (i = 0, len = triangles.length; i < len; i += 3) {
      var a = triangles[i]*dim;
      var b = triangles[i + 1]*dim;
      var c = triangles[i + 2]*dim;
      trianglesArea += Math.abs(
        (data[a] - data[c])*(data[b + 1] - data[a + 1]) -
        (data[a] - data[b])*(data[c + 1] - data[a + 1]));
    }

    return polygonArea === 0 && trianglesArea === 0 ? 0 :
      Math.abs((trianglesArea - polygonArea)/polygonArea);
  };

  function signedArea(data, start, end, dim) {
    var sum = 0;
    for (var i = start, j = end - dim; i<end; i += dim) {
      sum += (data[j] - data[i])*(data[i + 1] + data[j + 1]);
      j = i;
    }
    return sum;
  }

// turn a polygon in a multi-dimensional array form (e.g. as in GeoJSON) into a form Earcut accepts
  earcut.flatten = function(data) {
    var dim = data[0][0].length,
      result = { vertices: [], holes: [], dimensions: dim },
      holeIndex = 0;

    for (var i = 0; i<data.length; i++) {
      for (var j = 0; j<data[i].length; j++) {
        for (var d = 0; d<dim; d++) result.vertices.push(data[i][j][d]);
      }
      if (i>0) {
        holeIndex += data[i - 1].length;
        result.holes.push(holeIndex);
      }
    }
    return result;
  };

  return earcut;

}(this));


var vec2 = {
  len: function(a) {
    return Math.sqrt(a[0]*a[0] + a[1]*a[1]);
  },

  sub: function(a, b) {
    return [a[0]-b[0], a[1]-b[1]];
  }
};


var vec3 = {
  len: function(a) {
    return Math.sqrt(a[0]*a[0] + a[1]*a[1] + a[2]*a[2]);
  },

  sub: function(a, b) {
    return [a[0]-b[0], a[1]-b[1], a[2]-b[2]];
  },

  unit: function(a) {
    var l = this.len(a);
    return [a[0]/l, a[1]/l, a[2]/l];
  },

  normal: function(a, b, c) {
    var d1 = this.sub(a, b);
    var d2 = this.sub(b, c);
    // normalized cross product of d1 and d2
    return this.unit([
      d1[1]*d2[2] - d1[2]*d2[1],
      d1[2]*d2[0] - d1[0]*d2[2],
      d1[0]*d2[1] - d1[1]*d2[0]
    ]);
  }
};


var split = {

  NUM_Y_SEGMENTS: 24,
  NUM_X_SEGMENTS: 32,

  //function isVertical(a, b, c) {
  //  return Math.abs(normal(a, b, c)[2]) < 1/5000;
  //}

  quad: function(data, a, b, c, d, color) {
    this.triangle(data, a, b, c, color);
    this.triangle(data, c, d, a, color);
  },

  triangle: function(data, a, b, c, color) {
    var n = vec3.normal(a, b, c);
    [].push.apply(data.vertices, [].concat(a, c, b));
    [].push.apply(data.normals,  [].concat(n, n, n));
    [].push.apply(data.colors,   [].concat(color, color, color));
    data.texCoords.push(0.0, 0.0, 0.0, 0.0, 0.0, 0.0);
  },

  circle: function(data, center, radius, Z, color) {
    Z = Z || 0;
    var u, v;
    for (var i = 0; i < this.NUM_X_SEGMENTS; i++) {
      u = i/this.NUM_X_SEGMENTS;
      v = (i+1)/this.NUM_X_SEGMENTS;
      this.triangle(
        data,
        [ center[0] + radius * Math.sin(u*Math.PI*2), center[1] + radius * Math.cos(u*Math.PI*2), Z ],
        [ center[0],                                  center[1],                                  Z ],
        [ center[0] + radius * Math.sin(v*Math.PI*2), center[1] + radius * Math.cos(v*Math.PI*2), Z ],
        color
      );
    }
  },

  polygon: function(data, rings, Z, color) {
    Z = Z || 0;
    // flatten data
    var
      inVertices = [], inHoleIndex = [],
      index = 0,
      i, il;
    for (i = 0, il = rings.length; i < il; i++) {
      for (var j = 0; j < rings[i].length; j++) {
        inVertices.push(rings[i][j][0], rings[i][j][1]);
      }
      if (i) {
        index += rings[i - 1].length;
        inHoleIndex.push(index);
      }
    }

    var vertices = earcut(inVertices, inHoleIndex, 2);

    for (i = 0, il = vertices.length-2; i < il; i+=3) {
      this.triangle(
        data,
        [ inVertices[ vertices[i  ]*2 ], inVertices[ vertices[i  ]*2+1 ], Z ],
        [ inVertices[ vertices[i+1]*2 ], inVertices[ vertices[i+1]*2+1 ], Z ],
        [ inVertices[ vertices[i+2]*2 ], inVertices[ vertices[i+2]*2+1 ], Z ],
        color
      );
    }
  },

  //polygon3d: function(data, rings, color) {
  //  var ring = rings[0];
  //  var ringLength = ring.length;
  //  var vertices, t, tl;
  //
////  { r:255, g:0, b:0 }
//
  //  if (ringLength <= 4) { // 3: a triangle
  //    this.triangle(
  //      data,
  //      ring[0],
  //      ring[2],
  //      ring[1], color
  //    );
  //
  //    if (ringLength === 4) { // 4: a quad (2 triangles)
  //      this.triangle(
  //        data,
  //        ring[0],
  //        ring[3],
  //        ring[2], color
  //      );
  //    }
//      return;
  //  }
  //
  //  if (isVertical(ring[0], ring[1], ring[2])) {
  //    for (var i = 0, il = rings[0].length; i < il; i++) {
  //      rings[0][i] = [
  //        rings[0][i][2],
  //        rings[0][i][1],
  //        rings[0][i][0]
  //      ];
  //    }
  //
  //    vertices = earcut(rings);
  //    for (t = 0, tl = vertices.length-2; t < tl; t+=3) {
  //      this.triangle(
  //        data,
  //        [ vertices[t  ][2], vertices[t  ][1], vertices[t  ][0] ],
  //        [ vertices[t+1][2], vertices[t+1][1], vertices[t+1][0] ],
  //        [ vertices[t+2][2], vertices[t+2][1], vertices[t+2][0] ], color
  //      );
  //    }
//      return;
  //  }
  //
  //  vertices = earcut(rings);
  //  for (t = 0, tl = vertices.length-2; t < tl; t+=3) {
  //    this.triangle(
  //      data,
  //      [ vertices[t  ][0], vertices[t  ][1], vertices[t  ][2] ],
  //      [ vertices[t+1][0], vertices[t+1][1], vertices[t+1][2] ],
  //      [ vertices[t+2][0], vertices[t+2][1], vertices[t+2][2] ], color
  //    );
  //  }
  //},

  cube: function(data, sizeX, sizeY, sizeZ, X, Y, Z, color) {
    X = X || 0;
    Y = Y || 0;
    Z = Z || 0;

    var a = [X,       Y,       Z];
    var b = [X+sizeX, Y,       Z];
    var c = [X+sizeX, Y+sizeY, Z];
    var d = [X,       Y+sizeY, Z];

    var A = [X,       Y,       Z+sizeZ];
    var B = [X+sizeX, Y,       Z+sizeZ];
    var C = [X+sizeX, Y+sizeY, Z+sizeZ];
    var D = [X,       Y+sizeY, Z+sizeZ];

    this.quad(data, b, a, d, c, color);
    this.quad(data, A, B, C, D, color);
    this.quad(data, a, b, B, A, color);
    this.quad(data, b, c, C, B, color);
    this.quad(data, c, d, D, C, color);
    this.quad(data, d, a, A, D, color);
  },

  cylinder: function(data, center, radius1, radius2, height, Z, color) {
    Z = Z || 0;
    var
      currAngle, nextAngle,
      currSin, currCos,
      nextSin, nextCos,
      num = this.NUM_X_SEGMENTS,
      doublePI = Math.PI*2;

    for (var i = 0; i < num; i++) {
      currAngle = ( i   /num) * doublePI;
      nextAngle = ((i+1)/num) * doublePI;

      currSin = Math.sin(currAngle);
      currCos = Math.cos(currAngle);

      nextSin = Math.sin(nextAngle);
      nextCos = Math.cos(nextAngle);

      this.triangle(
        data,
        [ center[0] + radius1*currSin, center[1] + radius1*currCos, Z ],
        [ center[0] + radius2*nextSin, center[1] + radius2*nextCos, Z+height ],
        [ center[0] + radius1*nextSin, center[1] + radius1*nextCos, Z ],
        color
      );

      if (radius2 !== 0) {
        this.triangle(
          data,
          [ center[0] + radius2*currSin, center[1] + radius2*currCos, Z+height ],
          [ center[0] + radius2*nextSin, center[1] + radius2*nextCos, Z+height ],
          [ center[0] + radius1*currSin, center[1] + radius1*currCos, Z ],
          color
        );
      }
    }
  },

  dome: function(data, center, radius, height, Z, color) {
    Z = Z || 0;
    var
      currAngle, nextAngle,
      currSin, currCos,
      nextSin, nextCos,
      currRadius, nextRadius,
      nextHeight, nextZ,
      num = this.NUM_Y_SEGMENTS/2,
      halfPI = Math.PI/2;

    for (var i = 0; i < num; i++) {
      currAngle = ( i   /num) * halfPI - halfPI;
      nextAngle = ((i+1)/num) * halfPI - halfPI;

      currSin = Math.sin(currAngle);
      currCos = Math.cos(currAngle);

      nextSin = Math.sin(nextAngle);
      nextCos = Math.cos(nextAngle);

      currRadius = currCos*radius;
      nextRadius = nextCos*radius;

      nextHeight = (nextSin-currSin)*height;
      nextZ = Z - nextSin*height;

      this.cylinder(data, center, nextRadius, currRadius, nextHeight, nextZ, color);
    }
  },

  // TODO
  sphere: function(data, center, radius, height, Z, color) {
    Z = Z || 0;
    return this.cylinder(data, center, radius, radius, height, Z, color);
  },

  pyramid: function(data, polygon, center, height, Z, color) {
    Z = Z || 0;
    polygon = polygon[0];
    for (var i = 0, il = polygon.length-1; i < il; i++) {
      this.triangle(
        data,
        [ polygon[i  ][0], polygon[i  ][1], Z ],
        [ polygon[i+1][0], polygon[i+1][1], Z ],
        [ center[0], center[1], Z+height ],
        color
      );
    }
  },

  extrusion: function(data, polygon, height, Z, color, tx) {
    Z = Z || 0;
    var
      ring, last, a, b,
      L,
      v0, v1, v2, v3, n,
      tx1, tx2,
      ty1 = tx[2]*height, ty2 = tx[3]*height;

    for (var i = 0, il = polygon.length; i < il; i++) {
      ring = polygon[i];
      last = ring.length-1;

      if (ring[0][0] !== ring[last][0] || ring[0][1] !== ring[last][1]) {
        ring.push(ring[0]);
        last++;
      }

      for (var r = 0; r < last; r++) {
        a = ring[r];
        b = ring[r+1];
        L = vec2.len(vec2.sub(a, b));

        tx1 = (tx[0]*L) <<0;
        tx2 = (tx[1]*L) <<0;

        v0 = [ a[0], a[1], Z];
        v1 = [ b[0], b[1], Z];
        v2 = [ b[0], b[1], Z+height];
        v3 = [ a[0], a[1], Z+height];

        n = vec3.normal(v0, v1, v2);
        [].push.apply(data.vertices, [].concat(v0, v2, v1, v0, v3, v2));
        [].push.apply(data.normals,  [].concat(n, n, n, n, n, n));
        [].push.apply(data.colors,   [].concat(color, color, color, color, color, color));

        data.texCoords.push(
          tx1, ty2,
          tx2, ty1,
          tx2, ty2,
          tx1, ty2,
          tx1, ty1,
          tx2, ty1
        );
      }
    }
  }
};


var Triangulate = {};

(function() {

  //var EARTH_RADIUS_IN_METERS = 6378137;
  //var EARTH_CIRCUMFERENCE_IN_METERS = EARTH_RADIUS_IN_METERS * Math.PI * 2;
  //var METERS_PER_DEGREE_LATITUDE = EARTH_CIRCUMFERENCE_IN_METERS / 360;

  var METERS_PER_DEGREE_LATITUDE = 6378137 * Math.PI / 180;

  var DEFAULT_HEIGHT = 10;
  var DEFAULT_ROOF_HEIGHT = 3;
  var DEFAULT_COLOR = parseColor('rgb(220, 210, 200)');

  // number of windows per horizontal meter of building wall
  var WINDOWS_PER_METER = 0.5;
  var METERS_PER_LEVEL = 3;

  var MATERIAL_COLORS = {
    brick: '#cc7755',
    bronze: '#ffeecc',
    canvas: '#fff8f0',
    concrete: '#999999',
    copper: '#a0e0d0',
    glass: '#e8f8f8',
    gold: '#ffcc00',
    plants: '#009933',
    metal: '#aaaaaa',
    panel: '#fff8f0',
    plaster: '#999999',
    roof_tiles: '#f08060',
    silver: '#cccccc',
    slate: '#666666',
    stone: '#996666',
    tar_paper: '#333333',
    wood: '#deb887'
  };

  var BASE_MATERIALS = {
    asphalt: 'tar_paper',
    bitumen: 'tar_paper',
    block: 'stone',
    bricks: 'brick',
    glas: 'glass',
    glassfront: 'glass',
    grass: 'plants',
    masonry: 'stone',
    granite: 'stone',
    panels: 'panel',
    paving_stones: 'stone',
    plastered: 'plaster',
    rooftiles: 'roof_tiles',
    roofingfelt: 'tar_paper',
    sandstone: 'stone',
    sheet: 'canvas',
    sheets: 'canvas',
    shingle: 'tar_paper',
    shingles: 'tar_paper',
    slates: 'slate',
    steel: 'metal',
    tar: 'tar_paper',
    tent: 'canvas',
    thatch: 'plants',
    tile: 'roof_tiles',
    tiles: 'roof_tiles'
    // cardboard
    // eternit
    // limestone
    // straw
  };

  Triangulate.getPosition = function(geometry) {
    var coordinates = geometry.coordinates;
    switch (geometry.type) {
      case 'Point':
        return coordinates;

      case 'MultiPoint':
      case 'LineString':
        return coordinates[0];

      case 'MultiLineString':
      case 'Polygon':
        return coordinates[0][0];

      case 'MultiPolygon':
        return coordinates[0][0][0];
    }
  };

  Triangulate.split = function(res, id, feature, position, color) {
    var geometries = flattenGeometry(feature.geometry);
    for (var i = 0, il = geometries.length; i<il; i++) {
      process(res, id, feature.properties, geometries[i], position, color);
    }
  };

  function isClockWise(ring) {
    return 0 < ring.reduce(function(a, b, c, d) {
      return a + ((c < d.length - 1) ? (d[c+1][0] - b[0]) * (d[c+1][1] + b[1]) : 0);
    }, 0);
  }

  function process(res, id, properties, geom, position, color) {
    var geometry = transform(geom, position),
      bbox = getBBox(geometry[0]),
      radius = (bbox.maxX - bbox.minX)/2,
      center = [bbox.minX + (bbox.maxX - bbox.minX)/2, bbox.minY + (bbox.maxY - bbox.minY)/2],
<<<<<<< HEAD

      height = properties.height || (properties.levels ? properties.levels*METERS_PER_LEVEL : DEFAULT_HEIGHT),
      minHeight = properties.minHeight || (properties.minLevel ? properties.minLevel*METERS_PER_LEVEL : 0),
      roofHeight = properties.roofHeight || DEFAULT_ROOF_HEIGHT,

      colorVariance = (id/2%2 ? -1 : +1)*(id%2 ? 0.03 : 0.06),
      wallColor = randomizeColor(color || properties.wallColor || properties.color || getMaterialColor(properties.material), colorVariance),
      roofColor = randomizeColor(color || properties.roofColor || getMaterialColor(properties.roofMaterial), colorVariance);

=======

      height = properties.height || (properties.levels ? properties.levels*METERS_PER_LEVEL : DEFAULT_HEIGHT),
      minHeight = properties.minHeight || (properties.minLevel ? properties.minLevel*METERS_PER_LEVEL : 0),
      roofHeight = properties.roofHeight || DEFAULT_ROOF_HEIGHT,

      colorVariance = (id/2%2 ? -1 : +1)*(id%2 ? 0.03 : 0.06),
      wallColor = randomizeColor(color || properties.wallColor || properties.color || getMaterialColor(properties.material), colorVariance),
      roofColor = randomizeColor(color || properties.roofColor || getMaterialColor(properties.roofMaterial), colorVariance);

>>>>>>> 731436cb
    // flat roofs or roofs we can't handle should not affect building's height
    switch (properties.roofShape) {
      case 'cone':
      case 'dome':
      case 'onion':
      case 'pyramid':
      case 'pyramidal':
        height = Math.max(0, height-roofHeight);
        break;
      default:
        roofHeight = 0;
    }

    addWalls(res, properties, geometry, center, radius, height-minHeight, minHeight, wallColor);
    addRoof(res, properties, geometry, center, radius, roofHeight, height, roofColor);
  }

  function addWalls(res, properties, geometry, center, radius, H, Z, color) {
    switch (properties.shape) {
      case 'cylinder':
        split.cylinder(res, center, radius, radius, H, Z, color);
      break;

      case 'cone':
        split.cylinder(res, center, radius, 0, H, Z, color);
      break;

      case 'dome':
        split.dome(res, center, radius, (H || radius), Z, color);
      break;

      case 'sphere':
        split.sphere(res, center, radius, (H || 2*radius), Z, color);
      break;

      case 'pyramid':
      case 'pyramidal':
        split.pyramid(res, geometry, center, H, Z, color);
      break;

      case 'none':
        // skip walls entirely
        return;

      default:
        var ty1 = 0.2;
        var ty2 = 0.4;

        // non-continuous windows
        if (properties.material !== 'glass') {
          ty1 = 0;
          ty2 = 0;
          if (properties.levels) {
            ty2 = (parseFloat(properties.levels) - parseFloat(properties.minLevel || 0))<<0;
          }
        }

        split.extrusion(res, geometry, H, Z, color, [0, WINDOWS_PER_METER, ty1/H, ty2/H]);
    }
  }

  function addRoof(res, properties, geometry, center, radius, H, Z, color) {
    // skip roof entirely
    switch (properties.shape) {
      case 'cone':
      case 'pyramid':
      case 'pyramidal':
        return;
    }

    switch (properties.roofShape) {
      case 'cone':
        split.cylinder(res, center, radius, 0, H, Z, color);
        break;

      case 'dome':
      case 'onion':
        split.dome(res, center, radius, (H || radius), Z, color);
        break;

      case 'pyramid':
      case 'pyramidal':
        if (properties.shape === 'cylinder') {
          split.cylinder(res, center, radius, 0, H, Z, color);
        } else {
          split.pyramid(res, geometry, center, H, Z, color);
        }
        break;

      default:
        if (properties.shape === 'cylinder') {
          split.circle(res, center, radius, Z, color);
        } else {
          split.polygon(res, geometry, Z, color);
        }
    }
  }

  function randomizeColor(color, variance) {
    var c = parseColor(color) || DEFAULT_COLOR;
    return [c[0]+variance, c[1]+variance, c[2]+variance];
  }

  function getMaterialColor(str) {
    if (typeof str !== 'string') {
      return null;
    }
    str = str.toLowerCase();
    if (str[0] === '#') {
      return str;
    }
    return MATERIAL_COLORS[BASE_MATERIALS[str] || str] || null;
  }

  function flattenGeometry(geometry) {
    // TODO: handle GeometryCollection
    switch (geometry.type) {
      case 'MultiPolygon': return geometry.coordinates;
      case 'Polygon': return [geometry.coordinates];
      default: return [];
    }
  }

  // converts all coordinates of all rings in 'polygonRings' from lat/lon pairs to meters-from-position
  function transform(polygon, position) {
    var metersPerDegreeLongitude = METERS_PER_DEGREE_LATITUDE*Math.cos(position[1]/180*Math.PI);

    return polygon.map(function(ring, i) {
      // outer ring (first ring) needs to be clockwise, inner rings
      // counter-clockwise. If they are not, make them by reverting order.
      if ((i === 0) !== isClockWise(ring)) {
        ring.reverse();
      }

      return ring.map(function(point) {
        return [
           (point[0]-position[0])*metersPerDegreeLongitude,
          -(point[1]-position[1])*METERS_PER_DEGREE_LATITUDE
        ];
      });
    });
  }

  function getBBox(polygon) {
    var
      x =  Infinity, y =  Infinity,
      X = -Infinity, Y = -Infinity;

    for (var i = 0; i < polygon.length; i++) {
      x = Math.min(x, polygon[i][0]);
      y = Math.min(y, polygon[i][1]);

      X = Math.max(X, polygon[i][0]);
      Y = Math.max(Y, polygon[i][1]);
    }

    return { minX:x, minY:y, maxX:X, maxY:Y };
  }
<<<<<<< HEAD

}());

return Triangulate;

}());

=======

}());

return Triangulate;

}());

>>>>>>> 731436cb
if (typeof module === 'object') { module.exports = Triangulate; }

var Color = (function() {
var w3cColors = {
  aliceblue: '#f0f8ff',
  antiquewhite: '#faebd7',
  aqua: '#00ffff',
  aquamarine: '#7fffd4',
  azure: '#f0ffff',
  beige: '#f5f5dc',
  bisque: '#ffe4c4',
  black: '#000000',
  blanchedalmond: '#ffebcd',
  blue: '#0000ff',
  blueviolet: '#8a2be2',
  brown: '#a52a2a',
  burlywood: '#deb887',
  cadetblue: '#5f9ea0',
  chartreuse: '#7fff00',
  chocolate: '#d2691e',
  coral: '#ff7f50',
  cornflowerblue: '#6495ed',
  cornsilk: '#fff8dc',
  crimson: '#dc143c',
  cyan: '#00ffff',
  darkblue: '#00008b',
  darkcyan: '#008b8b',
  darkgoldenrod: '#b8860b',
  darkgray: '#a9a9a9',
  darkgrey: '#a9a9a9',
  darkgreen: '#006400',
  darkkhaki: '#bdb76b',
  darkmagenta: '#8b008b',
  darkolivegreen: '#556b2f',
  darkorange: '#ff8c00',
  darkorchid: '#9932cc',
  darkred: '#8b0000',
  darksalmon: '#e9967a',
  darkseagreen: '#8fbc8f',
  darkslateblue: '#483d8b',
  darkslategray: '#2f4f4f',
  darkslategrey: '#2f4f4f',
  darkturquoise: '#00ced1',
  darkviolet: '#9400d3',
  deeppink: '#ff1493',
  deepskyblue: '#00bfff',
  dimgray: '#696969',
  dimgrey: '#696969',
  dodgerblue: '#1e90ff',
  firebrick: '#b22222',
  floralwhite: '#fffaf0',
  forestgreen: '#228b22',
  fuchsia: '#ff00ff',
  gainsboro: '#dcdcdc',
  ghostwhite: '#f8f8ff',
  gold: '#ffd700',
  goldenrod: '#daa520',
  gray: '#808080',
  grey: '#808080',
  green: '#008000',
  greenyellow: '#adff2f',
  honeydew: '#f0fff0',
  hotpink: '#ff69b4',
  indianred: '#cd5c5c',
  indigo: '#4b0082',
  ivory: '#fffff0',
  khaki: '#f0e68c',
  lavender: '#e6e6fa',
  lavenderblush: '#fff0f5',
  lawngreen: '#7cfc00',
  lemonchiffon: '#fffacd',
  lightblue: '#add8e6',
  lightcoral: '#f08080',
  lightcyan: '#e0ffff',
  lightgoldenrodyellow: '#fafad2',
  lightgray: '#d3d3d3',
  lightgrey: '#d3d3d3',
  lightgreen: '#90ee90',
  lightpink: '#ffb6c1',
  lightsalmon: '#ffa07a',
  lightseagreen: '#20b2aa',
  lightskyblue: '#87cefa',
  lightslategray: '#778899',
  lightslategrey: '#778899',
  lightsteelblue: '#b0c4de',
  lightyellow: '#ffffe0',
  lime: '#00ff00',
  limegreen: '#32cd32',
  linen: '#faf0e6',
  magenta: '#ff00ff',
  maroon: '#800000',
  mediumaquamarine: '#66cdaa',
  mediumblue: '#0000cd',
  mediumorchid: '#ba55d3',
  mediumpurple: '#9370db',
  mediumseagreen: '#3cb371',
  mediumslateblue: '#7b68ee',
  mediumspringgreen: '#00fa9a',
  mediumturquoise: '#48d1cc',
  mediumvioletred: '#c71585',
  midnightblue: '#191970',
  mintcream: '#f5fffa',
  mistyrose: '#ffe4e1',
  moccasin: '#ffe4b5',
  navajowhite: '#ffdead',
  navy: '#000080',
  oldlace: '#fdf5e6',
  olive: '#808000',
  olivedrab: '#6b8e23',
  orange: '#ffa500',
  orangered: '#ff4500',
  orchid: '#da70d6',
  palegoldenrod: '#eee8aa',
  palegreen: '#98fb98',
  paleturquoise: '#afeeee',
  palevioletred: '#db7093',
  papayawhip: '#ffefd5',
  peachpuff: '#ffdab9',
  peru: '#cd853f',
  pink: '#ffc0cb',
  plum: '#dda0dd',
  powderblue: '#b0e0e6',
  purple: '#800080',
  rebeccapurple: '#663399',
  red: '#ff0000',
  rosybrown: '#bc8f8f',
  royalblue: '#4169e1',
  saddlebrown: '#8b4513',
  salmon: '#fa8072',
  sandybrown: '#f4a460',
  seagreen: '#2e8b57',
  seashell: '#fff5ee',
  sienna: '#a0522d',
  silver: '#c0c0c0',
  skyblue: '#87ceeb',
  slateblue: '#6a5acd',
  slategray: '#708090',
  slategrey: '#708090',
  snow: '#fffafa',
  springgreen: '#00ff7f',
  steelblue: '#4682b4',
  tan: '#d2b48c',
  teal: '#008080',
  thistle: '#d8bfd8',
  tomato: '#ff6347',
  turquoise: '#40e0d0',
  violet: '#ee82ee',
  wheat: '#f5deb3',
  white: '#ffffff',
  whitesmoke: '#f5f5f5',
  yellow: '#ffff00',
  yellowgreen: '#9acd32'
};

function hue2rgb(p, q, t) {
  if (t<0) t += 1;
  if (t>1) t -= 1;
  if (t<1/6) return p + (q - p)*6*t;
  if (t<1/2) return q;
  if (t<2/3) return p + (q - p)*(2/3 - t)*6;
  return p;
}

function clamp(v, max) {
  return Math.min(max, Math.max(0, v || 0));
}

/**
 * @param str, object can be in any of these: 'red', '#0099ff', 'rgb(64, 128, 255)', 'rgba(64, 128, 255, 0.5)', { r:0.2, g:0.3, b:0.9, a:1 }
 */
var Color = function(str) {
  str = str || '';

  if (typeof str === 'object') {
    var rgba = str;
    this.r = clamp(rgba.r, 1);
    this.g = clamp(rgba.g, 1);
    this.b = clamp(rgba.b, 1);
    this.a = (rgba.a !== undefined ? clamp(rgba.a, 1) : 1);
  } else if (typeof str === 'string') {
    str = str.toLowerCase();
    str = w3cColors[str] || str;
    var m;
    if ((m = str.match(/^#?(\w{2})(\w{2})(\w{2})$/))) {
      this.r = parseInt(m[1], 16)/255;
      this.g = parseInt(m[2], 16)/255;
      this.b = parseInt(m[3], 16)/255;
      this.a = 1;
    } else if ((m = str.match(/rgba?\((\d+)\D+(\d+)\D+(\d+)(\D+([\d.]+))?\)/))) {
      this.r = parseInt(m[1], 10)/255;
      this.g = parseInt(m[2], 10)/255;
      this.b = parseInt(m[3], 10)/255;
      this.a = m[4] ? parseFloat(m[5]) : 1;
    }
  }
};

Color.prototype = {

  toHSL: function() {
    var
      max = Math.max(this.r, this.g, this.b),
      min = Math.min(this.r, this.g, this.b),
      h, s, l = (max + min)/2,
      d = max - min;

    if (!d) {
      h = s = 0; // achromatic
    } else {
      s = l>0.5 ? d/(2 - max - min) : d/(max + min);
      switch (max) {
        case this.r:
          h = (this.g - this.b)/d + (this.g<this.b ? 6 : 0);
          break;
        case this.g:
          h = (this.b - this.r)/d + 2;
          break;
        case this.b:
          h = (this.r - this.g)/d + 4;
          break;
      }
      h *= 60;
    }

    return { h: h, s: s, l: l };
  },

  fromHSL: function(hsl) {
    // h = clamp(hsl.h, 360),
    // s = clamp(hsl.s, 1),
    // l = clamp(hsl.l, 1),

    // achromatic
    if (hsl.s === 0) {
      this.r = hsl.l;
      this.g = hsl.l;
      this.b = hsl.l;
    } else {
      var
        q = hsl.l<0.5 ? hsl.l*(1 + hsl.s) : hsl.l + hsl.s - hsl.l*hsl.s,
        p = 2*hsl.l - q;
      hsl.h /= 360;
      this.r = hue2rgb(p, q, hsl.h + 1/3);
      this.g = hue2rgb(p, q, hsl.h);
      this.b = hue2rgb(p, q, hsl.h - 1/3);
    }

    return this;
  },

  toString: function() {
    if (this.a === 1) {
      return '#' + ((1<<24) + (Math.round(this.r*255)<<16) + (Math.round(this.g*255)<<8) + Math.round(this.b*255)).toString(16).slice(1, 7);
    }
    return 'rgba(' + [Math.round(this.r*255), Math.round(this.g*255), Math.round(this.b*255), this.a.toFixed(2)].join(',') + ')';
  },

  toArray: function() {
    return [this.r, this.g, this.b];
  },

  hue: function(h) {
    var hsl = this.toHSL();
    hsl.h *= h;
    this.fromHSL(hsl);
    return this;
  },

  saturation: function(s) {
    var hsl = this.toHSL();
    hsl.s *= s;
    this.fromHSL(hsl);
    return this;
  },

  lightness: function(l) {
    var hsl = this.toHSL();
    hsl.l *= l;
    this.fromHSL(hsl);
    return this;
  },

  alpha: function(a) {
    this.a *= a;
    return this;
  }
};

return Color;

}());

if (typeof module === 'object') { module.exports = Color; }

/*
 (c) 2011-2015, Vladimir Agafonkin
 SunCalc is a JavaScript library for calculating sun position and light phases.
 https://github.com/mourner/suncalc
*/

var suncalc = (function () {
  'use strict';

// shortcuts for easier to read formulas

  var PI = Math.PI,
    sin = Math.sin,
    cos = Math.cos,
    tan = Math.tan,
    asin = Math.asin,
    atan = Math.atan2,
    rad = PI/180;

// sun calculations are based on http://aa.quae.nl/en/reken/zonpositie.html formulas


// date/time constants and conversions

  var dayMs = 1000*60*60*24,
    J1970 = 2440588,
    J2000 = 2451545;

  function toJulian(date) {
    return date.valueOf()/dayMs - 0.5 + J1970;
  }

  function toDays(date) {
    return toJulian(date) - J2000;
  }


// general calculations for position

  var e = rad*23.4397; // obliquity of the Earth

  function rightAscension(l, b) {
    return atan(sin(l)*cos(e) - tan(b)*sin(e), cos(l));
  }

  function declination(l, b) {
    return asin(sin(b)*cos(e) + cos(b)*sin(e)*sin(l));
  }

  function azimuth(H, phi, dec) {
    return atan(sin(H), cos(H)*sin(phi) - tan(dec)*cos(phi));
  }

  function altitude(H, phi, dec) {
    return asin(sin(phi)*sin(dec) + cos(phi)*cos(dec)*cos(H));
  }

  function siderealTime(d, lw) {
    return rad*(280.16 + 360.9856235*d) - lw;
  }


// general sun calculations

  function solarMeanAnomaly(d) {
    return rad*(357.5291 + 0.98560028*d);
  }

  function eclipticLongitude(M) {

    var C = rad*(1.9148*sin(M) + 0.02*sin(2*M) + 0.0003*sin(3*M)), // equation of center
      P = rad*102.9372; // perihelion of the Earth

    return M + C + P + PI;
  }

  function sunCoords(d) {

    var M = solarMeanAnomaly(d),
      L = eclipticLongitude(M);

    return {
      dec: declination(L, 0),
      ra: rightAscension(L, 0)
    };
  }

// calculates sun position for a given date and latitude/longitude

  return function(date, lat, lng) {

    var lw = rad* -lng,
      phi = rad*lat,
      d = toDays(date),

      c = sunCoords(d),
      H = siderealTime(d, lw) - c.ra;

    return {
      azimuth: azimuth(H, phi, c.dec),
      altitude: altitude(H, phi, c.dec)
    };
  };

}());


var Shaders = {"picking":{"vertex":"precision highp float;  //is default in vertex shaders anyway, using highp fixes #49\n#define halfPi 1.57079632679\nattribute vec4 aPosition;\nattribute vec3 aId;\nattribute vec4 aFilter;\nuniform mat4 uModelMatrix;\nuniform mat4 uMatrix;\nuniform float uFogRadius;\nuniform float uTime;\nvarying vec4 vColor;\nvoid main() {\n  float t = clamp((uTime-aFilter.r) / (aFilter.g-aFilter.r), 0.0, 1.0);\n  float f = aFilter.b + (aFilter.a-aFilter.b) * t;\n  if (f == 0.0) {\n    gl_Position = vec4(0.0, 0.0, 0.0, 0.0);\n    vColor = vec4(0.0, 0.0, 0.0, 0.0);\n  } else {\n    vec4 pos = vec4(aPosition.x, aPosition.y, aPosition.z*f, aPosition.w);\n    gl_Position = uMatrix * pos;\n    vec4 mPosition = vec4(uModelMatrix * pos);\n    float distance = length(mPosition);\n    if (distance > uFogRadius) {\n      vColor = vec4(0.0, 0.0, 0.0, 0.0);\n    } else {\n      vColor = vec4(aId, 1.0);\n    }\n  }\n}\n","fragment":"#ifdef GL_ES\n  precision mediump float;\n#endif\nvarying vec4 vColor;\nvoid main() {\n  gl_FragColor = vColor;\n}\n"},"buildings":{"vertex":"precision highp float;  //is default in vertex shaders anyway, using highp fixes #49\n#define halfPi 1.57079632679\nattribute vec4 aPosition;\nattribute vec2 aTexCoord;\nattribute vec3 aNormal;\nattribute vec3 aColor;\nattribute vec4 aFilter;\nattribute vec3 aId;\nuniform mat4 uModelMatrix;\nuniform mat4 uMatrix;\nuniform mat3 uNormalTransform;\nuniform vec3 uLightDirection;\nuniform vec3 uLightColor;\nuniform vec3 uHighlightColor;\nuniform vec3 uHighlightId;\nuniform vec2 uViewDirOnMap;\nuniform vec2 uLowerEdgePoint;\nuniform float uTime;\nvarying vec3 vColor;\nvarying vec2 vTexCoord;\nvarying float verticalDistanceToLowerEdge;\nconst float gradientHeight = 90.0;\nconst float gradientStrength = 0.4;\nvoid main() {\n  float t = clamp((uTime-aFilter.r) / (aFilter.g-aFilter.r), 0.0, 1.0);\n  float f = aFilter.b + (aFilter.a-aFilter.b) * t;\n  if (f == 0.0) {\n    gl_Position = vec4(0.0, 0.0, 0.0, 0.0);\n    vColor = vec3(0.0, 0.0, 0.0);\n  } else {\n    vec4 pos = vec4(aPosition.x, aPosition.y, aPosition.z*f, aPosition.w);\n    gl_Position = uMatrix * pos;\n    //*** highlight object ******************************************************\n    vec3 color = aColor;\n    if (uHighlightId == aId) {\n      color = mix(aColor, uHighlightColor, 0.5);\n    }\n    //*** light intensity, defined by light direction on surface ****************\n    vec3 transformedNormal = aNormal * uNormalTransform;\n    float lightIntensity = max( dot(transformedNormal, uLightDirection), 0.0) / 1.5;\n    color = color + uLightColor * lightIntensity;\n    vTexCoord = aTexCoord;\n    //*** vertical shading ******************************************************\n    float verticalShading = clamp((gradientHeight-pos.z) / (gradientHeight/gradientStrength), 0.0, gradientStrength);\n    //***************************************************************************\n    vColor = color-verticalShading;\n    vec4 worldPos = uModelMatrix * pos;\n    vec2 dirFromLowerEdge = worldPos.xy / worldPos.w - uLowerEdgePoint;\n    verticalDistanceToLowerEdge = dot(dirFromLowerEdge, uViewDirOnMap);\n  }\n}\n","fragment":"#ifdef GL_ES\n  precision mediump float;\n#endif\nvarying vec3 vColor;\nvarying vec2 vTexCoord;\nvarying float verticalDistanceToLowerEdge;\nuniform vec3 uFogColor;\nuniform float uFogDistance;\nuniform float uFogBlurDistance;\nuniform sampler2D uWallTexIndex;\nvoid main() {\n    \n  float fogIntensity = (verticalDistanceToLowerEdge - uFogDistance) / uFogBlurDistance;\n  fogIntensity = clamp(fogIntensity, 0.0, 1.0);\n  gl_FragColor = vec4( vColor* texture2D(uWallTexIndex, vTexCoord).rgb, 1.0-fogIntensity);\n}\n"},"buildings.shadows":{"vertex":"precision highp float;  //is default in vertex shaders anyway, using highp fixes #49\n#define halfPi 1.57079632679\nattribute vec4 aPosition;\nattribute vec3 aNormal;\nattribute vec3 aColor;\nattribute vec4 aFilter;\nattribute vec3 aId;\nattribute vec2 aTexCoord;\nuniform mat4 uModelMatrix;\nuniform mat4 uMatrix;\nuniform mat4 uSunMatrix;\nuniform mat3 uNormalTransform;\nuniform vec3 uHighlightColor;\nuniform vec3 uHighlightId;\nuniform vec2 uViewDirOnMap;\nuniform vec2 uLowerEdgePoint;\nuniform float uTime;\nvarying vec3 vColor;\nvarying vec2 vTexCoord;\nvarying vec3 vNormal;\nvarying vec3 vSunRelPosition;\nvarying float verticalDistanceToLowerEdge;\nfloat gradientHeight = 90.0;\nfloat gradientStrength = 0.4;\nvoid main() {\n  float t = clamp((uTime-aFilter.r) / (aFilter.g-aFilter.r), 0.0, 1.0);\n  float f = aFilter.b + (aFilter.a-aFilter.b) * t;\n  if (f == 0.0) {\n    gl_Position = vec4(0.0, 0.0, 0.0, 0.0);\n    vColor = vec3(0.0, 0.0, 0.0);\n  } else {\n    vec4 pos = vec4(aPosition.x, aPosition.y, aPosition.z*f, aPosition.w);\n    gl_Position = uMatrix * pos;\n    //*** highlight object ******************************************************\n    vec3 color = aColor;\n    if (uHighlightId == aId) {\n      color = mix(aColor, uHighlightColor, 0.5);\n    }\n    //*** light intensity, defined by light direction on surface ****************\n    vNormal = aNormal;\n    vTexCoord = aTexCoord;\n    //vec3 transformedNormal = aNormal * uNormalTransform;\n    //float lightIntensity = max( dot(aNormal, uLightDirection), 0.0) / 1.5;\n    //color = color + uLightColor * lightIntensity;\n    //*** vertical shading ******************************************************\n    float verticalShading = clamp((gradientHeight-pos.z) / (gradientHeight/gradientStrength), 0.0, gradientStrength);\n    //***************************************************************************\n    vColor = color-verticalShading;\n    vec4 worldPos = uModelMatrix * pos;\n    vec2 dirFromLowerEdge = worldPos.xy / worldPos.w - uLowerEdgePoint;\n    verticalDistanceToLowerEdge = dot(dirFromLowerEdge, uViewDirOnMap);\n    \n    // *** shadow mapping ********\n    vec4 sunRelPosition = uSunMatrix * pos;\n    vSunRelPosition = (sunRelPosition.xyz / sunRelPosition.w + 1.0) / 2.0;\n  }\n}\n","fragment":"\n#ifdef GL_FRAGMENT_PRECISION_HIGH\n  precision highp float;\n#else\n  precision mediump float;\n#endif\nvarying vec2 vTexCoord;\nvarying vec3 vColor;\nvarying vec3 vNormal;\nvarying vec3 vSunRelPosition;\nvarying float verticalDistanceToLowerEdge;\nuniform vec3 uFogColor;\nuniform vec2 uShadowTexDimensions;\nuniform sampler2D uShadowTexIndex;\nuniform sampler2D uWallTexIndex;\nuniform float uFogDistance;\nuniform float uFogBlurDistance;\nuniform float uShadowStrength;\nuniform vec3 uLightDirection;\nuniform vec3 uLightColor;\nfloat isSeenBySun(const vec2 sunViewNDC, const float depth, const float bias) {\n  if ( clamp( sunViewNDC, 0.0, 1.0) != sunViewNDC)  //not inside sun's viewport\n    return 1.0;\n  \n  float depthFromTexture = texture2D( uShadowTexIndex, sunViewNDC.xy).x;\n  \n  //compare depth values not in reciprocal but in linear depth\n  return step(1.0/depthFromTexture, 1.0/depth + bias);\n}\nvoid main() {\n  vec3 normal = normalize(vNormal); //may degenerate during per-pixel interpolation\n  float diffuse = dot(uLightDirection, normal);\n  diffuse = max(diffuse, 0.0);\n  // reduce shadow strength with:\n  // - lowering sun positions, to be consistent with the shadows on the basemap (there,\n  //   shadows are faded out with lowering sun positions to hide shadow artifacts caused\n  //   when sun direction and map surface are almost perpendicular\n  // - large angles between the sun direction and the surface normal, to hide shadow\n  //   artifacts that occur when surface normal and sun direction are almost perpendicular\n  float shadowStrength = pow( max( min(\n    dot(uLightDirection, vec3(0.0, 0.0, 1.0)),\n    dot(uLightDirection, normal)\n  ), 0.0), 1.5);\n  if (diffuse > 0.0 && shadowStrength > 0.0) {\n    // note: the diffuse term is also the cosine between the surface normal and the\n    // light direction\n    float bias = clamp(0.0007*tan(acos(diffuse)), 0.0, 0.01);\n    vec2 pos = fract( vSunRelPosition.xy * uShadowTexDimensions);\n    \n    vec2 tl = floor(vSunRelPosition.xy * uShadowTexDimensions) / uShadowTexDimensions;\n    float tlVal = isSeenBySun( tl,                           vSunRelPosition.z, bias);\n    float trVal = isSeenBySun( tl + vec2(1.0, 0.0) / uShadowTexDimensions, vSunRelPosition.z, bias);\n    float blVal = isSeenBySun( tl + vec2(0.0, 1.0) / uShadowTexDimensions, vSunRelPosition.z, bias);\n    float brVal = isSeenBySun( tl + vec2(1.0, 1.0) / uShadowTexDimensions, vSunRelPosition.z, bias);\n    float occludedBySun = mix( \n                            mix(tlVal, trVal, pos.x), \n                            mix(blVal, brVal, pos.x),\n                            pos.y);\n    diffuse *= 1.0 - (shadowStrength * (1.0 - occludedBySun));\n  }\n  vec3 color = vColor* texture2D( uWallTexIndex, vTexCoord.st).rgb +\n              (diffuse/1.5) * uLightColor;\n  float fogIntensity = (verticalDistanceToLowerEdge - uFogDistance) / uFogBlurDistance;\n  fogIntensity = clamp(fogIntensity, 0.0, 1.0);\n  //gl_FragColor = vec4( mix(color, uFogColor, fogIntensity), 1.0);\n  gl_FragColor = vec4( color, 1.0-fogIntensity);\n}\n"},"flatColor":{"vertex":"precision highp float;  //is default in vertex shaders anyway, using highp fixes #49\nattribute vec4 aPosition;\nuniform mat4 uMatrix;\nvoid main() {\n  gl_Position = uMatrix * aPosition;\n}\n","fragment":"#ifdef GL_ES\n  precision mediump float;\n#endif\nuniform vec4 uColor;\nvoid main() {\n  gl_FragColor = uColor;\n}\n"},"skywall":{"vertex":"precision highp float;  //is default in vertex shaders anyway, using highp fixes #49\n#define halfPi 1.57079632679\nattribute vec4 aPosition;\nattribute vec2 aTexCoord;\nuniform mat4 uMatrix;\nuniform float uAbsoluteHeight;\nvarying vec2 vTexCoord;\nvarying float vRelativeHeight;\nconst float gradientHeight = 10.0;\nconst float gradientStrength = 1.0;\nvoid main() {\n  gl_Position = uMatrix * aPosition;\n  vTexCoord = aTexCoord;\n  vRelativeHeight = aPosition.z / uAbsoluteHeight;\n}\n","fragment":"#ifdef GL_ES\n  precision mediump float;\n#endif\nuniform sampler2D uTexIndex;\nuniform vec3 uFogColor;\nvarying vec2 vTexCoord;\nvarying float vRelativeHeight;\nvoid main() {\n  float blendFactor = min(100.0 * vRelativeHeight, 1.0);\n  vec4 texColor = texture2D(uTexIndex, vTexCoord);\n  gl_FragColor = mix( vec4(uFogColor, 1.0), texColor,  blendFactor);\n}\n"},"basemap":{"vertex":"precision highp float;  //is default in vertex shaders anyway, using highp fixes #49\n#define halfPi 1.57079632679\nattribute vec4 aPosition;\nattribute vec2 aTexCoord;\nuniform mat4 uModelMatrix;\nuniform mat4 uViewMatrix;\nuniform mat4 uProjMatrix;\nuniform mat4 uMatrix;\nuniform vec2 uViewDirOnMap;\nuniform vec2 uLowerEdgePoint;\nvarying vec2 vTexCoord;\nvarying float verticalDistanceToLowerEdge;\nvoid main() {\n  gl_Position = uMatrix * aPosition;\n  vTexCoord = aTexCoord;\n  vec4 worldPos = uModelMatrix * aPosition;\n  vec2 dirFromLowerEdge = worldPos.xy / worldPos.w - uLowerEdgePoint;\n  verticalDistanceToLowerEdge = dot(dirFromLowerEdge, uViewDirOnMap);\n}\n","fragment":"#ifdef GL_ES\n  precision mediump float;\n#endif\nuniform sampler2D uTexIndex;\nuniform vec3 uFogColor;\nvarying vec2 vTexCoord;\nvarying float verticalDistanceToLowerEdge;\nuniform float uFogDistance;\nuniform float uFogBlurDistance;\nvoid main() {\n  float fogIntensity = (verticalDistanceToLowerEdge - uFogDistance) / uFogBlurDistance;\n  fogIntensity = clamp(fogIntensity, 0.0, 1.0);\n  gl_FragColor = vec4(texture2D(uTexIndex, vec2(vTexCoord.x, 1.0-vTexCoord.y)).rgb, 1.0-fogIntensity);\n}\n"},"texture":{"vertex":"precision highp float;  //is default in vertex shaders anyway, using highp fixes #49\nattribute vec4 aPosition;\nattribute vec2 aTexCoord;\nuniform mat4 uMatrix;\nvarying vec2 vTexCoord;\nvoid main() {\n  gl_Position = uMatrix * aPosition;\n  vTexCoord = aTexCoord;\n}\n","fragment":"#ifdef GL_ES\n  precision mediump float;\n#endif\nuniform sampler2D uTexIndex;\nvarying vec2 vTexCoord;\nvoid main() {\n  gl_FragColor = vec4(texture2D(uTexIndex, vTexCoord.st).rgb, 1.0);\n}\n"},"fogNormal":{"vertex":"precision highp float;  //is default in vertex shaders anyway, using highp fixes #49\nattribute vec4 aPosition;\nattribute vec4 aFilter;\nattribute vec3 aNormal;\nuniform mat4 uMatrix;\nuniform mat4 uModelMatrix;\nuniform mat3 uNormalMatrix;\nuniform vec2 uViewDirOnMap;\nuniform vec2 uLowerEdgePoint;\nvarying float verticalDistanceToLowerEdge;\nvarying vec3 vNormal;\nuniform float uTime;\nvoid main() {\n  float t = clamp((uTime-aFilter.r) / (aFilter.g-aFilter.r), 0.0, 1.0);\n  float f = aFilter.b + (aFilter.a-aFilter.b) * t;\n  if (f == 0.0) {\n    gl_Position = vec4(0.0, 0.0, 0.0, 0.0);\n    verticalDistanceToLowerEdge = 0.0;\n  } else {\n    vec4 pos = vec4(aPosition.x, aPosition.y, aPosition.z*f, aPosition.w);\n    gl_Position = uMatrix * pos;\n    vNormal = uNormalMatrix * aNormal;\n    vec4 worldPos = uModelMatrix * pos;\n    vec2 dirFromLowerEdge = worldPos.xy / worldPos.w - uLowerEdgePoint;\n    verticalDistanceToLowerEdge = dot(dirFromLowerEdge, uViewDirOnMap);\n  }\n}\n","fragment":"\n#ifdef GL_ES\n  precision mediump float;\n#endif\nuniform float uFogDistance;\nuniform float uFogBlurDistance;\nvarying float verticalDistanceToLowerEdge;\nvarying vec3 vNormal;\nvoid main() {\n  float fogIntensity = (verticalDistanceToLowerEdge - uFogDistance) / uFogBlurDistance;\n  gl_FragColor = vec4(normalize(vNormal) / 2.0 + 0.5, clamp(fogIntensity, 0.0, 1.0));\n}\n"},"ambientFromDepth":{"vertex":"precision highp float;  //is default in vertex shaders anyway, using highp fixes #49\nattribute vec4 aPosition;\nattribute vec2 aTexCoord;\nvarying vec2 vTexCoord;\nvoid main() {\n  gl_Position = aPosition;\n  vTexCoord = aTexCoord;\n}\n","fragment":"#ifdef GL_FRAGMENT_PRECISION_HIGH\n  // we need high precision for the depth values\n  precision highp float;\n#else\n  precision mediump float;\n#endif\nuniform sampler2D uDepthTexIndex;\nuniform sampler2D uFogTexIndex;\nuniform vec2 uInverseTexSize;   //in 1/pixels, e.g. 1/512 if the texture is 512px wide\nuniform float uEffectStrength;\nuniform float uNearPlane;\nuniform float uFarPlane;\nvarying vec2 vTexCoord;\n/* Retrieves the depth value 'offset' pixels away from 'pos' from texture 'uDepthTexIndex'. */\nfloat getDepth(vec2 pos, ivec2 offset)\n{\n  float z = texture2D(uDepthTexIndex, pos + float(offset) * uInverseTexSize).x;\n  return (2.0 * uNearPlane) / (uFarPlane + uNearPlane - z * (uFarPlane - uNearPlane)); // linearize depth\n}\n/* getOcclusionFactor() determines a heuristic factor (from [0..1]) for how \n * much the fragment at 'pos' with depth 'depthHere'is occluded by the \n * fragment that is (dx, dy) texels away from it.\n */\nfloat getOcclusionFactor(float depthHere, vec2 pos, ivec2 offset)\n{\n    float depthThere = getDepth(pos, offset);\n    /* if the fragment at (dx, dy) has no depth (i.e. there was nothing rendered there), \n     * then 'here' is not occluded (result 1.0) */\n    if (depthThere == 0.0)\n      return 1.0;\n    /* if the fragment at (dx, dy) is further away from the viewer than 'here', then\n     * 'here is not occluded' */\n    if (depthHere < depthThere )\n      return 1.0;\n      \n    float relDepthDiff = depthThere / depthHere;\n    float depthDiff = abs(depthThere - depthHere) * uFarPlane;\n    /* if the fragment at (dx, dy) is closer to the viewer than 'here', then it occludes\n     * 'here'. The occlusion is the higher the bigger the depth difference between the two\n     * locations is.\n     * However, if the depth difference is too high, we assume that 'there' lies in a\n     * completely different depth region of the scene than 'here' and thus cannot occlude\n     * 'here'. This last assumption gets rid of very dark artifacts around tall buildings.\n     */\n    return depthDiff < 50.0 ? mix(0.99, 1.0, 1.0 - clamp(depthDiff, 0.0, 1.0)) : 1.0;\n}\n/* This shader approximates the ambient occlusion in screen space (SSAO). \n * It is based on the assumption that a pixel will be occluded by neighboring \n * pixels iff. those have a depth value closer to the camera than the original\n * pixel itself (the function getOcclusionFactor() computes this occlusion \n * by a single other pixel).\n *\n * A naive approach would sample all pixels within a given distance. For an\n * interesting-looking effect, the sampling area needs to be at least 9 pixels \n * wide (-/+ 4), requiring 81 texture lookups per pixel for ambient occlusion.\n * This overburdens many GPUs.\n * To make the ambient occlusion computation faster, we do not consider all \n * texels in the sampling area, but only 16. This causes some sampling artifacts\n * that are later removed by blurring the ambient occlusion texture (this is \n * done in a separate shader).\n */\nvoid main() {\n  float depthHere = getDepth(vTexCoord, ivec2(0, 0));\n  float fogIntensity = texture2D(uFogTexIndex, vTexCoord).w;\n  if (depthHere == 0.0)\n  {\n\t//there was nothing rendered 'here' --> it can't be occluded\n    gl_FragColor = vec4(1.0);\n    return;\n  }\n  float occlusionFactor = 1.0;\n  \n  occlusionFactor *= getOcclusionFactor(depthHere, vTexCoord, ivec2(-1,  0));\n  occlusionFactor *= getOcclusionFactor(depthHere, vTexCoord, ivec2(+1,  0));\n  occlusionFactor *= getOcclusionFactor(depthHere, vTexCoord, ivec2( 0, -1));\n  occlusionFactor *= getOcclusionFactor(depthHere, vTexCoord, ivec2( 0, +1));\n  occlusionFactor *= getOcclusionFactor(depthHere, vTexCoord, ivec2(-2, -2));\n  occlusionFactor *= getOcclusionFactor(depthHere, vTexCoord, ivec2(+2, +2));\n  occlusionFactor *= getOcclusionFactor(depthHere, vTexCoord, ivec2(+2, -2));\n  occlusionFactor *= getOcclusionFactor(depthHere, vTexCoord, ivec2(-2, +2));\n  occlusionFactor *= getOcclusionFactor(depthHere, vTexCoord, ivec2(-4,  0));\n  occlusionFactor *= getOcclusionFactor(depthHere, vTexCoord, ivec2(+4,  0));\n  occlusionFactor *= getOcclusionFactor(depthHere, vTexCoord, ivec2( 0, -4));\n  occlusionFactor *= getOcclusionFactor(depthHere, vTexCoord, ivec2( 0, +4));\n  occlusionFactor *= getOcclusionFactor(depthHere, vTexCoord, ivec2(-4, -4));\n  occlusionFactor *= getOcclusionFactor(depthHere, vTexCoord, ivec2(+4, +4));\n  occlusionFactor *= getOcclusionFactor(depthHere, vTexCoord, ivec2(+4, -4));\n  occlusionFactor *= getOcclusionFactor(depthHere, vTexCoord, ivec2(-4, +4));\n  occlusionFactor = pow(occlusionFactor, 4.0) + 55.0/255.0; // empirical bias determined to let SSAO have no effect on the map plane\n  occlusionFactor = 1.0 - ((1.0 - occlusionFactor) * uEffectStrength * (1.0-fogIntensity));\n  gl_FragColor = vec4(vec3(occlusionFactor), 1.0);\n}\n"},"blur":{"vertex":"precision highp float;  //is default in vertex shaders anyway, using highp fixes #49\nattribute vec4 aPosition;\nattribute vec2 aTexCoord;\nvarying vec2 vTexCoord;\nvoid main() {\n  gl_Position = aPosition;\n  vTexCoord = aTexCoord;\n}\n","fragment":"#ifdef GL_ES\n  precision mediump float;\n#endif\nuniform sampler2D uTexIndex;\nuniform vec2 uInverseTexSize;   //in 1/pixels, e.g. 1/512 if the texture is 512px wide\nvarying vec2 vTexCoord;\n/* Retrieves the texel color 'offset' pixels away from 'pos' from texture 'uTexIndex'. */\nvec4 getTexel(vec2 pos, vec2 offset)\n{\n  return texture2D(uTexIndex, pos + offset * uInverseTexSize);\n}\nvoid main() {\n  vec4 center = texture2D(uTexIndex, vTexCoord);\n  vec4 nonDiagonalNeighbors = getTexel(vTexCoord, vec2(-1.0,  0.0)) +\n                              getTexel(vTexCoord, vec2(+1.0,  0.0)) +\n                              getTexel(vTexCoord, vec2( 0.0, -1.0)) +\n                              getTexel(vTexCoord, vec2( 0.0, +1.0));\n  vec4 diagonalNeighbors =    getTexel(vTexCoord, vec2(-1.0, -1.0)) +\n                              getTexel(vTexCoord, vec2(+1.0, +1.0)) +\n                              getTexel(vTexCoord, vec2(-1.0, +1.0)) +\n                              getTexel(vTexCoord, vec2(+1.0, -1.0));\n  \n  //approximate Gaussian blur (mean 0.0, stdev 1.0)\n  gl_FragColor = 0.2/1.0 * center + \n                 0.5/4.0 * nonDiagonalNeighbors + \n                 0.3/4.0 * diagonalNeighbors;\n}\n"},"basemap.shadows":{"vertex":"precision highp float;  //is default in vertex shaders anyway, using highp fixes #49\nattribute vec3 aPosition;\nattribute vec3 aNormal;\nuniform mat4 uModelMatrix;\nuniform mat4 uMatrix;\nuniform mat4 uSunMatrix;\nuniform vec2 uViewDirOnMap;\nuniform vec2 uLowerEdgePoint;\n//varying vec2 vTexCoord;\nvarying vec3 vSunRelPosition;\nvarying vec3 vNormal;\nvarying float verticalDistanceToLowerEdge;\nvoid main() {\n  vec4 pos = vec4(aPosition.xyz, 1.0);\n  gl_Position = uMatrix * pos;\n  vec4 sunRelPosition = uSunMatrix * pos;\n  vSunRelPosition = (sunRelPosition.xyz / sunRelPosition.w + 1.0) / 2.0;\n  vNormal = aNormal;\n  vec4 worldPos = uModelMatrix * pos;\n  vec2 dirFromLowerEdge = worldPos.xy / worldPos.w - uLowerEdgePoint;\n  verticalDistanceToLowerEdge = dot(dirFromLowerEdge, uViewDirOnMap);\n}\n","fragment":"\n#ifdef GL_FRAGMENT_PRECISION_HIGH\n  precision highp float;\n#else\n  precision mediump float;\n#endif\n/* This shader computes the diffuse brightness of the map layer. It does *not* \n * render the map texture itself, but is instead intended to be blended on top\n * of an already rendered map.\n * Note: this shader is not (and does not attempt to) be physically correct.\n *       It is intented to be a blend between a useful illustration of cast\n *       shadows and a mitigation of shadow casting artifacts occuring at\n *       low angles on incidence.\n *       Map brightness is only affected by shadows, not by light direction.\n *       Shadows are darkest when light comes from straight above (and thus\n *       shadows can be computed reliably) and become less and less visible\n *       with the light source close to the horizont (where moirC) and offset\n *       artifacts would otherwise be visible).\n */\n//uniform sampler2D uTexIndex;\nuniform sampler2D uShadowTexIndex;\nuniform vec3 uFogColor;\nuniform vec3 uDirToSun;\nuniform vec2 uShadowTexDimensions;\nuniform float uShadowStrength;\nvarying vec2 vTexCoord;\nvarying vec3 vSunRelPosition;\nvarying vec3 vNormal;\nvarying float verticalDistanceToLowerEdge;\nuniform float uFogDistance;\nuniform float uFogBlurDistance;\nfloat isSeenBySun( const vec2 sunViewNDC, const float depth, const float bias) {\n  if ( clamp( sunViewNDC, 0.0, 1.0) != sunViewNDC)  //not inside sun's viewport\n    return 1.0;\n  \n  float depthFromTexture = texture2D( uShadowTexIndex, sunViewNDC.xy).x;\n  \n  //compare depth values not in reciprocal but in linear depth\n  return step(1.0/depthFromTexture, 1.0/depth + bias);\n}\nvoid main() {\n  //vec2 tl = floor(vSunRelPosition.xy * uShadowTexDimensions) / uShadowTexDimensions;\n  //gl_FragColor = vec4(vec3(texture2D( uShadowTexIndex, tl).x), 1.0);\n  //return;\n  float diffuse = dot(uDirToSun, normalize(vNormal));\n  diffuse = max(diffuse, 0.0);\n  \n  float shadowStrength = uShadowStrength * pow(diffuse, 1.5);\n  if (diffuse > 0.0) {\n    // note: the diffuse term is also the cosine between the surface normal and the\n    // light direction\n    float bias = clamp(0.0007*tan(acos(diffuse)), 0.0, 0.01);\n    \n    vec2 pos = fract( vSunRelPosition.xy * uShadowTexDimensions);\n    \n    vec2 tl = floor(vSunRelPosition.xy * uShadowTexDimensions) / uShadowTexDimensions;\n    float tlVal = isSeenBySun( tl,                           vSunRelPosition.z, bias);\n    float trVal = isSeenBySun( tl + vec2(1.0, 0.0) / uShadowTexDimensions, vSunRelPosition.z, bias);\n    float blVal = isSeenBySun( tl + vec2(0.0, 1.0) / uShadowTexDimensions, vSunRelPosition.z, bias);\n    float brVal = isSeenBySun( tl + vec2(1.0, 1.0) / uShadowTexDimensions, vSunRelPosition.z, bias);\n    diffuse = mix( mix(tlVal, trVal, pos.x), \n                   mix(blVal, brVal, pos.x),\n                   pos.y);\n  }\n  diffuse = mix(1.0, diffuse, shadowStrength);\n  \n  float fogIntensity = (verticalDistanceToLowerEdge - uFogDistance) / uFogBlurDistance;\n  fogIntensity = clamp(fogIntensity, 0.0, 1.0);\n  float darkness = (1.0 - diffuse);\n  darkness *=  (1.0 - fogIntensity);\n  gl_FragColor = vec4(vec3(1.0 - darkness), 1.0);\n}\n"},"outlineMap":{"vertex":"precision highp float;  //is default in vertex shaders anyway, using highp fixes #49\nattribute vec4 aPosition;\nattribute vec2 aTexCoord;\nuniform mat4 uMatrix;\nvarying vec2 vTexCoord;\nvoid main() {\n  gl_Position = uMatrix * aPosition;\n  vTexCoord = aTexCoord;\n}\n","fragment":"#ifdef GL_FRAGMENT_PRECISION_HIGH\n  // we need high precision for the depth values\n  precision highp float;\n#else\n  precision mediump float;\n#endif\nuniform sampler2D uDepthTexIndex;\nuniform sampler2D uFogNormalTexIndex;\nuniform sampler2D uIdTexIndex;\nuniform vec2 uInverseTexSize;   //in 1/pixels, e.g. 1/512 if the texture is 512px wide\nuniform float uEffectStrength;\nuniform float uNearPlane;\nuniform float uFarPlane;\nvarying vec2 vTexCoord;\n/* Retrieves the depth value 'offset' pixels away from 'pos' from texture 'uDepthTexIndex'. */\nfloat getDepth(vec2 pos, vec2 offset)\n{\n  float z = texture2D(uDepthTexIndex, pos + offset * uInverseTexSize).x;\n  return (2.0 * uNearPlane) / (uFarPlane + uNearPlane - z * (uFarPlane - uNearPlane)); // linearize depth\n}\nvec3 getNormal(vec2 pos, vec2 offset)\n{\n  return normalize(texture2D(uFogNormalTexIndex, pos + offset * uInverseTexSize).xyz * 2.0 - 1.0);\n}\nvec3 getEncodedId(vec2 pos, vec2 offset)\n{\n  return texture2D(uIdTexIndex, pos + offset * uInverseTexSize).xyz;\n}\nvoid main() {\n  float fogIntensity = texture2D(uFogNormalTexIndex, vTexCoord).w;\n  vec3 normalHere =  getNormal(vTexCoord, vec2(0, 0));\n  vec3 normalRight = getNormal(vTexCoord, vec2(1, 0));\n  vec3 normalAbove = getNormal(vTexCoord, vec2(0,-1));\n  \n  float edgeStrengthFromNormal = \n    step( dot(normalHere, normalRight), 0.9) +\n    step( dot(normalHere, normalAbove), 0.9);\n  float depthHere =  getDepth(vTexCoord, vec2(0,  0));\n  float depthRight = getDepth(vTexCoord, vec2(1,  0));\n  float depthAbove = getDepth(vTexCoord, vec2(0, -1));\n  float depthDiffRight = abs(depthHere - depthRight) * 7500.0;\n  float depthDiffAbove = abs(depthHere - depthAbove) * 7500.0;\n  float edgeStrengthFromDepth = step(10.0, depthDiffRight) + \n                                step(10.0, depthDiffAbove);\n  \n  vec3 idHere = getEncodedId(vTexCoord, vec2(0,0));\n  vec3 idRight = getEncodedId(vTexCoord, vec2(1,0));\n  vec3 idAbove = getEncodedId(vTexCoord, vec2(0,-1));\n  float edgeStrengthFromId = (idHere != idRight || idHere != idAbove) ? 1.0 : 0.0;\n  \n  float edgeStrength = max( edgeStrengthFromId, max( edgeStrengthFromNormal, edgeStrengthFromDepth));\n  float occlusionFactor = 1.0 - (edgeStrength * uEffectStrength);\n  occlusionFactor = 1.0 - ((1.0- occlusionFactor) * (1.0-fogIntensity));\n  gl_FragColor = vec4(vec3(occlusionFactor), 1.0);\n}\n"}};

var GLX = (function() {
//var ext = GL.getExtension('WEBGL_lose_context');
//ext.loseContext();

var GLX = {};

GLX.getContext = function(canvas) {
  var options = {
    antialias: !APP.options.fastMode,
    depth: true,
    premultipliedAlpha: false
  };

  try {
    GL = canvas.getContext('webgl', options);
  } catch (ex) {}
  if (!GL) {
    try {
      GL = canvas.getContext('experimental-webgl', options);
    } catch (ex) {}
  }
  if (!GL) {
    throw new Error('WebGL not supported');
  }

  canvas.addEventListener('webglcontextlost', function(e) {
    console.warn('context lost');
  });

  canvas.addEventListener('webglcontextrestored', function(e) {
    console.warn('context restored');
  });

  GL.viewport(0, 0, APP.width, APP.height);
  GL.cullFace(GL.BACK);
  GL.enable(GL.CULL_FACE);
  GL.enable(GL.DEPTH_TEST);
  GL.clearColor(0.5, 0.5, 0.5, 1);

  if (!APP.options.fastMode) {
    GL.anisotropyExtension = GL.getExtension('EXT_texture_filter_anisotropic');
    if (GL.anisotropyExtension) {
      GL.anisotropyExtension.maxAnisotropyLevel = GL.getParameter(
        GL.anisotropyExtension.MAX_TEXTURE_MAX_ANISOTROPY_EXT
      );
    }

    GL.depthTextureExtension = GL.getExtension('WEBGL_depth_texture');
  }

  return GL;
};

GLX.start = function(render) {
  return setInterval(function() {
    requestAnimationFrame(render);
  }, 17);
};

GLX.stop = function(loop) {
  clearInterval(loop);
};

GLX.destroy = function() {
  if (GL !== undefined) {
    GL.canvas.parentNode.removeChild(GL.canvas);
    GL = undefined;
  }
};


GLX.util = {};

GLX.util.nextPowerOf2 = function(n) {
  n--;
  n |= n >> 1;  // handle  2 bit numbers
  n |= n >> 2;  // handle  4 bit numbers
  n |= n >> 4;  // handle  8 bit numbers
  n |= n >> 8;  // handle 16 bit numbers
  n |= n >> 16; // handle 32 bit numbers
  n++;
  return n;
};

GLX.util.calcNormal = function(ax, ay, az, bx, by, bz, cx, cy, cz) {
  var d1x = ax-bx;
  var d1y = ay-by;
  var d1z = az-bz;

  var d2x = bx-cx;
  var d2y = by-cy;
  var d2z = bz-cz;

  var nx = d1y*d2z - d1z*d2y;
  var ny = d1z*d2x - d1x*d2z;
  var nz = d1x*d2y - d1y*d2x;

  return this.calcUnit(nx, ny, nz);
};

GLX.util.calcUnit = function(x, y, z) {
  var m = Math.sqrt(x*x + y*y + z*z);

  if (m === 0) {
    m = 0.00001;
  }

  return [x/m, y/m, z/m];
};


GLX.Buffer = function(itemSize, data) {
  this.id = GL.createBuffer();
  this.itemSize = itemSize;
  this.numItems = data.length/itemSize;
  GL.bindBuffer(GL.ARRAY_BUFFER, this.id);
  GL.bufferData(GL.ARRAY_BUFFER, data, GL.STATIC_DRAW);
  data = null;
};

GLX.Buffer.prototype = {
  enable: function() {
    GL.bindBuffer(GL.ARRAY_BUFFER, this.id);
  },

  destroy: function() {
    GL.deleteBuffer(this.id);
    this.id = null;
  }
};


GLX.Framebuffer = function(width, height, useDepthTexture) {
  if (useDepthTexture && !GL.depthTextureExtension)
    throw "Depth textures are not supported by your GPU";
    
  this.useDepthTexture = !!useDepthTexture;
  this.setSize(width, height);
};

GLX.Framebuffer.prototype = {

  setSize: function(width, height) {
    if (!this.frameBuffer) {
      this.frameBuffer = GL.createFramebuffer();
    } else if (width === this.width && height === this.height) { // already has the right size
      return;
    }

    GL.bindFramebuffer(GL.FRAMEBUFFER, this.frameBuffer);


    this.width  = width;
    this.height = height;
    
    if (this.depthRenderBuffer) {
      GL.deleteRenderbuffer(this.depthRenderBuffer);
      this.depthRenderBuffer = null;
    } 
    
    if (this.depthTexture) {
      this.depthTexture.destroy();
      this.depthTexture = null;
    }
    
    if (this.useDepthTexture) {
      this.depthTexture = new GLX.texture.Image();//GL.createTexture();
      this.depthTexture.enable(0);
      GL.texParameteri(GL.TEXTURE_2D, GL.TEXTURE_MIN_FILTER, GL.NEAREST);
      GL.texParameteri(GL.TEXTURE_2D, GL.TEXTURE_MAG_FILTER, GL.NEAREST);
      //CLAMP_TO_EDGE is required for NPOT textures
      GL.texParameteri(GL.TEXTURE_2D, GL.TEXTURE_WRAP_S, GL.CLAMP_TO_EDGE);
      GL.texParameteri(GL.TEXTURE_2D, GL.TEXTURE_WRAP_T, GL.CLAMP_TO_EDGE);
      GL.texImage2D(GL.TEXTURE_2D, 0, GL.DEPTH_STENCIL, width, height, 0, GL.DEPTH_STENCIL, GL.depthTextureExtension.UNSIGNED_INT_24_8_WEBGL, null);
      GL.framebufferTexture2D(GL.FRAMEBUFFER, GL.DEPTH_STENCIL_ATTACHMENT, GL.TEXTURE_2D, this.depthTexture.id, 0);
    } else {
      this.depthRenderBuffer = GL.createRenderbuffer();
      GL.bindRenderbuffer(GL.RENDERBUFFER, this.depthRenderBuffer);
      GL.renderbufferStorage(GL.RENDERBUFFER, GL.DEPTH_COMPONENT16, width, height);
      GL.framebufferRenderbuffer(GL.FRAMEBUFFER, GL.DEPTH_ATTACHMENT, GL.RENDERBUFFER, this.depthRenderBuffer);
    }

    if (this.renderTexture) {
      this.renderTexture.destroy();
    }

    this.renderTexture = new GLX.texture.Data(width, height);
    GL.bindTexture(GL.TEXTURE_2D, this.renderTexture.id);

    GL.texParameteri(GL.TEXTURE_2D, GL.TEXTURE_WRAP_S, GL.CLAMP_TO_EDGE); //necessary for NPOT textures
    GL.texParameteri(GL.TEXTURE_2D, GL.TEXTURE_WRAP_T, GL.CLAMP_TO_EDGE);
    GL.framebufferTexture2D(GL.FRAMEBUFFER, GL.COLOR_ATTACHMENT0, GL.TEXTURE_2D, this.renderTexture.id, 0);

    if (GL.checkFramebufferStatus(GL.FRAMEBUFFER) !== GL.FRAMEBUFFER_COMPLETE) {
      throw new Error('This combination of framebuffer attachments does not work');
    }

    GL.bindRenderbuffer(GL.RENDERBUFFER, null);
    GL.bindFramebuffer(GL.FRAMEBUFFER, null);
  },

  enable: function() {
    GL.bindFramebuffer(GL.FRAMEBUFFER, this.frameBuffer);

    if (!this.useDepthTexture) {
      GL.bindRenderbuffer(GL.RENDERBUFFER, this.depthRenderBuffer);
    }
  },

  disable: function() {
    GL.bindFramebuffer(GL.FRAMEBUFFER, null);
    if (!this.useDepthTexture) {
      GL.bindRenderbuffer(GL.RENDERBUFFER, null);
    }
  },

  getPixel: function(x, y) {
    var imageData = new Uint8Array(4);
    if (x < 0 || y < 0 || x >= this.width || y >= this.height) {
      return;
    }
    GL.readPixels(x, y, 1, 1, GL.RGBA, GL.UNSIGNED_BYTE, imageData);
    return imageData;
  },

  getData: function() {
    var imageData = new Uint8Array(this.width*this.height*4);
    GL.readPixels(0, 0, this.width, this.height, GL.RGBA, GL.UNSIGNED_BYTE, imageData);
    return imageData;
  },

  destroy: function() {
    if (this.renderTexture) {
      this.renderTexture.destroy();
    }
    
    if (this.depthTexture) {
      this.depthTexture.destroy();
    }
  }
};


GLX.Shader = function(config) {
  var i;

  this.shaderName = config.shaderName;
  this.id = GL.createProgram();

  this.attach(GL.VERTEX_SHADER,   config.vertexShader);
  this.attach(GL.FRAGMENT_SHADER, config.fragmentShader);

  GL.linkProgram(this.id);

  if (!GL.getProgramParameter(this.id, GL.LINK_STATUS)) {
    throw new Error(GL.getProgramParameter(this.id, GL.VALIDATE_STATUS) +'\n'+ GL.getError());
  }

  this.attributeNames = config.attributes || [];
  this.uniformNames   = config.uniforms || [];
  GL.useProgram(this.id);

  this.attributes = {};
  for (i = 0; i < this.attributeNames.length; i++) {
    this.locateAttribute(this.attributeNames[i]);
  }
  
  this.uniforms = {};
  for (i = 0; i < this.uniformNames.length; i++) {
    this.locateUniform(this.uniformNames[i]);
  }
};

GLX.Shader.warned = {};
GLX.Shader.prototype = {

  locateAttribute: function(name) {
    var loc = GL.getAttribLocation(this.id, name);
    if (loc < 0) {
      console.warn('unable to locate attribute "%s" in shader "%s"', name, this.shaderName);
      return;
    }
    this.attributes[name] = loc;
  },

  locateUniform: function(name) {
    var loc = GL.getUniformLocation(this.id, name);
    if (!loc) {
      console.warn('unable to locate uniform "%s" in shader "%s"', name, this.shaderName);
      return;
    }
    this.uniforms[name] = loc;
  },

  attach: function(type, src) {
    var shader = GL.createShader(type);
    GL.shaderSource(shader, src);
    GL.compileShader(shader);

    if (!GL.getShaderParameter(shader, GL.COMPILE_STATUS)) {
      throw new Error(GL.getShaderInfoLog(shader));
    }

    GL.attachShader(this.id, shader);
  },

  enable: function() {
    GL.useProgram(this.id);

    for (var name in this.attributes) {
      GL.enableVertexAttribArray(this.attributes[name]);
    }
    
    return this;
  },

  disable: function() {
    if (this.attributes) {
      for (var name in this.attributes) {
        GL.disableVertexAttribArray(this.attributes[name]);
      }
    }
  },
  
  bindBuffer: function(buffer, attribute) {
    if (this.attributes[attribute] === undefined) {
      var qualifiedName = this.shaderName + ":" + attribute;
      if ( !GLX.Shader.warned[qualifiedName]) {
        console.warn('attempt to bind VBO to invalid attribute "%s" in shader "%s"', attribute, this.shaderName);
        GLX.Shader.warned[qualifiedName] = true;
      }
      return;
    }
    
    buffer.enable();
    GL.vertexAttribPointer(this.attributes[attribute], buffer.itemSize, GL.FLOAT, false, 0, 0);
  },
  
  setUniform: function(uniform, type, value) {
    if (this.uniforms[uniform] === undefined) {
      var qualifiedName = this.shaderName + ":" + uniform;
      if ( !GLX.Shader.warned[qualifiedName]) {
        console.warn('attempt to bind to invalid uniform "%s" in shader "%s"', uniform, this.shaderName);
        GLX.Shader.warned[qualifiedName] = true;
      }

      return;
    }
    GL['uniform'+ type]( this.uniforms[uniform], value);
  },

  setUniforms: function(uniforms) {
    for (var i in uniforms) {
      this.setUniform(uniforms[i][0], uniforms[i][1], uniforms[i][2]);
    }
  },

  setUniformMatrix: function(uniform, type, value) {
    if (this.uniforms[uniform] === undefined) {
      var qualifiedName = this.shaderName + ":" + uniform;
      if ( !GLX.Shader.warned[qualifiedName]) {
        console.warn('attempt to bind to invalid uniform "%s" in shader "%s"', uniform, this.shaderName);
        GLX.Shader.warned[qualifiedName] = true;
      }
      return;
    }
    GL['uniformMatrix'+ type]( this.uniforms[uniform], false, value);
  },

  setUniformMatrices: function(uniforms) {
    for (var i in uniforms) {
      this.setUniformMatrix(uniforms[i][0], uniforms[i][1], uniforms[i][2]);
    }
  },
  
  bindTexture: function(uniform, textureUnit, glxTexture) {
    glxTexture.enable(textureUnit);
    this.setUniform(uniform, "1i", textureUnit);
  },

  destroy: function() {
    this.disable();
    this.id = null;
  }
};


GLX.Matrix = function(data) {
  this.data = new Float32Array(data ? data : [
    1, 0, 0, 0,
    0, 1, 0, 0,
    0, 0, 1, 0,
    0, 0, 0, 1
  ]);
};

GLX.Matrix.identity = function() {
  return new GLX.Matrix([
    1, 0, 0, 0,
    0, 1, 0, 0,
    0, 0, 1, 0,
    0, 0, 0, 1
  ]);
};

GLX.Matrix.identity3 = function() {
  return new GLX.Matrix([
    1, 0, 0,
    0, 1, 0,
    0, 0, 1
  ]);
};

(function() {

  function rad(a) {
    return a * Math.PI/180;
  }

  function multiply(res, a, b) {
    var
      a00 = a[0],
      a01 = a[1],
      a02 = a[2],
      a03 = a[3],
      a10 = a[4],
      a11 = a[5],
      a12 = a[6],
      a13 = a[7],
      a20 = a[8],
      a21 = a[9],
      a22 = a[10],
      a23 = a[11],
      a30 = a[12],
      a31 = a[13],
      a32 = a[14],
      a33 = a[15],

      b00 = b[0],
      b01 = b[1],
      b02 = b[2],
      b03 = b[3],
      b10 = b[4],
      b11 = b[5],
      b12 = b[6],
      b13 = b[7],
      b20 = b[8],
      b21 = b[9],
      b22 = b[10],
      b23 = b[11],
      b30 = b[12],
      b31 = b[13],
      b32 = b[14],
      b33 = b[15];

    res[ 0] = a00*b00 + a01*b10 + a02*b20 + a03*b30;
    res[ 1] = a00*b01 + a01*b11 + a02*b21 + a03*b31;
    res[ 2] = a00*b02 + a01*b12 + a02*b22 + a03*b32;
    res[ 3] = a00*b03 + a01*b13 + a02*b23 + a03*b33;

    res[ 4] = a10*b00 + a11*b10 + a12*b20 + a13*b30;
    res[ 5] = a10*b01 + a11*b11 + a12*b21 + a13*b31;
    res[ 6] = a10*b02 + a11*b12 + a12*b22 + a13*b32;
    res[ 7] = a10*b03 + a11*b13 + a12*b23 + a13*b33;

    res[ 8] = a20*b00 + a21*b10 + a22*b20 + a23*b30;
    res[ 9] = a20*b01 + a21*b11 + a22*b21 + a23*b31;
    res[10] = a20*b02 + a21*b12 + a22*b22 + a23*b32;
    res[11] = a20*b03 + a21*b13 + a22*b23 + a23*b33;

    res[12] = a30*b00 + a31*b10 + a32*b20 + a33*b30;
    res[13] = a30*b01 + a31*b11 + a32*b21 + a33*b31;
    res[14] = a30*b02 + a31*b12 + a32*b22 + a33*b32;
    res[15] = a30*b03 + a31*b13 + a32*b23 + a33*b33;
  }

  GLX.Matrix.prototype = {

    multiply: function(m) {
      multiply(this.data, this.data, m.data);
      return this;
    },

    translate: function(x, y, z) {
      multiply(this.data, this.data, [
        1, 0, 0, 0,
        0, 1, 0, 0,
        0, 0, 1, 0,
        x, y, z, 1
      ]);
      return this;
    },

    rotateX: function(angle) {
      var a = rad(angle), c = Math.cos(a), s = Math.sin(a);
      multiply(this.data, this.data, [
        1, 0, 0, 0,
        0, c, s, 0,
        0, -s, c, 0,
        0, 0, 0, 1
      ]);
      return this;
    },

    rotateY: function(angle) {
      var a = rad(angle), c = Math.cos(a), s = Math.sin(a);
      multiply(this.data, this.data, [
        c, 0, -s, 0,
        0, 1, 0, 0,
        s, 0, c, 0,
        0, 0, 0, 1
      ]);
      return this;
    },

    rotateZ: function(angle) {
      var a = rad(angle), c = Math.cos(a), s = Math.sin(a);
      multiply(this.data, this.data, [
        c, -s, 0, 0,
        s, c, 0, 0,
        0, 0, 1, 0,
        0, 0, 0, 1
      ]);
      return this;
    },

    scale: function(x, y, z) {
      multiply(this.data, this.data, [
        x, 0, 0, 0,
        0, y, 0, 0,
        0, 0, z, 0,
        0, 0, 0, 1
      ]);
      return this;
    }
  };

  GLX.Matrix.multiply = function(a, b) {
    var res = new Float32Array(16);
    multiply(res, a.data, b.data);
    return res;
  };

  // returns a perspective projection matrix with a field-of-view of 'fov' 
  // degrees, an width/height aspect ratio of 'aspect', the near plane at 'near'
  // and the far plane at 'far'
  GLX.Matrix.Perspective = function(fov, aspect, near, far) {
    var f =  1 / Math.tan(fov*(Math.PI/180)/2), 
        nf = 1 / (near - far);
        
    return new GLX.Matrix([
      f/aspect, 0,               0,  0,
      0,        f,               0,  0,
      0,        0, (far + near)*nf, -1,
      0,        0, (2*far*near)*nf,  0]);
  };

  //returns a perspective projection matrix with the near plane at 'near',
  //the far plane at 'far' and the view rectangle on the near plane bounded
  //by 'left', 'right', 'top', 'bottom'
  GLX.Matrix.Frustum = function (left, right, top, bottom, near, far) {
    var rl = 1 / (right - left),
        tb = 1 / (top - bottom),
        nf = 1 / (near - far);
        
    return new GLX.Matrix( [
          (near * 2) * rl,                   0,                     0,  0,
                        0,     (near * 2) * tb,                     0,  0,
      (right + left) * rl, (top + bottom) * tb,     (far + near) * nf, -1,
                        0,                   0, (far * near * 2) * nf,  0]);
  };
  
  GLX.Matrix.OffCenterProjection = function (screenBottomLeft, screenTopLeft, screenBottomRight, eye, near, far) {
    var vRight = norm3(sub3( screenBottomRight, screenBottomLeft));
    var vUp    = norm3(sub3( screenTopLeft,     screenBottomLeft));
    var vNormal= normal( screenBottomLeft, screenTopLeft, screenBottomRight);
    
    var eyeToScreenBottomLeft = sub3( screenBottomLeft, eye);
    var eyeToScreenTopLeft    = sub3( screenTopLeft,    eye);
    var eyeToScreenBottomRight= sub3( screenBottomRight,eye);
    
    var d = - dot3(eyeToScreenBottomLeft, vNormal);
    
    var l = dot3(vRight, eyeToScreenBottomLeft) * near / d;
    var r = dot3(vRight, eyeToScreenBottomRight)* near / d;
    var b = dot3(vUp,    eyeToScreenBottomLeft) * near / d;
    var t = dot3(vUp,    eyeToScreenTopLeft)    * near / d;
    
    return GLX.Matrix.Frustum(l, r, t, b, near, far);
  };
  
  // based on http://www.songho.ca/opengl/gl_projectionmatrix.html
  GLX.Matrix.Ortho = function(left, right, top, bottom, near, far) {
    return new GLX.Matrix([
                   2/(right-left),                          0,                       0, 0,
                                0,           2/(top - bottom),                       0, 0,
                                0,                          0,         -2/(far - near), 0,
      - (right+left)/(right-left), -(top+bottom)/(top-bottom), - (far+near)/(far-near), 1
    ]);
  };

  GLX.Matrix.invert3 = function(a) {
    var
      a00 = a[0], a01 = a[1], a02 = a[2],
      a04 = a[4], a05 = a[5], a06 = a[6],
      a08 = a[8], a09 = a[9], a10 = a[10],

      l =  a10 * a05 - a06 * a09,
      o = -a10 * a04 + a06 * a08,
      m =  a09 * a04 - a05 * a08,

      det = a00*l + a01*o + a02*m;

    if (!det) {
      return null;
    }

    det = 1.0/det;

    return [
      l                    * det,
      (-a10*a01 + a02*a09) * det,
      ( a06*a01 - a02*a05) * det,
      o                    * det,
      ( a10*a00 - a02*a08) * det,
      (-a06*a00 + a02*a04) * det,
      m                    * det,
      (-a09*a00 + a01*a08) * det,
      ( a05*a00 - a01*a04) * det
    ];
  };

  GLX.Matrix.transpose3 = function(a) {
    return new Float32Array([
      a[0], a[3], a[6],
      a[1], a[4], a[7],
      a[2], a[5], a[8]
    ]);
  };

  GLX.Matrix.transpose = function(a) {
    return new Float32Array([
      a[0], a[4],  a[8], a[12], 
      a[1], a[5],  a[9], a[13], 
      a[2], a[6], a[10], a[14], 
      a[3], a[7], a[11], a[15]
    ]);
  };

  // GLX.Matrix.transform = function(x, y, z, m) {
  //   var X = x*m[0] + y*m[4] + z*m[8]  + m[12];
  //   var Y = x*m[1] + y*m[5] + z*m[9]  + m[13];
  //   var Z = x*m[2] + y*m[6] + z*m[10] + m[14];
  //   var W = x*m[3] + y*m[7] + z*m[11] + m[15];
  //   return {
  //     x: (X/W +1) / 2,
  //     y: (Y/W +1) / 2
  //   };
  // };

  GLX.Matrix.transform = function(m) {
    var X = m[12];
    var Y = m[13];
    var Z = m[14];
    var W = m[15];
    return {
      x: (X/W + 1) / 2,
      y: (Y/W + 1) / 2,
      z: (Z/W + 1) / 2
    };
  };

  GLX.Matrix.invert = function(a) {
    var
      res = new Float32Array(16),

      a00 = a[ 0], a01 = a[ 1], a02 = a[ 2], a03 = a[ 3],
      a10 = a[ 4], a11 = a[ 5], a12 = a[ 6], a13 = a[ 7],
      a20 = a[ 8], a21 = a[ 9], a22 = a[10], a23 = a[11],
      a30 = a[12], a31 = a[13], a32 = a[14], a33 = a[15],

      b00 = a00 * a11 - a01 * a10,
      b01 = a00 * a12 - a02 * a10,
      b02 = a00 * a13 - a03 * a10,
      b03 = a01 * a12 - a02 * a11,
      b04 = a01 * a13 - a03 * a11,
      b05 = a02 * a13 - a03 * a12,
      b06 = a20 * a31 - a21 * a30,
      b07 = a20 * a32 - a22 * a30,
      b08 = a20 * a33 - a23 * a30,
      b09 = a21 * a32 - a22 * a31,
      b10 = a21 * a33 - a23 * a31,
      b11 = a22 * a33 - a23 * a32,

      // Calculate the determinant
      det = b00 * b11 - b01 * b10 + b02 * b09 + b03 * b08 - b04 * b07 + b05 * b06;

    if (!det) {
      return;
    }

    det = 1 / det;

    res[ 0] = (a11 * b11 - a12 * b10 + a13 * b09) * det;
    res[ 1] = (a02 * b10 - a01 * b11 - a03 * b09) * det;
    res[ 2] = (a31 * b05 - a32 * b04 + a33 * b03) * det;
    res[ 3] = (a22 * b04 - a21 * b05 - a23 * b03) * det;

    res[ 4] = (a12 * b08 - a10 * b11 - a13 * b07) * det;
    res[ 5] = (a00 * b11 - a02 * b08 + a03 * b07) * det;
    res[ 6] = (a32 * b02 - a30 * b05 - a33 * b01) * det;
    res[ 7] = (a20 * b05 - a22 * b02 + a23 * b01) * det;

    res[ 8] = (a10 * b10 - a11 * b08 + a13 * b06) * det;
    res[ 9] = (a01 * b08 - a00 * b10 - a03 * b06) * det;
    res[10] = (a30 * b04 - a31 * b02 + a33 * b00) * det;
    res[11] = (a21 * b02 - a20 * b04 - a23 * b00) * det;

    res[12] = (a11 * b07 - a10 * b09 - a12 * b06) * det;
    res[13] = (a00 * b09 - a01 * b07 + a02 * b06) * det;
    res[14] = (a31 * b01 - a30 * b03 - a32 * b00) * det;
    res[15] = (a20 * b03 - a21 * b01 + a22 * b00) * det;

    return res;
  };

}());


GLX.texture = {};


GLX.texture.Image = function() {
  this.id = GL.createTexture();
  GL.bindTexture(GL.TEXTURE_2D, this.id);

//GL.texParameteri(GL.TEXTURE_2D, GL.TEXTURE_WRAP_S, GL.CLAMP_TO_EDGE);
//GL.texParameteri(GL.TEXTURE_2D, GL.TEXTURE_WRAP_T, GL.CLAMP_TO_EDGE);

  GL.bindTexture(GL.TEXTURE_2D, null);
};

GLX.texture.Image.prototype = {

  clamp: function(image, maxSize) {
    if (image.width <= maxSize && image.height <= maxSize) {
      return image;
    }

    var w = maxSize, h = maxSize;
    var ratio = image.width/image.height;
    // TODO: if other dimension doesn't fit to POT after resize, there is still trouble
    if (ratio < 1) {
      w = Math.round(h*ratio);
    } else {
      h = Math.round(w/ratio);
    }

    var canvas = document.createElement('CANVAS');
    canvas.width  = w;
    canvas.height = h;

    var context = canvas.getContext('2d');
    context.drawImage(image, 0, 0, canvas.width, canvas.height);
    return canvas;
  },

  load: function(url, callback) {
    var image = new Image();
    image.crossOrigin = '*';
    image.onload = function() {
      this.set(image);
      if (callback) {
        callback(image);
      }
    }.bind(this);
    image.onerror = function() {
      if (callback) {
        callback();
      }
    };
    image.src = url;
    return this;
  },

  color: function(color) {
    GL.bindTexture(GL.TEXTURE_2D, this.id);
    GL.texParameteri(GL.TEXTURE_2D, GL.TEXTURE_MIN_FILTER, GL.LINEAR);
    GL.texParameteri(GL.TEXTURE_2D, GL.TEXTURE_MAG_FILTER, GL.LINEAR);
    GL.texImage2D(GL.TEXTURE_2D, 0, GL.RGBA, 1, 1, 0, GL.RGBA, GL.UNSIGNED_BYTE, new Uint8Array([color[0]*255, color[1]*255, color[2]*255, (color[3] === undefined ? 1 : color[3])*255]));
    GL.bindTexture(GL.TEXTURE_2D, null);
    return this;
  },

  set: function(image) {
    if (!this.id) {
      // texture has been destroyed
      return;
    }

    image = this.clamp(image, GL.getParameter(GL.MAX_TEXTURE_SIZE));

    GL.bindTexture(GL.TEXTURE_2D, this.id);
    GL.texParameteri(GL.TEXTURE_2D, GL.TEXTURE_MIN_FILTER, GL.LINEAR_MIPMAP_NEAREST);
    GL.texParameteri(GL.TEXTURE_2D, GL.TEXTURE_MAG_FILTER, GL.LINEAR);

    GL.texImage2D(GL.TEXTURE_2D, 0, GL.RGBA, GL.RGBA, GL.UNSIGNED_BYTE, image);
    GL.generateMipmap(GL.TEXTURE_2D);

    if (GL.anisotropyExtension) {
      GL.texParameterf(GL.TEXTURE_2D, GL.anisotropyExtension.TEXTURE_MAX_ANISOTROPY_EXT, GL.anisotropyExtension.maxAnisotropyLevel);
    }

    GL.bindTexture(GL.TEXTURE_2D, null);
    return this;
  },

  enable: function(index) {
    if (!this.id) {
      return;
    }
    GL.activeTexture(GL.TEXTURE0 + (index || 0));
    GL.bindTexture(GL.TEXTURE_2D, this.id);
    return this;
  },

  destroy: function() {
    GL.bindTexture(GL.TEXTURE_2D, null);
    GL.deleteTexture(this.id);
    this.id = null;
  }
};


GLX.texture.Data = function(width, height, data, options) {
  //options = options || {};

  this.id = GL.createTexture();
  GL.bindTexture(GL.TEXTURE_2D, this.id);

  GL.texParameteri(GL.TEXTURE_2D, GL.TEXTURE_MIN_FILTER, GL.NEAREST);
  GL.texParameteri(GL.TEXTURE_2D, GL.TEXTURE_MAG_FILTER, GL.NEAREST);

  var bytes = null;

  if (data) {
    var length = width*height*4;
    bytes = new Uint8Array(length);
    bytes.set(data.subarray(0, length));
  }

  GL.texImage2D(GL.TEXTURE_2D, 0, GL.RGBA, width, height, 0, GL.RGBA, GL.UNSIGNED_BYTE, bytes);
  GL.bindTexture(GL.TEXTURE_2D, null);
};

GLX.texture.Data.prototype = {

  enable: function(index) {
    GL.activeTexture(GL.TEXTURE0 + (index || 0));
    GL.bindTexture(GL.TEXTURE_2D, this.id);
    return this;
  },

  destroy: function() {
    GL.bindTexture(GL.TEXTURE_2D, null);
    GL.deleteTexture(this.id);
    this.id = null;
  }
};

return GLX;
}());

//

if (CustomEvent === undefined) {
  var CustomEvent = function(type, params) {
    params = params || { bubbles: false, cancelable: false, detail: undefined };
    var e = document.createEvent('CustomEvent');
    e.initCustomEvent(type, params.bubbles, params.cancelable, params.detail );
    return e;
  };

  CustomEvent.prototype = window.Event.prototype;
}

var APP, GL; // TODO: make them local references

/**
 * OSMBuildings
 * @OSMBuildings
 * @param {Object} options
 */

/*
 * NOTE: OSMBuildings cannot use a single global world coordinate system.
 *       The numerical accuracy required for such a system would be about
 *       32bits to represent world-wide geometry faithfully within a few
 *       centimeters of accuracy. Most computations in OSMBuildings, however,
 *       are performed on a GPU where only IEEE floats with 23bits of accuracy
 *       (plus 8 bits of range) are available.
 *       Instead, OSMBuildings' coordinate system has a reference point
 *       (APP.position) at the viewport center, and all world positions are
 *       expressed as distances in meters from that reference point. The
 *       reference point itself shifts with map panning so that all world
 *       positions relevant to the part of the world curently rendered on-screen
 *       can accurately be represented within the limited accuracy of IEEE floats. */

/**
 * OSMBuildings
 * @constructor
 * @param {Object} [options] - OSMBuildings options
 * @param {Integer} [options.minZoom=10] - Minimum allowed zoom
 * @param {Integer} [options.maxZoom=20] - Maxiumum allowed zoom
 * @param {Object} [options.bounds] - A bounding box to restrict the map to
 * @param {Boolean} [options.state=false] - Store the map state in the URL
 * @param {Boolean} [options.disabled=false] - Disable user input
 * @param {String} [options.attribution] - An attribution string
 * @param {Float} [options.zoom=minZoom] - Initial zoom
 * @param {Float} [options.rotation=0] - Initial rotation
 * @param {Float} [options.tilt=0] - Initial tilt
 * @param {Object} [options.position] - Initial position
 * @param {Float} [options.position.latitude=52.520000]
 * @param {Float} [options.position.latitude=13.410000]

 * @param {String} [options.baseURL='.'] - For locating assets. This is relative to calling page
 * @param {Boolean} [options.showBackfaces=false] - Render front and backsides of polygons. false increases performance, true might be needed for bad geometries
 * @param {String} [options.fogColor='#e8e0d8'] - Color to be used for sky gradients and distance fog
 * @param {String} [options.backgroundColor='#efe8e0'] - Overall background color
 * @param {String} [options.highlightColor='#f08000'] - Default color for highlighting features
 * @param {Boolean} [options.fastMode=false] - Enables faster rendering at cost of image quality. If performance is an issue, consider also removing effects
 * @param {Array} [options.effects=[]] - Which effects to enable. The only effect at the moment is 'shadows'
 * @param {Object} [options.style={ color: 'rgb(220, 210, 200)' }] - Sets the default building style
 */

// TODO: check minZoom, maxZoom, attribution for duplicate meaning

var OSMBuildings = function(options) {
  APP = this; // refers to 'this'. Should make other globals obsolete.

  APP.options = (options || {});

  if (APP.options.style) {
    var style = APP.options.style;
    if (style.color || style.wallColor) {
      DEFAULT_COLOR = new Color(style.color || style.wallColor).toArray();
    }
  }

  APP.baseURL = APP.options.baseURL || '.';

  render.backgroundColor = new Color(APP.options.backgroundColor || BACKGROUND_COLOR).toArray();
  render.fogColor        = new Color(APP.options.fogColor        || FOG_COLOR).toArray();

  if (APP.options.highlightColor) {
    HIGHLIGHT_COLOR = new Color(APP.options.highlightColor).toArray();
  }

  render.Buildings.showBackfaces = APP.options.showBackfaces;

  render.effects = {};
  var effects = APP.options.effects || [];
  for (var i = 0; i < effects.length; i++) {
    render.effects[ effects[i] ] = true;
  }

  APP.attribution = APP.options.attribution || OSMBuildings.ATTRIBUTION;

  APP.minZoom = parseFloat(APP.options.minZoom) || 10;
  APP.maxZoom = parseFloat(APP.options.maxZoom) || 20;
  if (APP.maxZoom < APP.minZoom) {
    APP.maxZoom = APP.minZoom;
  }

  APP.bounds = APP.options.bounds;

  APP.position = APP.options.position || { latitude: 52.520000, longitude: 13.410000 };
  APP.zoom = APP.options.zoom || APP.minZoom;
  APP.rotation = APP.options.rotation || 0;
  APP.tilt = APP.options.tilt || 0;

  APP.layers = [];

  if (APP.options.disabled) {
    APP.setDisabled(true);
  }
};

OSMBuildings.VERSION = '3.1.0';
OSMBuildings.ATTRIBUTION = '<a href="https://osmbuildings.org/">© OSM Buildings</a>';

OSMBuildings.prototype = {

  /**
   * Adds the OSMBuildings to DOM container
   * @public
   * @param {HTMLElement|String} DOM container or its id to append the map to
   */
  appendTo: function(container, width, height) {
    if (typeof container === 'string') {
      container = document.getElementById(container);
    }

    APP.container = document.createElement('DIV');
    APP.container.className = 'osmb';
    container.appendChild(APP.container);

    APP.width  = width  !== undefined ? width  : container.offsetWidth;
    APP.height = height !== undefined ? height : container.offsetHeight;
    
    var canvas = document.createElement('CANVAS');
    canvas.className = 'osmb-viewport';
    canvas.width = APP.width;
    canvas.height = APP.width;
    APP.container.appendChild(canvas);

    GL = GLX.getContext(canvas);

    Events.init(canvas);

    APP.getStateFromUrl();
    if (APP.options.state) {
      APP.setStateToUrl();
      APP.on('change', APP.setStateToUrl);
    }

    APP._attribution = document.createElement('DIV');
    APP._attribution.className = 'osmb-attribution';
    APP.container.appendChild(APP._attribution);
    APP._updateAttribution();

    APP.setDate(new Date());
    render.start();

    return APP;
  },

  /**
   * Removes the OSMBuildings object from the map
   */
  // TODO: test this
  remove: function() {
    render.stop();
    GLX.destroy();
  },

  /**
   * A function that will be called when an event is fired. The parameters passed to the function
   * depend on what type of event it is
   * @callback OSMBuildings~eventListenerFunction
   */
  /**
   * Adds an event listener
   * @param {String} event - An event identifier to listen for
   * @param {OSMBuildings~eventListenerFunction} callback
   */
  on: function(type, fn) {
    GL.canvas.addEventListener(type, fn);
    return APP;
  },

  /**
   * Removes event listeners
   * @param {String} event - An event identifier to listen for
   * @param {OSMBuildings~eventListenerFunction} [fn] - If given, only remove the given function
   */
  off: function(type, fn) {
    GL.canvas.removeEventListener(type, fn);
  },

  emit: function(type, detail) {
    var event = new CustomEvent(type, { detail:detail });
    GL.canvas.dispatchEvent(event);
  },

  /**
   * DEPRECATED. This should be done initially or on feature basis
   */
  setStyle: function() {
    return APP;
  },

  /**
   * Sets the date for shadow calculations
   * @param {Date} date
   */
  setDate: function(date) {
    Sun.setDate(typeof date === 'string' ? new Date(date) : date);
    return APP;
  },

  // TODO: this should be part of the underlying map engine
  /**
   * Returns the screen position of the point
   * @param {Float} latitude - Latitude of the point
   * @param {Float} longitude - Longitude of the point
   * @param {Float} elevation - Elevation of the point
   */
  project: function(latitude, longitude, elevation) {
    var
      metersPerDegreeLongitude = METERS_PER_DEGREE_LATITUDE *
                                 Math.cos(APP.position.latitude / 180 * Math.PI),
      worldPos = [ (longitude- APP.position.longitude) * metersPerDegreeLongitude,
                  -(latitude - APP.position.latitude)  * METERS_PER_DEGREE_LATITUDE,
                    elevation                          * HEIGHT_SCALE ];
    // takes current cam pos into account.
    var posNDC = transformVec3( render.viewProjMatrix.data, worldPos);
    posNDC = mul3scalar( add3(posNDC, [1, 1, 1]), 1/2); // from [-1..1] to [0..1]

    return { x:    posNDC[0]  * APP.width,
             y: (1-posNDC[1]) * APP.height,
             z:    posNDC[2]
    };
  },

  // TODO: this should be part of the underlying map engine
  /**
   * Returns the geographic position (latitude/longitude) of the map layer
   * (elevation==0) at viewport position (x,y), or 'undefined' if no part of the
   * map plane would be rendered at (x,y) - e.g. if (x,y) lies above the horizon.
   * @param {Integer} x - the x position in the viewport
   * @param {Integer} y - the y position in the viewport
   */
  unproject: function(x, y) {
    var inverse = GLX.Matrix.invert(render.viewProjMatrix.data);
    /* convert window/viewport coordinates to NDC [0..1]. Note that the browser
     * screen coordinates are y-down, while the WebGL NDC coordinates are y-up,
     * so we have to invert the y value here */
    var posNDC = [x/APP.width, 1-y/APP.height];
    posNDC = add2( mul2scalar(posNDC, 2.0), [-1, -1, -1]); // [0..1] to [-1..1];
    var worldPos = getIntersectionWithXYPlane(posNDC[0], posNDC[1], inverse);
    if (worldPos === undefined) {
      return;
    }
    metersPerDegreeLongitude = METERS_PER_DEGREE_LATITUDE *
                               Math.cos(APP.position.latitude / 180 * Math.PI);

    return {
      latitude:  APP.position.latitude - worldPos[1]/ METERS_PER_DEGREE_LATITUDE,
      longitude: APP.position.longitude+ worldPos[0]/ metersPerDegreeLongitude
    };
  },

  /**
   * Adds an OBJ (3D object) file to the map
   * Important: objects with same url are cached and only loaded once
   * @param {String} url - URL of the OBJ file
   * @param {Object} position - Where to render the OBJ
   * @param {Float} position.latitude - Latitude for the OBJ
   * @param {Float} position.longitude - Longitude for the OBJ
   * @param {Object} [options] - Options for rendering the OBJ
   * @param {Integer} [options.scale=1] - Scale the model by this value before rendering
   * @param {Integer} [options.rotation=0] - Rotate the model by this much before rendering
   * @param {Integer} [options.elevation=<ground height>] - The height above ground to place the model at
   * @param {String} [options.id] - An identifier for the object. This is used for getting info about the object later
   * @param {String} [options.color] - A color to apply to the model
   */
  addOBJ: function(url, position, options) {
    return new mesh.OBJ(url, position, options);
  },

  /**
   * A function that will be called on each feature, for modification before rendering
   * @callback OSMBuildings~modifierFunction
   * @param {String} id - The feature's id
   * @param {Object} properties - The feature's properties
   */
  /**
   * Adds a GeoJSON layer to the map
   * @param {String} url - URL of the GeoJSON file
   * @param {Object} options - Options to apply to the GeoJSON being rendered
   * @param {Integer} [options.scale=1] - Scale the model by this value before rendering
   * @param {Integer} [options.rotation=0] - Rotate the model by this much before rendering
   * @param {Integer} [options.elevation=<ground height>] - The height above ground to place the model at
   * @param {String} [options.id] - An identifier for the object. This is used for getting info about the object later
   * @param {String} [options.color] - A color to apply to the model
   * @param {Boolean} [options.fadeIn=true] - Fade the geojson features into view; if `false`, then display immediately.
   */
  addGeoJSON: function(url, options) {
    return new mesh.GeoJSON(url, options);
  },

  // TODO: allow more data layers later on
  /**
   * Adds a GeoJSON tile base layer, for rendering the 3D buildings
   * @param {String} url - The URL of the GeoJSON tile server, in {@link https://github.com/OSMBuildings/OSMBuildings/blob/master/docs/server.md the correct format}
   * @param {Object} options
   * @param {Integer} [options.fixedZoom=15]
   * @param {Object} [options.bounds] - Currently not used
   * @param {String} [options.color] - A color to apply to all features on this layer
   * @param {OSMBuildings~modifierFunction} [options.modifier] - DISCONTINUED. Use 'loadfeature' event instead.
   * @param {Integer} [options.minZoom=14.5] - The minimum zoom level to show features from this layer
   * @param {Integer} [options.maxZoom] - The maxiumum zoom level to show features from this layer
   * @param {Boolean} [options.fadeIn=true] - Fade the geojson features into view; if `false`, then display immediately.
   */
  addGeoJSONTiles: function(url, options) {
    options = options || {};
    options.fixedZoom = options.fixedZoom || 14.5;
    APP.dataGrid = new Grid(url, data.Tile, options);
    return APP.dataGrid;
  },

  /**
   * Adds a 2D map source, to render below the 3D buildings
   * @param {String} url - The URL of the map server. This could be Mapbox, or {@link https://wiki.openstreetmap.org/wiki/Tiles any other tile server} that supports the right format
   * @param {Object} options
   * @param {Integer} [options.fixedZoom]
   * @param {Object} [options.bounds] - Currently not used
   * @param {String} [options.color] - A color to apply to all features on this layer
   * @param {OSMBuildings~modifierFunction} [options.modifier] - DISCONTINUED. Use 'loadfeature' event instead.
   * @param {Integer} [options.minZoom] - The minimum zoom level to show features from this layer
   * @param {Integer} [options.maxZoom] - The maxiumum zoom level to show features from this layer
   */
  addMapTiles: function(url, options) {
    APP.basemapGrid = new Grid(url, basemap.Tile, options);
    return APP.basemapGrid;
  },

  /**
   * Highlight a given feature by id. Currently, the highlight can only be applied to one feature. Set id = `null` in order to un-highlight
   * @param {String} id - The feature's id. For OSM buildings, it's the OSM id. For other objects, it's whatever is defined in the options passed to it.
   * @param {String} highlightColor - An optional color string to be used for highlighting
   */
  highlight: function(id, highlightColor) {
    render.Buildings.highlightId = id ? render.Picking.idToColor(id) : null;
    render.Buildings.highlightColor = id && highlightColor ? new Color(highlightColor).toArray() : HIGHLIGHT_COLOR;
    return APP;
  },

  // TODO: check naming. show() suggests it affects the layer rather than objects on it
  /**
   * A function that will be called on each feature, for modification before rendering
   * @callback OSMBuildings~selectorFunction
   * @param {String} id - The feature's id
   * @param {Object} data - The feature's data
   */
  /**
   * Sets a function that defines which objects to show on this layer
   * @param {OSMBuildings~selectorFunction} selector - A function that will get run on each feature, and returns a boolean indicating whether or not to show the feature
   * @param {Integer} [duration=0] - How long to show the feature for
   */
  show: function(selector, duration) {
    Filter.remove('hidden', selector, duration);
    return APP;
  },

  // TODO: check naming. hide() suggests it affects the layer rather than objects on it
 /**
  * Sets a function that defines which objects to hide on this layer
  * @param {OSMBuildings~selectorFunction} selector - A function that will get run on each feature, and returns a boolean indicating whether or not to hide the feature
  * @param {Integer} [duration=0] - How long to hide the feature for
  */
  hide: function(selector, duration) {
    Filter.add('hidden', selector, duration);
    return APP;
  },

  /**
   * A callback function for getTarget
   * @callback OSMBuildings~getTargetCallback
   * @param {Object} feature - The feature
   */
  /**
   * Returns the feature from a position on the screen
   * @param {Integer} x - The x coordinate (in pixels) of position on the screen
   * @param {Integer} y - The y coordinate (in pixels) of position on the screen
   * @param {OSMBuildings~getTargetCallback} callback - A callback function that receives the object
   */
  getTarget: function(x, y, callback) {
    // TODO: use promises here
    render.Picking.getTarget(x, y, callback);
    return APP;
  },

  /**
   * A callback function for screnshot
   * @callback OSMBuildings~screenshotCallback
   * @param screenshot - The screenshot
   */
  /**
   * Take a screenshot
   * @param {OSMBuildings~screenshotCallback} callback - A callback function that receives the screenshot
   */
  screenshot: function(callback) {
    // TODO: use promises here
    render.screenshotCallback = callback;
    return APP;
  },

  /**
   * @private
   */
  _updateAttribution: function() {
    var attribution = [];
    if (APP.attribution) {
      attribution.push(APP.attribution);
    }
    for (var i = 0; i < APP.layers.length; i++) {
      if (APP.layers[i].attribution) {
        attribution.push(APP.layers[i].attribution);
      }
    }
    APP._attribution.innerHTML = attribution.join(' · ');
  },

  /**
   * @private
   */
  getStateFromUrl: function() {
    var
      query = location.search,
      state = {};
    if (query) {
      query.substring(1).replace(/(?:^|&)([^&=]*)=?([^&]*)/g, function($0, $1, $2) {
        if ($1) {
          state[$1] = $2;
        }
      });
    }

    APP.setPosition((state.lat !== undefined && state.lon !== undefined) ? { latitude:state.lat, longitude:state.lon } : APP.position);
    APP.setZoom(state.zoom !== undefined ? state.zoom : APP.zoom);
    APP.setRotation(state.rotation !== undefined ? state.rotation : APP.rotation);
    APP.setTilt(state.tilt !== undefined ? state.tilt : APP.tilt);
  },

  /**
   * @private
   */
  setStateToUrl: function() {
    if (!history.replaceState || APP.stateDebounce) {
      return;
    }

    APP.stateDebounce = setTimeout(function() {
      APP.stateDebounce = null;
      var params = [];
      params.push('lat=' + APP.position.latitude.toFixed(6));
      params.push('lon=' + APP.position.longitude.toFixed(6));
      params.push('zoom=' + APP.zoom.toFixed(1));
      params.push('tilt=' + APP.tilt.toFixed(1));
      params.push('rotation=' + APP.rotation.toFixed(1));
      history.replaceState({}, '', '?' + params.join('&'));
    }, 1000);
  },

  setDisabled: function(flag) {
    Events.disabled = !!flag;
    return APP;
  },

  isDisabled: function() {
    return !!Events.disabled;
  },

  /* returns the geographical bounds of the current view.
   * notes:
   * - since the bounds are always axis-aligned they will contain areas that are
   /**
   * Returns the geographical bounds of the current view.
   * Notes:
   * - Since the bounds are always axis-aligned they will contain areas that are
   *   not currently visible if the current view is not also axis-aligned.
   * - The bounds only contain the map area that OSMBuildings considers for rendering.
   *   OSMBuildings has a rendering distance of about 3.5km, so the bounds will
   *   never extend beyond that, even if the horizon is visible (in which case the
   *   bounds would mathematically be infinite).
   * - the bounds only consider ground level. For example, buildings whose top
   *   is seen at the lower edge of the screen, but whose footprint is outside
   * - The bounds only consider ground level. For example, buildings whose top
   *   is seen at the lower edge of the screen, but whose footprint is outside
   *   of the current view below the lower edge do not contribute to the bounds.
   *   so their top may be visible and they may still be out of bounds.
   */
  getBounds: function() {
    var viewQuad = render.getViewQuad(), res = [];
    for (var i in viewQuad) {
      res[i] = getPositionFromLocal(viewQuad[i]);
    }
    return res;
  },

  /**
   * Sets the zoom level
   * @param {Float} zoom - The new zoom level
   * @param {Object} e - **Not currently used**
   * @fires OSMBuildings#zoom
   * @fires OSMBuildings#change
   */
  setZoom: function(zoom, e) {
    // not clamping anymore. notice zoomlevel but perhaps don't render
    zoom = parseFloat(zoom);

    if (APP.zoom !== zoom) {
      APP.zoom = zoom;

      /* if a screen position was given for which the geographic position displayed
       * should not change under the zoom */
      if (e) {
        // FIXME: add code; this needs to take the current camera (rotation and
        //        perspective) into account
        // NOTE:  the old code (comment out below) only works for north-up
        //        non-perspective views
        /*
         var dx = APP.container.offsetWidth/2  - e.clientX;
         var dy = APP.container.offsetHeight/2 - e.clientY;
         APP.center.x -= dx;
         APP.center.y -= dy;
         APP.center.x *= ratio;
         APP.center.y *= ratio;
         APP.center.x += dx;
         APP.center.y += dy;*/
      }
      /**
       * Fired when the map is zoomed (in either direction)
       * @event OSMBuildings#zoom
       */
      APP.emit('zoom', { zoom: zoom });

      /**
       * Fired when the map is zoomed, tilted or panned
       * @event OSMBuildings#change
       */
      APP.emit('change');
    }
    return APP;
  },

  /**
   * Returns the current zoom level
   */
  getZoom: function() {
    return APP.zoom;
  },

  /**
   * Sets the map's geographic position
   * @param {Object} pos - The new position
   * @param {Float} pos.latitude
   * @param {Float} pos.longitude
   * @fires OSMBuildings#change
   */
  setPosition: function(pos) {
    var lat = parseFloat(pos.latitude);
    var lon = parseFloat(pos.longitude);
    if (isNaN(lat) || isNaN(lon)) {
      return;
    }
    APP.position = { latitude: clamp(lat, -90, 90), longitude: clamp(lon, -180, 180) };
    APP.emit('change');
    return APP;
  },

  /**
   * Returns the map's current geographic position
   */
  getPosition: function() {
    return APP.position;
  },

  /**
   * Sets the map's size
   * @param {Object} size
   * @param {Integer} size.width
   * @param {Integer} size.height
   * @fires OSMBuildings#resize
   */
  setSize: function(size) {
    if (size.width !== APP.width || size.height !== APP.height) {
      APP.width = size.width;
      APP.height = size.height;

      /**
       * Fired when the map is resized
       * @event OSMBuildings#resize
       */
      APP.emit('resize', { width: APP.width, height: APP.height });
    }
    return APP;
  },

  /**
   * Returns the map's current size
   */
  getSize: function() {
    return { width: APP.width, height: APP.height };
  },

  /**
   * Set's the maps rotation
   * @param {Float} rotation - The new rotation angle
   * @fires OSMBuildings#rotate
   * @fires OSMBuildings#change
   */
  setRotation: function(rotation) {
    rotation = parseFloat(rotation)%360;
    if (APP.rotation !== rotation) {
      APP.rotation = rotation;

      /**
       * Fired when the map is rotated
       * @event OSMBuildings#rotate
       */
      APP.emit('rotate', { rotation: rotation });
      APP.emit('change');
    }
    return APP;
  },

  /**
   * Returns the maps current rotation
   */
  getRotation: function() {
    return APP.rotation;
  },

  /**
   * Sets the map's tilt
   * @param {Float} tilt - The new tilt
   * @fires OSMBuildings#tilt
   * @fires OSMBuildings#change
   */
  setTilt: function(tilt) {
    tilt = clamp(parseFloat(tilt), 0, 45); // bigger max increases shadow moire on base map
    if (APP.tilt !== tilt) {
      APP.tilt = tilt;

      /**
       * Fired when the map is tilted
       * @event OSMBuildings#tilt
       */
      APP.emit('tilt', { tilt: tilt });
      APP.emit('change');
    }
    return APP;
  },

  /**
   * Returns the map's current tilt
   */
  getTilt: function() {
    return APP.tilt;
  },

  /**
   * Adds a layer to the map
   * @param {Object} layer - The layer to add
   */
  addLayer: function(layer) {
    APP.layers.push(layer);
    APP._updateAttribution();
    return APP;
  },

  /**
   * Removes a layer from the map
   * @param {Object} layer - The layer to remove
   */
  removeLayer: function(layer) {
    APP.layers = APP.layers.filter(function(item) {
      return (item !== layer);
    });
    APP._updateAttribution();
  },

  /**
   * Destroys the map
   */
  destroy: function() {
    render.destroy();

    // APP.basemapGrid.destroy();
    // APP.dataGrid.destroy();
    for (var i = 0; i < APP.layers.length; i++) {
      APP.layers[i].destroy();
    }

    APP.layers = [];

    // TODO: when taking over an existing canvas, better don't destroy it here
    GLX.destroy();

    APP.container.innerHTML = '';
  }
};

//*****************************************************************************

if (typeof define === 'function') {
  define([], OSMBuildings);
} else if (typeof module === 'object') {
  module.exports = OSMBuildings;
} else {
  window.OSMBuildings = OSMBuildings;
}


// gesture polyfill adapted from https://raw.githubusercontent.com/seznam/JAK/master/lib/polyfills/gesturechange.js
// MIT License

/**
 * @private
 */
function add2(a, b) {
  return [a[0] + b[0], a[1] + b[1]];
}

/**
 * @private
 */
function mul2scalar(a, f) {
  return [a[0]*f, a[1]*f];
}

/**
 * @private
 */
function getEventPosition(e, offset) {
  return {
    x: e.clientX - offset.x,
    y: e.clientY - offset.y
  };
}

/**
 * @private
 */
function getElementOffset(el) {
  if (el.getBoundingClientRect) {
    var box = el.getBoundingClientRect();
    return { x:box.left, y:box.top };
  }

  var res = { x:0, y:0 };
  while(el.nodeType === 1) {
    res.x += el.offsetLeft;
    res.y += el.offsetTop;
    el = el.parentNode;
  }
  return res;
}

/**
 * @private
 */
function cancelEvent(e) {
  if (e.preventDefault) {
    e.preventDefault();
  }
  //if (e.stopPropagation) {
  //  e.stopPropagation();
  //}
  e.returnValue = false;
}

/**
 * @private
 */
function addListener(target, type, fn) {
  target.addEventListener(type, fn, false);
}

/**
 * @private
 */
var Events = {};

/**
 * @private
 */
Events.disabled = false;

/**
 * @private
 */
Events.init = function(container) {

  if ('ontouchstart' in window) {
    addListener(container, 'touchstart', onTouchStart);
    addListener(document, 'touchmove', onTouchMove);
    addListener(document, 'touchend', onTouchEnd);
    addListener(document, 'gesturechange', onGestureChange);
  } else {
    addListener(container, 'mousedown', onMouseDown);
    addListener(document, 'mousemove', onMouseMove);
    addListener(document, 'mouseup', onMouseUp);
    addListener(container, 'dblclick', onDoubleClick);
    addListener(container, 'mousewheel', onMouseWheel);
    addListener(container, 'DOMMouseScroll', onMouseWheel);
  }

  var resizeDebounce;
  addListener(window, 'resize', function() {
    if (resizeDebounce) {
      return;
    }
    resizeDebounce = setTimeout(function() {
      resizeDebounce = null;
        APP.setSize({ width:container.offsetWidth, height:container.offsetHeight });
    }, 250);
  });

  //***************************************************************************

  var
    prevX = 0,
    prevY = 0,
    startX = 0,
    startY = 0,
    startZoom = 0,
    startOffset,
    prevRotation = 0,
    prevTilt = 0,
    pointerIsDown = false;

  function onDoubleClick(e) {
    cancelEvent(e);
    if (!Events.disabled) {
      APP.setZoom(APP.zoom + 1, e);
    }
    var pos = getEventPosition(e, getElementOffset(e.target));
      APP.emit('doubleclick', { x:pos.x, y:pos.y, button:e.button });
  }

  function onMouseDown(e) {
    cancelEvent(e);

    if (e.button > 1) {
      return;
    }

    startZoom = APP.zoom;
    prevRotation = APP.rotation;
    prevTilt = APP.tilt;

    startOffset = getElementOffset(e.target);
    var pos = getEventPosition(e, startOffset);
    startX = prevX = pos.x;
    startY = prevY = pos.y;

    pointerIsDown = true;

    APP.emit('pointerdown', { x: pos.x, y: pos.y, button: e.button });
  }

  function onMouseMove(e) {
    var pos;
    if (!pointerIsDown) {
      pos = getEventPosition(e, getElementOffset(e.target));
    } else {
      if (e.button === 0 && !e.altKey) {
        moveMap(e, startOffset);
      } else {
        rotateMap(e, startOffset);
      }

      pos = getEventPosition(e, startOffset);
      prevX = pos.x;
      prevY = pos.y;
    }

    APP.emit('pointermove', { x: pos.x, y: pos.y });
  }

  function onMouseUp(e) {
    // prevents clicks on other page elements
    if (!pointerIsDown) {
      return;
    }

    var pos = getEventPosition(e, startOffset);

    if (e.button === 0 && !e.altKey) {
      if (Math.abs(pos.x - startX)>5 || Math.abs(pos.y - startY)>5) {
        moveMap(e, startOffset);
      }
    } else {
      rotateMap(e, startOffset);
    }

    pointerIsDown = false;

    APP.emit('pointerup', { x: pos.x, y: pos.y, button: e.button });
  }

  function onMouseWheel(e) {
    cancelEvent(e);

    var delta = 0;
    if (e.wheelDeltaY) {
      delta = e.wheelDeltaY;
    } else if (e.wheelDelta) {
      delta = e.wheelDelta;
    } else if (e.detail) {
      delta = -e.detail;
    }

    if (!Events.disabled) {
      var adjust = 0.2*(delta>0 ? 1 : delta<0 ? -1 : 0);
      APP.setZoom(APP.zoom + adjust, e);
    }

    // we don't emit mousewheel here as we don't want to run into a loop of death
  }

  //***************************************************************************

  function moveMap(e, offset) {
    if (Events.disabled) {
      return;
    }

    // FIXME: make movement exact, i.e. make the position that
    // appeared at (prevX, prevY) before appear at (e.offsetX, e.offsetY) now.
    // the constant 0.86 was chosen experimentally for the map movement to be
    // "pinned" to the cursor movement when the map is shown top-down
    var
      scale = 0.86 * Math.pow(2, -APP.zoom),
      lonScale = 1/Math.cos( APP.position.latitude/ 180 * Math.PI),
      pos = getEventPosition(e, offset),
      dx = pos.x - prevX,
      dy = pos.y - prevY,
      angle = APP.rotation * Math.PI/180,
      vRight   = [ Math.cos(angle),             Math.sin(angle)],
      vForward = [ Math.cos(angle - Math.PI/2), Math.sin(angle - Math.PI/2)],
      dir = add2(mul2scalar(vRight, dx), mul2scalar(vForward, -dy));

    var newPosition = {
      longitude: APP.position.longitude - dir[0] * scale*lonScale,
      latitude:  APP.position.latitude  + dir[1] * scale };

    APP.setPosition(newPosition);
    APP.emit('move', newPosition);
  }

  function rotateMap(e, offset) {
    if (Events.disabled) {
      return;
    }
    var pos = getEventPosition(e, offset);
    prevRotation += (pos.x - prevX)*(360/innerWidth);
    prevTilt -= (pos.y - prevY)*(360/innerHeight);
    APP.setRotation(prevRotation);
    APP.setTilt(prevTilt);
  }

  //***************************************************************************

  var
    dist1 = 0,
    angle1 = 0,
    gestureStarted = false;

  function emitGestureChange(e) {
    var
      t1 = e.touches[0],
      t2 = e.touches[1],
      dx = t1.clientX - t2.clientX,
      dy = t1.clientY - t2.clientY,
      dist2 = dx*dx + dy*dy,
      angle2 = Math.atan2(dy, dx);

    onGestureChange({ rotation: ((angle2 - angle1)*(180/Math.PI))%360, scale: Math.sqrt(dist2/dist1) });
  }

  function onTouchStart(e) {
    cancelEvent(e);

    // gesturechange polyfill
    if (e.touches.length === 2 && !('ongesturechange' in window)) {
      var t1 = e.touches[0];
      var t2 = e.touches[1];
      var dx = t1.clientX - t2.clientX;
      var dy = t1.clientY - t2.clientY;
      dist1 = dx*dx + dy*dy;
      angle1 = Math.atan2(dy,dx);
      gestureStarted = true;
    }

    startZoom = APP.zoom;
    prevRotation = APP.rotation;
    prevTilt = APP.tilt;

    if (e.touches.length) {
      e = e.touches[0];
    }

    startOffset = getElementOffset(e.target);
    var pos = getEventPosition(e, offset);
    startX = prevX = pos.x;
    startY = prevY = pos.y;

    APP.emit('pointerdown', { x: pos.x, y: pos.y, button: 0 });
  }

  function onTouchMove(e) {
    var pos = getEventPosition(e.touches[0], startOffset);
    if (e.touches.length > 1) {
      APP.setTilt(prevTilt + (prevY - pos.y) * (360/innerHeight));
      prevTilt = APP.tilt;
      // gesturechange polyfill
      if (!('ongesturechange' in window)) {
        emitGestureChange(e);
      }
    } else {
      moveMap(e.touches[0], startOffset);
      APP.emit('pointermove', { x: pos.x, y: pos.y });
    }
    prevX = pos.x;
    prevY = pos.y;
  }

  function onTouchEnd(e) {
    // gesturechange polyfill
    gestureStarted = false;

    if (e.touches.length === 0) {
      APP.emit('pointerup', { x: prevX, y: prevY, button: 0 });
    } else if (e.touches.length === 1) {
      // There is one touch currently on the surface => gesture ended. Prepare for continued single touch move
      var pos = getEventPosition(e.touches[0], startOffset);
      prevX = pos.x;
      prevY = pos.y;
    }
  }

  function onGestureChange(e) {
    cancelEvent(e);

    if (!Events.disabled) {
      APP.setZoom(startZoom + (e.scale - 1));
      APP.setRotation(prevRotation - e.rotation);
    }

    APP.emit('gesture', e);
  }
};


var Activity = {};

// TODO: could turn into a public loading handler
// OSMB.loader - stop(), start(), isBusy(), events..

(function() {

  var count = 0;
  var debounce;

  Activity.setBusy = function() {
    //console.log('setBusy', count);

    if (!count) {
      if (debounce) {
        clearTimeout(debounce);
        debounce = null;
      } else {
        /**
         * Fired when data loading starts
         * @event OSMBuildings#busy
         */
        APP.emit('busy');
      }
    }
    count++;
  };

  Activity.setIdle = function() {
    if (!count) {
      return;
    }

    count--;
    if (!count) {
      debounce = setTimeout(function() {
        debounce = null;
        
        /**
         * Fired when data loading ends
         * @event OSMBuildings#idle
         */
        APP.emit('idle');
      }, 33);
    }

    //console.log('setIdle', count);
  };

  Activity.isBusy = function() {
    return !!count;
  };

}());


var TILE_SIZE = 256;

var DEFAULT_HEIGHT = 10;
var HEIGHT_SCALE = 1.0;

var MAX_USED_ZOOM_LEVEL = 25;
var DEFAULT_COLOR = new Color('rgb(220, 210, 200)').toArray();
var HIGHLIGHT_COLOR = new Color('#f08000').toArray();
// #E8E0D8 is the background color of the current OSMBuildings map layer,
// and thus a good fog color to blend map tiles and buildings close to the horizont into
var FOG_COLOR = '#e8e0d8';
//var FOG_COLOR = '#f0f8ff';
var BACKGROUND_COLOR = '#efe8e0';

var document = window.document;

var EARTH_RADIUS_IN_METERS = 6378137;
var EARTH_CIRCUMFERENCE_IN_METERS = EARTH_RADIUS_IN_METERS * Math.PI * 2;
var METERS_PER_DEGREE_LATITUDE = EARTH_CIRCUMFERENCE_IN_METERS / 360;

/* the height of the skywall in meters */
var SKYWALL_HEIGHT = 2000.0;

/* For shadow mapping, the camera rendering the scene as seen by the sun has
 * to cover everything that's also visible to the user. For this to work 
 * reliably, we have to make assumptions on how high (in [m]) the buildings 
 * can become.
 * Note: using a lower-than-accurate value will lead to buildings parts at the
 * edge of the viewport to have incorrect shadows. Using a higher-than-necessary
 * value will lead to an unnecessarily large view area and thus to poor shadow
 * resolution. */
var SHADOW_MAP_MAX_BUILDING_HEIGHT = 100;

/* for shadow mapping, the scene needs to be rendered into a depth map as seen
 * by the light source. This rendering can have arbitrary dimensions -
 * they need not be related to the visible viewport size in any way. The higher
 * the resolution (width and height) for this depth map the smaller are
 * the visual artifacts introduced by shadow mapping. But increasing the
 * shadow depth map size impacts rendering performance */
var SHADOW_DEPTH_MAP_SIZE = 2048;

//the building wall texture as a data url
var BUILDING_TEXTURE = 'data:image/png;base64,iVBORw0KGgoAAAANSUhEUgAAAEAAAABAAQMAAACQp+OdAAAACXBIWXMAAAsTAAALEwEAmpwYAAAAB3RJTUUH3wwCCAUQLpaUSQAAABl0RVh0Q29tbWVudABDcmVhdGVkIHdpdGggR0lNUFeBDhcAAAAGUExURebm5v///zFES9kAAAAcSURBVCjPY/gPBQyUMh4wAAH/KAPCoFaoDnYGAAKtZsamTRFlAAAAAElFTkSuQmCC';


// TODO: introduce promises

var Request = {};

(function() {

  function load(url, callback) {
    var req = new XMLHttpRequest();

    req.onreadystatechange = function() {
      if (req.readyState !== 4) {
        return;
      }

      if (!req.status || req.status<200 || req.status>299) {
        return;
      }

      callback(req);
    };

    req.open('GET', url);
    req.send(null);

    return {
      abort: function() {
        req.abort();
      }
    };
  }

  //***************************************************************************

  Request.getText = function(url, callback) {
    return load(url, function(res) {
      if (res.responseText !== undefined) {
        callback(res.responseText);
      }
    });
  };

  Request.getXML = function(url, callback) {
    return load(url, function(res) {
      if (res.responseXML !== undefined) {
        callback(res.responseXML);
      }
    });
  };

  Request.getJSON = function(url, callback) {
    return load(url, function(res) {
      if (res.responseText) {
        var json;
        try {
          json = JSON.parse(res.responseText);
        } catch(ex) {
          console.warn('Could not parse JSON from '+ url +'\n'+ ex.message);
        }
        callback(json);
      }
    });
  };

  Request.destroy = function() {};

}());

/*function project(latitude, longitude, worldSize) {
  var
    x = longitude/360 + 0.5,
    y = Math.min(1, Math.max(0, 0.5 - (Math.log(Math.tan((Math.PI/4) + (Math.PI/2)*latitude/180)) / Math.PI) / 2));
  return { x: x*worldSize, y: y*worldSize };
}

function unproject(x, y, worldSize) {
  x /= worldSize;
  y /= worldSize;
  return {
    latitude: (2 * Math.atan(Math.exp(Math.PI * (1 - 2*y))) - Math.PI/2) * (180/Math.PI),
    longitude: x*360 - 180
  };
}*/

function pattern(str, param) {
  return str.replace(/\{(\w+)\}/g, function(tag, key) {
    return param[key] || tag;
  });
}

function assert(condition, message) {
  if (!condition) {
    throw message;
  }
}

/* returns a new list of points based on 'points' where the 3rd coordinate in
 * each entry is set to 'zValue'
 */
function substituteZCoordinate(points, zValue) {
  var res = [];
  for (var i in points) {
    res.push( [points[i][0], points[i][1], zValue] );
  }
  
  return res;
}

function clamp(value, min, max) {
  return Math.min(max, Math.max(value, min));
}


var Grid = function(source, tileClass, options) {
  this.tiles = {};
  this.buffer = 1;

  this.source = source;
  this.tileClass = tileClass;
  options = options || {};

  this.bounds = options.bounds;
  this.fixedZoom = options.fixedZoom;

  this.tileOptions = { color:options.color };

  this.minZoom = parseFloat(options.minZoom) || APP.minZoom;
  this.maxZoom = parseFloat(options.maxZoom) || APP.maxZoom;
  if (this.maxZoom < this.minZoom) {
    this.maxZoom = this.minZoom;
  }

  APP.on('change', this._onChange = function() {
    this.update(500);
  }.bind(this));

  APP.on('resize', this._onResize = this.update.bind(this));

  this.update();
};

Grid.prototype = {

  // strategy: start loading after {delay}ms, skip any attempts until then
  // effectively loads in intervals during movement
  update: function(delay) {
    if (APP.zoom < this.minZoom || APP.zoom > this.maxZoom) {
      return;
    }

    if (!delay) {
      this.loadTiles();
      return;
    }

    if (!this.debounce) {
      this.debounce = setTimeout(function() {
        this.debounce = null;
        this.loadTiles();
      }.bind(this), delay);
    }
  },

  getURL: function(x, y, z) {
    var s = 'abcd'[(x+y) % 4];
    return pattern(this.source, { s:s, x:x, y:y, z:z });
  },
  
  getClosestTiles: function(tileList, referencePoint) {
    tileList.sort(function(a, b) {
      // tile coordinates correspond to the tile's upper left corner, but for
      // the distance computation we should rather use their center; hence the 0.5 offsets
      var distA = Math.pow(a[0] + 0.5 - referencePoint[0], 2.0) +
                  Math.pow(a[1] + 0.5 - referencePoint[1], 2.0);

      var distB = Math.pow(b[0] + 0.5 - referencePoint[0], 2.0) +
                  Math.pow(b[1] + 0.5 - referencePoint[1], 2.0);
      
      return distA > distB;
    });

    var prevX, prevY;

    // removes duplicates
    return tileList.filter(function(tile) {
      if (tile[0] === prevX && tile[1] === prevY) {
        return false;
      }
      prevX = tile[0];
      prevY = tile[1];
      return true;
    });
  },
  
  /* Returns a set of tiles based on 'tiles' (at zoom level 'zoom'),
   * but with those tiles recursively replaced by their respective parent tile
   * (tile from zoom level 'zoom'-1 that contains 'tile') for which said parent
   * tile covers less than 'pixelAreaThreshold' pixels on screen based on the 
   * current view-projection matrix.
   *
   * The returned tile set is duplicate-free even if there were duplicates in
   * 'tiles' and even if multiple tiles from 'tiles' got replaced by the same parent.
   */
  mergeTiles: function(tiles, zoom, pixelAreaThreshold) {
    var parentTiles = {};
    var tileSet = {};
    var tileList = [];
    var key;
    
    //if there is no parent zoom level
    if (zoom === 0 || zoom <= this.minZoom) {
      for (key in tiles) {
        tiles[key][2] = zoom;
      }
      return tiles;
    }
    
    for (key in tiles) {
      var tile = tiles[key];

      var parentX = (tile[0] <<0) / 2;
      var parentY = (tile[1] <<0) / 2;
      
      if (parentTiles[ [parentX, parentY] ] === undefined) { //parent tile screen size unknown
        var numParentScreenPixels = getTileSizeOnScreen(parentX, parentY, zoom-1, render.viewProjMatrix);
        parentTiles[ [parentX, parentY] ] = (numParentScreenPixels < pixelAreaThreshold);
      }
      
      if (! parentTiles[ [parentX, parentY] ]) { //won't be replaced by a parent tile -->keep
        if (tileSet[ [tile[0], tile[1]] ] === undefined) {  //remove duplicates
          tileSet[ [tile[0], tile[1]]] = true;
          tileList.push( [tile[0], tile[1], zoom]);
        }
      }
    }
    
    var parentTileList = [];
    
    for (key in parentTiles) {
      if (parentTiles[key]) {
        var parentTile = key.split(',');
        parentTileList.push( [parseInt(parentTile[0]), parseInt(parentTile[1]), zoom-1]);
      }
    }
    
    if (parentTileList.length > 0) {
      parentTileList = this.mergeTiles(parentTileList, zoom - 1, pixelAreaThreshold);
    }
      
    return tileList.concat(parentTileList);
  },

  loadTiles: function() {
    var zoom = Math.round(this.fixedZoom || APP.zoom);

    // TODO: if there are user defined bounds for this layer, respect these too
    //  if (this.fixedBounds) {
    //    var
    //      min = project(this.bounds.s, this.bounds.w, 1<<zoom),
    //      max = project(this.bounds.n, this.bounds.e, 1<<zoom);
    //
    //    var bounds = {
    //      zoom: zoom,
    //      minX: (min.x <<0) - this.buffer,
    //      minY: (min.y <<0) - this.buffer,
    //      maxX: (max.x <<0) + this.buffer,
    //      maxY: (max.y <<0) + this.buffer
    //    };
    //  }

    var
      tile, tileX, tileY, tileZoom,
      queue = [],
      i,
      viewQuad = render.getViewQuad(render.viewProjMatrix.data),
      mapCenterTile = [ long2tile(APP.position.longitude, zoom),
                        lat2tile (APP.position.latitude,  zoom)];

    for (i = 0; i < 4; i++) {
      viewQuad[i] = getTilePositionFromLocal(viewQuad[i], zoom);
    }

    var tiles = rasterConvexQuad(viewQuad);
    tiles = ( this.fixedZoom ) ?
      this.getClosestTiles(tiles, mapCenterTile) :
      this.mergeTiles(tiles, zoom, 0.5 * TILE_SIZE * TILE_SIZE);
    
    this.visibleTiles = {};
    for (i = 0; i < tiles.length; i++) {
      if (tiles[i][2] === undefined) {
        tiles[i][2] = zoom;
      }
      this.visibleTiles[ tiles[i] ] = true;
    }

    for (var key in this.visibleTiles) {
      tile = key.split(',');
      tileX = parseInt(tile[0]);
      tileY = parseInt(tile[1]);
      tileZoom = parseInt(tile[2]);

      if (this.tiles[key]) {
        continue;
      }

      this.tiles[key] = new this.tileClass(tileX, tileY, tileZoom, this.tileOptions, this.tiles);

      queue.push({ tile:this.tiles[key], dist:distance2([tileX, tileY], mapCenterTile) });
    }

    this.purge();

    queue.sort(function(a, b) {
      return a.dist-b.dist;
    });

    for (i = 0; i < queue.length; i++) {
      tile = queue[i].tile;
      tile.load(this.getURL(tile.x, tile.y, tile.zoom));
    }
  },

  purge: function() {
    var
      zoom = Math.round(APP.zoom),
      tile, parent;

    for (var key in this.tiles) {
      tile = this.tiles[key];
      // tile is visible: keep
      if (this.visibleTiles[key]) {
        continue;
      }

      // tile is not visible and due to fixedZoom there are no alternate zoom levels: drop
      if (this.fixedZoom) {
        this.tiles[key].destroy();
        delete this.tiles[key];
        continue;
      }

      // tile's parent would be visible: keep
      if (tile.zoom === zoom+1) {
        parent = [tile.x/2<<0, tile.y/2<<0, zoom].join(',');
        if (this.visibleTiles[parent]) {
          continue;
        }
      }

      // any of tile's children would be visible: keep
      if (tile.zoom === zoom-1) {
        if (this.visibleTiles[[tile.x*2, tile.y*2, zoom].join(',')] ||
          this.visibleTiles[[tile.x*2 + 1, tile.y*2, zoom].join(',')] ||
          this.visibleTiles[[tile.x*2, tile.y*2 + 1, zoom].join(',')] ||
          this.visibleTiles[[tile.x*2 + 1, tile.y*2 + 1, zoom].join(',')]) {
          continue;
        }
      }

      // drop anything else
      delete this.tiles[key];
      continue;
    }
  },

  destroy: function() {
    APP.off('change', this._onChange);
    APP.off('resize', this._onResize);

    clearTimeout(this.debounce);
    for (var key in this.tiles) {
      this.tiles[key].destroy();
    }
    this.tiles = [];
    this.visibleTiles = {};
  }
};


var Filter = {

  start: Date.now(),
  now: 0,
  items: [],

  add: function(type, selector, duration) {
    duration = duration || 0;

    var filters = this.items;
    // if filter already exists, do nothing
    for (i = 0, il = filters.length; i < il; i++) {
      if (filters[i].type === type && filters[i].selector === selector) {
        return;
      }
    }

    filters.push({ type:type, selector:selector, duration:duration });

    // applies a single filter to all items
    // currently only suitable for 'hidden'
    var indexItem;
    var item;
    var j, jl;

    var start = this.getTime();
    var end = start+duration;

    for (var i = 0, il = data.Index.items.length; i<il; i++) {
      indexItem = data.Index.items[i];

      if (!indexItem.applyFilter) {
        continue;
      }

      for (j = 0, jl = indexItem.items.length; j < jl; j++) {
        item = indexItem.items[j];
        if (selector(item.id, item.data)) {
          item.filter = [start, end, item.filter ? item.filter[3] : 1, 0];
        }
      }

      indexItem.applyFilter();
    }
  },

  remove: function(type, selector, duration) {
    duration = duration || 0;

    var i, il;

    this.items = this.items.filter(function(item) {
      return (item.type !== type || item.selector !== selector);
    });

    // removes a single filter from all items
    // currently only suitable for 'hidden'
    var indexItem;
    var item;
    var j, jl;

    var start = this.getTime();
    var end = start+duration;

    for (i = 0, il = data.Index.items.length; i<il; i++) {
      indexItem = data.Index.items[i];

      if (!indexItem.applyFilter) {
        continue;
      }

      for (j = 0, jl = indexItem.items.length; j < jl; j++) {
        item = indexItem.items[j];
        if (selector(item.id, item.data)) {
          item.filter = [start, end, item.filter ? item.filter[3] : 0, 1];
        }
      }

      indexItem.applyFilter();
    }
  },

  // applies all existing filters to an item
  // currently only suitable for 'hidden'
  apply: function(indexItem) {
    var filters = this.items;
    var type, selector;
    var item;
    var j, jl;

    if (!indexItem.applyFilter) {
      return;
    }

    for (var i = 0, il = filters.length; i < il; i++) {
      type = filters[i].type;
      selector = filters[i].selector;

      for (j = 0, jl = indexItem.items.length; j < jl; j++) {
        item = indexItem.items[j];
        if (selector(item.id, item.data)) {
          item.filter = [0, 0, 0, 0];
        }
      }
    }

    indexItem.applyFilter();
  },

  getTime: function() {
    return this.now;
  },

  nextTick: function() {
    this.now = Date.now()-this.start;
  },

  destroy: function() {
    this.items = [];
  }
};


// TODO: collision check with bounding cylinders

var data = {
  Index: {
    items: [],

    add: function(item) {
      this.items.push(item);
    },

    remove: function(item) {
      this.items = this.items.filter(function(i) {
        return (i !== item);
      });
    },

    destroy: function() {
      // items are destroyed by grid
      this.items = [];
    }
  }
};


data.Tile = function(x, y, zoom, options) {
  this.x = x;
  this.y = y;
  this.zoom = zoom;
  this.key = [x, y, zoom].join(',');

  this.options = options;
};

data.Tile.prototype = {
  load: function(url) {
    this.mesh = new mesh.GeoJSON(url, this.options);
  },

  destroy: function() {
    if (this.mesh) {
      this.mesh.destroy();
    }
  }
};


var mesh = {};


mesh.GeoJSON = (function() {

  var FEATURES_PER_CHUNK = 90;
  var DELAY_PER_CHUNK = 75;

  function constructor(url, options) {
    options = options || {};

    this.forcedId = options.id;
    // no Color.toArray() needed as Triangulation does it internally
    this.forcedColor = options.color;

    this.replace      = !!options.replace;
    this.scale        = options.scale     || 1;
    this.rotation     = options.rotation  || 0;
    this.elevation    = options.elevation || 0;
    this.shouldFadeIn = 'fadeIn' in options ? !!options.fadeIn : true;

    this.minZoom = parseFloat(options.minZoom) || APP.minZoom;
    this.maxZoom = parseFloat(options.maxZoom) || APP.maxZoom;
    if (this.maxZoom < this.minZoom) {
      this.maxZoom = this.minZoom;
    }

    this.items = [];

    Activity.setBusy();
    if (typeof url === 'object') {
      var collection = url;
      this.setData(collection);
    } else {
      this.request = Request.getJSON(url, function(collection) {
        this.request = null;
        this.setData(collection);
      }.bind(this));
    }
  }

  constructor.prototype = {

    setData: function(collection) {
      if (!collection || !collection.features.length) {
        return;
      }

      var res = {
        vertices: [],
        texCoords: [],
        normals: [],
        colors: []
      };

      var
        resPickingColors = [],
        position = this.getOrigin(collection.features[0].geometry),
        feature, id, properties,
        vertexCountBefore, vertexCount, pickingColor,
        startIndex = 0,
        numFeatures = collection.features.length,
        endIndex = startIndex + Math.min(numFeatures, FEATURES_PER_CHUNK);

      this.position = { latitude:position[1], longitude:position[0] };

      var process = function() {
        for (var i = startIndex; i < endIndex; i++) {
          feature = collection.features[i];

          /**
           * Fired when a 3d object has been loaded
           * @event OSMBuildings#loadfeature
           */
          APP.emit('loadfeature', feature);
          
          properties = feature.properties;
          id = this.forcedId || properties.relationId || feature.id || properties.id;

          vertexCountBefore = res.vertices.length;

          Triangulate.split(res, id, feature, position, this.forcedColor);

          vertexCount = (res.vertices.length - vertexCountBefore)/3;

          pickingColor = render.Picking.idToColor(id);
          for (var j = 0; j < vertexCount; j++) {
            [].push.apply(resPickingColors, pickingColor);
          }

          this.items.push({ id:id, vertexCount:vertexCount, data:properties.data });
        }

        if (endIndex === numFeatures) {
          this.vertexBuffer   = new GLX.Buffer(3, new Float32Array(res.vertices));
          this.normalBuffer   = new GLX.Buffer(3, new Float32Array(res.normals));
          this.texCoordBuffer = new GLX.Buffer(2, new Float32Array(res.texCoords));
          this.colorBuffer    = new GLX.Buffer(3, new Float32Array(res.colors));
          this.idBuffer       = new GLX.Buffer(3, new Float32Array(resPickingColors));
          this.fadeIn();

          Filter.apply(this);
          data.Index.add(this);

          this.isReady = true;
          Activity.setIdle();

          return;
        }

        startIndex = endIndex;
        endIndex = startIndex + Math.min((numFeatures-startIndex), FEATURES_PER_CHUNK);

        this.relaxTimer = setTimeout(process, DELAY_PER_CHUNK);
      }.bind(this);

      process();
    },

    fadeIn: function() {
      var item, filters = [];
      var start = Filter.getTime(), end = start;
      if (this.shouldFadeIn) {
        start += 250;
        end += 750;
      }
      for (var i = 0, il = this.items.length; i < il; i++) {
        item = this.items[i];
        item.filter = [start, end, 0, 1];
        for (var j = 0, jl = item.vertexCount; j < jl; j++) {
          filters.push.apply(filters, item.filter);
        }
      }
      this.filterBuffer = new GLX.Buffer(4, new Float32Array(filters));
    },

    applyFilter: function() {
      var item, filters = [];
      for (var i = 0, il = this.items.length; i < il; i++) {
        item = this.items[i];
        for (var j = 0, jl = item.vertexCount; j < jl; j++) {
          filters.push.apply(filters, item.filter);
        }
      }
      this.filterBuffer = new GLX.Buffer(4, new Float32Array(filters));
    },

    // TODO: switch to a notation like mesh.transform
    getMatrix: function() {
      var matrix = new GLX.Matrix();

      if (this.elevation) {
        matrix.translate(0, 0, this.elevation);
      }

      matrix.scale(this.scale, this.scale, this.scale*HEIGHT_SCALE);

      if (this.rotation) {
        matrix.rotateZ(-this.rotation);
      }

      // this position is available once geometry processing is complete.
      // should not be failing before because of this.isReady
      var dLat = this.position.latitude - APP.position.latitude;
      var dLon = this.position.longitude - APP.position.longitude;

      var metersPerDegreeLongitude = METERS_PER_DEGREE_LATITUDE * Math.cos(APP.position.latitude / 180 * Math.PI);

      matrix.translate( dLon*metersPerDegreeLongitude, -dLat*METERS_PER_DEGREE_LATITUDE, 0);

      return matrix;
    },

    getOrigin: function(geometry) {
      var coordinates = geometry.coordinates;
      switch (geometry.type) {
        case 'Point':
          return coordinates;

        case 'MultiPoint':
        case 'LineString':
          return coordinates[0];

        case 'MultiLineString':
        case 'Polygon':
          return coordinates[0][0];

        case 'MultiPolygon':
          return coordinates[0][0][0];
      }
    },

    destroy: function() {
      this.isReady = false;

      clearTimeout(this.relaxTimer);

      data.Index.remove(this);

      if (this.request) {
        this.request.abort();
      }

      this.items = [];

      if (this.isReady) {
        this.vertexBuffer.destroy();
        this.normalBuffer.destroy();
        this.colorBuffer.destroy();
        this.idBuffer.destroy();
      }
    }
  };

  return constructor;

}());


/* A 'MapPlane' object is a rectangular mesh in the X/Y plane (Z=0) that is
 * guaranteed to cover all of the area of that plane that is inside the skydome.
 *
 * A 'MapPlane' is untextured and featureless. Its intended use is as a stand-in
 * for a 'BaseMap' in situations where either using the actual BaseMap would be
 * inefficient (e.g. when the BaseMap would be rendered without a texture) or 
 * no BaseMap is present (e.g. if OSMBuildings is used as an overlay to Leaflet
 * or MapBoxGL). This mostly applies to creating depth and normal textures of the
 * scene, not to the actual shaded scene rendering.

*/

mesh.MapPlane = (function() {

  function constructor(options) {
    options = options || {};

    this.id = options.id;
    /*if (options.color) {
      this.color = new Color(options.color).toArray(true);
    }*/

    this.radius = options.radius || 5000;
    this.createGlGeometry();

    this.minZoom = APP.minZoom;
    this.maxZoom = APP.maxZoom;
  }

  constructor.prototype = {

    createGlGeometry: function() {
      /* This method creates front and back faces, in case rendering 
       * effect requires both. */
      var NUM_SEGMENTS = 50;
      var segmentSize = 2*this.radius / NUM_SEGMENTS;
      this.vertexBuffer = [];
      this.normalBuffer = [];
      this.filterBuffer = [];

      var normal = [0,0,1];
      var normals = [].concat(normal, normal, normal, normal, normal, normal);

      var filterEntry = [0, 1, 1, 1];
      var filterEntries = [].concat(filterEntry, filterEntry, filterEntry,
                                    filterEntry, filterEntry, filterEntry);
      
      for (var x = 0; x < NUM_SEGMENTS; x++)
        for (var y = 0; y < NUM_SEGMENTS; y++) {
          
          
          var baseX = -this.radius + x*segmentSize;
          var baseY = -this.radius + y*segmentSize;
          this.vertexBuffer.push( baseX,               baseY, 0,
                                  baseX + segmentSize, baseY + segmentSize, 0,
                                  baseX + segmentSize, baseY, 0,
                                  
                                  baseX,               baseY, 0,
                                  baseX,               baseY + segmentSize, 0,
                                  baseX + segmentSize, baseY + segmentSize, 0);

          this.vertexBuffer.push( baseX,               baseY, 0,
                                  baseX + segmentSize, baseY, 0,
                                  baseX + segmentSize, baseY + segmentSize, 0,

                                  baseX,               baseY, 0,
                                  baseX + segmentSize, baseY + segmentSize, 0,
                                  baseX,               baseY + segmentSize, 0);

          [].push.apply(this.normalBuffer, normals);
          [].push.apply(this.normalBuffer, normals);

          [].push.apply(this.filterBuffer, filterEntries);
          [].push.apply(this.filterBuffer, filterEntries);
      }
       
      this.vertexBuffer = new GLX.Buffer(3, new Float32Array(this.vertexBuffer));
      this.normalBuffer = new GLX.Buffer(3, new Float32Array(this.normalBuffer));
      this.filterBuffer = new GLX.Buffer(4, new Float32Array(this.filterBuffer));
       
    },

    // TODO: switch to a notation like mesh.transform
    getMatrix: function() {
      //var scale = Math.pow(2, APP.zoom - 16);

      var modelMatrix = new GLX.Matrix();
      //modelMatrix.scale(scale, scale, scale);
    
      return modelMatrix;
    },

    destroy: function() {
      this.vertexBuffer.destroy();
      this.normalBuffer.destroy();
      this.colorBuffer.destroy();
      this.idBuffer.destroy();
    }
  };

  return constructor;

}());


mesh.DebugQuad = (function() {

  function constructor(options) {
    options = options || {};

    this.id = options.id;
    /*if (options.color) {
      this.color = new Color(options.color).toArray();
    }*/

    this.v1 = this.v2 = this.v3 = this.v4 = [false, false, false];
    this.updateGeometry( [0,0,0], [0,0,0], [0,0,0], [0,0,0]);

    this.minZoom = APP.minZoom;
    this.maxZoom = APP.maxZoom;
  }


  constructor.prototype = {

    updateGeometry: function(v1, v2, v3, v4) {
      if ( equal3(v1, this.v1) &&
           equal3(v2, this.v2) &&
           equal3(v3, this.v3) &&
           equal3(v4, this.v4))
         return; //still up-to-date

      this.v1 = v1;
      this.v2 = v2;
      this.v3 = v3;
      this.v4 = v4;
      
      if (this.vertexBuffer)
        this.vertexBuffer.destroy();

      var vertices = [].concat(v1, v2, v3, v1, v3, v4);
      this.vertexBuffer = new GLX.Buffer(3, new Float32Array(vertices));

      /*
      this.dummyMapPlaneTexCoords = new GLX.Buffer(2, new Float32Array([
        0.0, 0.0,
          1, 0.0,
          1,   1,
        
        0.0, 0.0,
          1,   1,
        0.0,   1]));*/

      if (this.normalBuffer)
        this.normalBuffer.destroy();
        
      this.normalBuffer = new GLX.Buffer(3, new Float32Array([
        0, 0, 1,
        0, 0, 1,
        0, 0, 1,
        
        0, 0, 1,
        0, 0, 1,
        0, 0, 1]));
      
      var color = [1, 0.5, 0.25];
      if (this.colorBuffer)
        this.colorBuffer.destroy();
        
      this.colorBuffer = new GLX.Buffer(3, new Float32Array(
        [].concat(color, color, color, color, color, color)));


      if (this.idBuffer)
        this.idBuffer.destroy();

      this.idBuffer = new GLX.Buffer(3, new Float32Array(
        [].concat(color, color, color, color, color, color)));
        
      this.texCoordBuffer = new GLX.Buffer(2, new Float32Array(
        [0,0,0,0,0,0,0,0,0,0,0,0]));
        
      var filter = [0,1,1,1];
      
      this.filterBuffer = new GLX.Buffer(4, new Float32Array(
        [].concat(filter, filter, filter, filter, filter, filter)));
        
      //this.numDummyVertices = 6;
    },

    // TODO: switch to a notation like mesh.transform
    getMatrix: function() {
      //var scale = render.fogRadius/this.radius;
      var modelMatrix = new GLX.Matrix();
      //modelMatrix.scale(scale, scale, scale);
    
      return modelMatrix;
    },

    destroy: function() {
      this.vertexBuffer.destroy();
      this.normalBuffer.destroy();
      this.colorBuffer.destroy();
      this.idBuffer.destroy();
    }
  };

  return constructor;

}());

mesh.OBJ = (function() {

  function parseMTL(str) {
    var
      lines = str.split(/[\r\n]/g),
      cols,
      materials = {},
      data = null;

    for (var i = 0, il = lines.length; i < il; i++) {
      cols = lines[i].trim().split(/\s+/);

      switch (cols[0]) {
        case 'newmtl':
          storeMaterial(materials, data);
          data = { id:cols[1], color:{} };
          break;

        case 'Kd':
          data.color = [
            parseFloat(cols[1]),
            parseFloat(cols[2]),
            parseFloat(cols[3])
          ];
          break;

        case 'd':
          data.color[3] = parseFloat(cols[1]);
          break;
      }
    }

    storeMaterial(materials, data);
    str = null;

    return materials;
  }

  function storeMaterial(materials, data) {
    if (data !== null) {
      materials[ data.id ] = data.color;
    }
  }

  function parseOBJ(str, materials) {
    var
      vertexIndex = [],
      lines = str.split(/[\r\n]/g), cols,
      meshes = [],
      id,
      color,
      faces = [];

    for (var i = 0, il = lines.length; i < il; i++) {
      cols = lines[i].trim().split(/\s+/);

      switch (cols[0]) {
        case 'g':
        case 'o':
          storeOBJ(vertexIndex, meshes, id, color, faces);
          id = cols[1];
          faces = [];
          break;

        case 'usemtl':
          storeOBJ(vertexIndex, meshes, id, color, faces);
          if (materials[ cols[1] ]) {
            color = materials[ cols[1] ];
          }
          faces = [];
          break;

        case 'v':
          vertexIndex.push([parseFloat(cols[1]), parseFloat(cols[2]), parseFloat(cols[3])]);
          break;

        case 'f':
          faces.push([ parseFloat(cols[1])-1, parseFloat(cols[2])-1, parseFloat(cols[3])-1 ]);
          break;
      }
    }

    storeOBJ(vertexIndex, meshes, id, color, faces);
    str = null;

    return meshes;
  }

  function storeOBJ(vertexIndex, meshes, id, color, faces) {
    if (faces.length) {
      var geometry = createGeometry(vertexIndex, faces);
      meshes.push({
        id: id,
        color: color,
        vertices: geometry.vertices,
        normals: geometry.normals,
        texCoords: geometry.texCoords
      });
    }
  }

  function createGeometry(vertexIndex, faces) {
    var
      v0, v1, v2,
      nor,
      geometry = { vertices:[], normals:[], texCoords:[] };

    for (var i = 0, il = faces.length; i < il; i++) {
      v0 = vertexIndex[ faces[i][0] ];
      v1 = vertexIndex[ faces[i][1] ];
      v2 = vertexIndex[ faces[i][2] ];

      nor = normal(v0, v1, v2);

      geometry.vertices.push(
        v0[0], v0[2], v0[1],
        v1[0], v1[2], v1[1],
        v2[0], v2[2], v2[1]
      );

      geometry.normals.push(
        nor[0], nor[1], nor[2],
        nor[0], nor[1], nor[2],
        nor[0], nor[1], nor[2]
      );

      geometry.texCoords.push(
        0.0, 0.0,
        0.0, 0.0,
        0.0, 0.0
      );

    }

    return geometry;
  }

  //***************************************************************************

  function constructor(url, position, options) {
    options = options || {};

    this.forcedId = options.id;

    if (options.color) {
      this.forcedColor = new Color(options.color).toArray();
    }

    this.replace      = !!options.replace;
    this.scale        = options.scale     || 1;
    this.rotation     = options.rotation  || 0;
    this.elevation    = options.elevation || 0;
    this.position     = position;
    this.shouldFadeIn = 'fadeIn' in options ? !!options.fadeIn : true;

    this.minZoom = parseFloat(options.minZoom) || APP.minZoom;
    this.maxZoom = parseFloat(options.maxZoom) || APP.maxZoom;
    if (this.maxZoom < this.minZoom) {
      this.maxZoom = this.minZoom;
    }

    this.data = {
      colors: [],
      ids: [],
      vertices: [],
      normals: [],
      texCoords: []
    };

    Activity.setBusy();
    this.request = Request.getText(url, function(obj) {
      this.request = null;
      var match;
      if ((match = obj.match(/^mtllib\s+(.*)$/m))) {
        this.request = Request.getText(url.replace(/[^\/]+$/, '') + match[1], function(mtl) {
          this.request = null;
          this.onLoad(obj, parseMTL(mtl));
        }.bind(this));
      } else {
        this.onLoad(obj, null);
      }
    }.bind(this));
  }

  constructor.prototype = {
    onLoad: function(obj, mtl) {
      this.items = [];
      this.addItems( parseOBJ(obj, mtl) );
      this.onReady();
    },

    addItems: function(items) {
      var
        feature, color, idColor, j, jl,
        id, colorVariance;

      for (var i = 0, il = items.length; i < il; i++) {
        feature = items[i];

        /**
         * Fired when a 3d object has been loaded
         * @event OSMBuildings#loadfeature
         */
        APP.emit('loadfeature', feature);

        [].push.apply(this.data.vertices,  feature.vertices);
        [].push.apply(this.data.normals,   feature.normals);
        [].push.apply(this.data.texCoords, feature.texCoords);

        id = this.forcedId || feature.id;
        idColor = render.Picking.idToColor(id);

        colorVariance = (id/2 % 2 ? -1 : +1) * (id % 2 ? 0.03 : 0.06);
        color = this.forcedColor || feature.color || DEFAULT_COLOR;
        for (j = 0, jl = feature.vertices.length - 2; j<jl; j += 3) {
          [].push.apply(this.data.colors, add3scalar(color, colorVariance));
          [].push.apply(this.data.ids, idColor);
        }

        this.items.push({ id:id, vertexCount:feature.vertices.length/3, data:feature.data });
      }
    },

    fadeIn: function() {
      var item, filters = [];
      var start = Filter.getTime(), end = start;
      if (this.shouldFadeIn) {
        start += 250;
        end += 750;
      }
      for (var i = 0, il = this.items.length; i < il; i++) {
        item = this.items[i];
        item.filter = [start, end, 0, 1];
        for (var j = 0, jl = item.vertexCount; j < jl; j++) {
          filters.push.apply(filters, item.filter);
        }
      }
      this.filterBuffer = new GLX.Buffer(4, new Float32Array(filters));
    },

    applyFilter: function() {
      var item, filters = [];
      for (var i = 0, il = this.items.length; i < il; i++) {
        item = this.items[i];
        for (var j = 0, jl = item.vertexCount; j < jl; j++) {
          filters.push.apply(filters, item.filter);
        }
      }
      this.filterBuffer = new GLX.Buffer(4, new Float32Array(filters));
    },

    onReady: function() {
      this.vertexBuffer   = new GLX.Buffer(3, new Float32Array(this.data.vertices));
      this.normalBuffer   = new GLX.Buffer(3, new Float32Array(this.data.normals));
      this.texCoordBuffer = new GLX.Buffer(2, new Float32Array(this.data.texCoords));
      this.colorBuffer    = new GLX.Buffer(3, new Float32Array(this.data.colors));
      this.idBuffer       = new GLX.Buffer(3, new Float32Array(this.data.ids));
      this.fadeIn();
      this.data = null;

      Filter.apply(this);
      data.Index.add(this);

      this.isReady = true;
      Activity.setIdle();
    },

    // TODO: switch to a notation like mesh.transform
    getMatrix: function() {
      var matrix = new GLX.Matrix();

      if (this.elevation) {
        matrix.translate(0, 0, this.elevation);
      }

      matrix.scale(this.scale, this.scale, this.scale);

      if (this.rotation) {
        matrix.rotateZ(-this.rotation);
      }

      var metersPerDegreeLongitude = METERS_PER_DEGREE_LATITUDE * 
                                     Math.cos(APP.position.latitude / 180 * Math.PI);

      var dLat = this.position.latitude - APP.position.latitude;
      var dLon = this.position.longitude- APP.position.longitude;
      
      matrix.translate( dLon * metersPerDegreeLongitude,
                       -dLat * METERS_PER_DEGREE_LATITUDE, 0);
      
      return matrix;
    },

    destroy: function() {
      data.Index.remove(this);

      if (this.request) {
        this.request.abort();
      }

      this.items = [];

      if (this.isReady) {
        this.vertexBuffer.destroy();
        this.normalBuffer.destroy();
        this.colorBuffer.destroy();
        this.idBuffer.destroy();
      }
    }
  };

  return constructor;

}());


function distance2(a, b) {
  var
    dx = a[0]-b[0],
    dy = a[1]-b[1];
  return dx*dx + dy*dy;
}

function assert(condition, message) {
  if (!condition) {
    throw message;
  }
}

/* Returns the distance of point 'p' from line 'line1'->'line2'.
 * based on http://mathworld.wolfram.com/Point-LineDistance2-Dimensional.html
 */
 /*
function getDistancePointLine2( line1, line2, p) {

  //v: a unit-length vector perpendicular to the line;
  var v = norm2( [ line2[1] - line1[1], line1[0] - line2[0] ] );
  var r = sub2( line1, p);
  return Math.abs(dot2(v, r));
} */

/*  given a pixel's (integer) position through which the line 'segmentStart' ->
 *  'segmentEnd' passes, this method returns the one neighboring pixel of 
 *  'currentPixel' that would be traversed next if the line is followed in 
 *  the direction from 'segmentStart' to 'segmentEnd' (even if the next point
 *  would lie beyond 'segmentEnd'. )
 */
function getNextPixel(segmentStart, segmentEnd, currentPixel) {

  var vInc = [segmentStart[0] < segmentEnd[0] ? 1 : -1, 
              segmentStart[1] < segmentEnd[1] ? 1 : -1];
         
  var nextX = currentPixel[0] + (segmentStart[0] < segmentEnd[0] ?  +1 : 0);
  var nextY = currentPixel[1] + (segmentStart[1] < segmentEnd[1] ?  +1 : 0);
  
  // position of the edge to the next pixel on the line 'segmentStart'->'segmentEnd'
  var alphaX = (nextX - segmentStart[0])/ (segmentEnd[0] - segmentStart[0]);
  var alphaY = (nextY - segmentStart[1])/ (segmentEnd[1] - segmentStart[1]);
  
  // neither value is valid
  if ((alphaX <= 0.0 || alphaX > 1.0) && (alphaY <= 0.0 || alphaY > 1.0)) {
    return [undefined, undefined];
  }
    
  if (alphaX <= 0.0 || alphaX > 1.0) { // only alphaY is valid
    return [currentPixel[0], currentPixel[1] + vInc[1]];
  }

  if (alphaY <= 0.0 || alphaY > 1.0) { // only alphaX is valid
    return [currentPixel[0] + vInc[0], currentPixel[1]];
  }
    
  return alphaX < alphaY ? [currentPixel[0]+vInc[0], currentPixel[1]] :
                           [currentPixel[0],         currentPixel[1] + vInc[1]];
}

/* returns all pixels that are at least partially covered by the triangle
 * p1-p2-p3. 
 * Note: the returned array of pixels *will* contain duplicates that may need 
 * to be removed.
 */
function rasterTriangle(p1, p2, p3) {
  var points = [p1, p2, p3];
  points.sort(function(p, q) {
    return p[1] < q[1];
  });
  p1 = points[0];
  p2 = points[1];
  p3 = points[2];
  
  if (p1[1] == p2[1])
    return rasterFlatTriangle( p1, p2, p3);
    
  if (p2[1] == p3[1])
    return rasterFlatTriangle( p2, p3, p1);

  var alpha = (p2[1] - p1[1]) / (p3[1] - p1[1]);
  //point on the line p1->p3 with the same y-value as p2
  var p4 = [p1[0] + alpha*(p3[0]-p1[0]), p2[1]];
  
  /*  P3
   *   |\
   *   | \
   *  P4--P2
   *   | /
   *   |/
   *   P1
   * */
  return rasterFlatTriangle(p4, p2, p1).concat(rasterFlatTriangle(p4, p2, p3));
}

/* Returns all pixels that are at least partially covered by the triangle
 * flat0-flat1-other, where the points flat0 and flat1 need to have the
 * same y-value. This method is used internally for rasterTriangle(), which
 * splits a general triangle into two flat triangles, and calls this method
 * for both parts.
 * Note: the returned array of pixels will contain duplicates.
 *
 * other
 *  | \_
 *  |   \_
 *  |     \_
 * f0/f1--f1/f0  
 */
function rasterFlatTriangle( flat0, flat1, other ) {

  //console.log("RFT:\n%s\n%s\n%s", String(flat0), String(flat1), String(other));
  var points = [];
  assert(flat0[1] === flat1[1], 'not a flat triangle');
  assert(other[1] !== flat0[1], 'not a triangle');
  assert(flat0[0] !== flat1[0], 'not a triangle');

  if (flat0[0] > flat1[0]) //guarantees that flat0 is always left of flat1
  {
    var tmp = flat0;
    flat0 = flat1;
    flat1 = tmp;
  }
  
  var leftRasterPos = [other[0] <<0, other[1] <<0];
  var rightRasterPos = leftRasterPos.slice(0);
  points.push(leftRasterPos.slice(0));
  var yDir = other[1] < flat0[1] ? +1 : -1;
  var yStart = leftRasterPos[1];
  var yBeyond= (flat0[1] <<0) + yDir;
  var prevLeftRasterPos;
  var prevRightRasterPos;

  for (var y = yStart; (y*yDir) < (yBeyond*yDir); y+= yDir) {
    do {
      points.push( leftRasterPos.slice(0));
      prevLeftRasterPos = leftRasterPos;
      leftRasterPos = getNextPixel(other, flat0, leftRasterPos);
    } while (leftRasterPos[1]*yDir <= y*yDir);
    leftRasterPos = prevLeftRasterPos;
    
    do {
      points.push( rightRasterPos.slice(0));
      prevRightRasterPos = rightRasterPos;
      rightRasterPos = getNextPixel(other, flat1, rightRasterPos);
    } while (rightRasterPos[1]*yDir <= y*yDir);
    rightRasterPos = prevRightRasterPos;
    
    for (var x = leftRasterPos[0]; x <= rightRasterPos[0]; x++) {
      points.push([x, y]);
    }
  }
  
  return points;
}

/* Returns an array of all pixels that are at least partially covered by the
 * convex quadrilateral 'quad'. If the passed quadrilateral is not convex,
 * then the return value of this method is undefined.
 */
function rasterConvexQuad(quad) {
  assert(quad.length == 4, 'Error: Quadrilateral with more or less than four vertices');
  var res1  = rasterTriangle(quad[0], quad[1], quad[2]);
  var res2 =  rasterTriangle(quad[0], quad[2], quad[3]);
  return res1.concat(res2);
}

// computes the normal vector of the triangle a-b-c
function normal(a, b, c) {
  var d1 = sub3(a, b);
  var d2 = sub3(b, c);
  // normalized cross product of d1 and d2.
  return norm3([ d1[1]*d2[2] - d1[2]*d2[1],
                 d1[2]*d2[0] - d1[0]*d2[2],
                 d1[0]*d2[1] - d1[1]*d2[0] ]);
}

/* returns the quadrilateral part of the XY plane that is currently visible on
 * screen. The quad is returned in tile coordinates for tile zoom level
 * 'tileZoomLevel', and thus can directly be used to determine which basemap
 * and geometry tiles need to be loaded.
 * Note: if the horizon is level (as should usually be the case for 
 * OSMBuildings) then said quad is also a trapezoid. */
function getViewQuad(viewProjectionMatrix, maxFarEdgeDistance, viewDirOnMap) {
  /* maximum distance from the map center at which
   * geometry is still visible */
  //console.log("FMED:", MAX_FAR_EDGE_DISTANCE);

  var inverse = GLX.Matrix.invert(viewProjectionMatrix);

  var vBottomLeft  = getIntersectionWithXYPlane(-1, -1, inverse);
  var vBottomRight = getIntersectionWithXYPlane( 1, -1, inverse);
  var vTopRight    = getIntersectionWithXYPlane( 1,  1, inverse);
  var vTopLeft     = getIntersectionWithXYPlane(-1,  1, inverse);

  /* If even the lower edge of the screen does not intersect with the map plane,
   * then the map plane is not visible at all.
   * (Or somebody screwed up the projection matrix, putting the view upside-down 
   *  or something. But in any case we won't attempt to create a view rectangle).
   */
  if (!vBottomLeft || !vBottomRight) {
    return;
  }

  var vLeftDir, vRightDir, vLeftPoint, vRightPoint;
  var f;

  /* The lower screen edge shows the map layer, but the upper one does not.
   * This usually happens when the camera is close to parallel to the ground
   * so that the upper screen edge lies above the horizon. This is not a bug
   * and can legitimately happen. But from a theoretical standpoint, this means 
   * that the view 'trapezoid' stretches infinitely toward the horizon. Since this
   * is not a practically useful result - though formally correct - we instead
   * manually bound that area.*/
  if (!vTopLeft || !vTopRight) {
    /* point on the left screen edge with the same y-value as the map center*/
    vLeftPoint = getIntersectionWithXYPlane(-1, -0.9, inverse);
    vLeftDir = norm2(sub2( vLeftPoint, vBottomLeft));
    f = dot2(vLeftDir, viewDirOnMap);
    vTopLeft = add2( vBottomLeft, mul2scalar(vLeftDir, maxFarEdgeDistance/f));
    
    vRightPoint = getIntersectionWithXYPlane( 1, -0.9, inverse);
    vRightDir = norm2(sub2(vRightPoint, vBottomRight));
    f = dot2(vRightDir, viewDirOnMap);
    vTopRight = add2( vBottomRight, mul2scalar(vRightDir, maxFarEdgeDistance/f));
  }

  /* if vTopLeft is further than maxFarEdgeDistance away vertically from the lower edge,
   * move it closer. */
 if (dot2( viewDirOnMap, sub2(vTopLeft, vBottomLeft)) > maxFarEdgeDistance) {
    vLeftDir = norm2(sub2( vTopLeft, vBottomLeft));
    f = dot2(vLeftDir, viewDirOnMap);
    vTopLeft = add2( vBottomLeft, mul2scalar(vLeftDir, maxFarEdgeDistance/f));
 }

 /* dito for vTopRight*/
 if (dot2( viewDirOnMap, sub2(vTopRight, vBottomRight)) > maxFarEdgeDistance) {
    vRightDir = norm2(sub2( vTopRight, vBottomRight));
    f = dot2(vRightDir, viewDirOnMap);
    vTopRight = add2( vBottomRight, mul2scalar(vRightDir, maxFarEdgeDistance/f));
 }
 
  return [vBottomLeft, vBottomRight, vTopRight, vTopLeft];
}


/* Returns an orthographic projection matrix whose view rectangle contains all
 * points of 'points' when watched from the position given by targetViewMatrix.
 * The depth range of the returned matrix is [near, far].
 * The 'points' are given as euclidean coordinates in [m] distance to the 
 * current reference point (APP.position). 
 */
function getCoveringOrthoProjection(points, targetViewMatrix, near, far, height) {
  var p0 = transformVec3(targetViewMatrix.data, points[0]);
  var left = p0[0];
  var right= p0[0];
  var top  = p0[1];
  var bottom=p0[1];

  for (var i = 0; i < points.length; i++) {
    var p =  transformVec3(targetViewMatrix.data, points[i]);
    left = Math.min( left,  p[0]);
    right= Math.max( right, p[0]);
    top  = Math.max( top,   p[1]);
    bottom=Math.min( bottom,p[1]);
  }
  
  return new GLX.Matrix.Ortho(left, right, top, bottom, near, far);
}

/* transforms the 3D vector 'v' according to the transformation matrix 'm'.
 * Internally, the vector 'v' is interpreted as a 4D vector
 * (v[0], v[1], v[2], 1.0) in homogenous coordinates. The transformation is
 * performed on that vector, yielding a 4D homogenous result vector. That
 * vector is then converted back to a 3D Euler coordinates by dividing
 * its first three components each by its fourth component */
function transformVec3(m, v) {
  var x = v[0]*m[0] + v[1]*m[4] + v[2]*m[8]  + m[12];
  var y = v[0]*m[1] + v[1]*m[5] + v[2]*m[9]  + m[13];
  var z = v[0]*m[2] + v[1]*m[6] + v[2]*m[10] + m[14];
  var w = v[0]*m[3] + v[1]*m[7] + v[2]*m[11] + m[15];
  return [x/w, y/w, z/w]; //convert homogenous to Euler coordinates
}

/* returns the point (in OSMBuildings' local coordinates) on the XY plane (z==0)
 * that would be drawn at viewport position (screenNdcX, screenNdcY).
 * That viewport position is given in normalized device coordinates, i.e.
 * x==-1.0 is the left screen edge, x==+1.0 is the right one, y==-1.0 is the lower
 * screen edge and y==+1.0 is the upper one.
 */
function getIntersectionWithXYPlane(screenNdcX, screenNdcY, inverseTransform) {
  var v1 = transformVec3(inverseTransform, [screenNdcX, screenNdcY, 0]);
  var v2 = transformVec3(inverseTransform, [screenNdcX, screenNdcY, 1]);

  // direction vector from v1 to v2
  var vDir = sub3(v2, v1);

  if (vDir[2] >= 0) // ray would not intersect with the plane
  {
    return;
  }
  /* ray equation for all world-space points 'p' lying on the screen-space NDC position
   * (screenNdcX, screenNdcY) is:  p = v1 + λ*vDirNorm
   * For the intersection with the xy-plane (-> z=0) holds: v1[2] + λ*vDirNorm[2] = p[2] = 0.0.
   * Rearranged, this reads:   */
  var lambda = -v1[2]/vDir[2];
  var pos = add3( v1, mul3scalar(vDir, lambda));

  return [pos[0], pos[1]];  // z==0 
}

/* Returns: the number of screen pixels that would be covered by the tile 
 *          tileZoom/tileX/tileY *if* the screen would not end at the viewport
 *          edges. The intended use of this method is to return a measure of 
 *          how detailed the tile should be rendered.
 * Note: This method does not clip the tile to the viewport. So the number
 *       returned will be larger than the number of screen pixels covered iff.
 *       the tile intersects with a viewport edge. 
 */
function getTileSizeOnScreen(tileX, tileY, tileZoom, viewProjMatrix) {
  var metersPerDegreeLongitude = METERS_PER_DEGREE_LATITUDE * 
                                 Math.cos(APP.position.latitude / 180 * Math.PI);
  var tileLon = tile2lon(tileX, tileZoom);
  var tileLat = tile2lat(tileY, tileZoom);
  
  var modelMatrix = new GLX.Matrix();
  modelMatrix.translate( (tileLon - APP.position.longitude)* metersPerDegreeLongitude,
                        -(tileLat - APP.position.latitude) * METERS_PER_DEGREE_LATITUDE, 0);

  var size = getTileSizeInMeters( APP.position.latitude, tileZoom);
  
  var mvpMatrix = GLX.Matrix.multiply(modelMatrix, viewProjMatrix);
  var tl = transformVec3(mvpMatrix, [0   , 0   , 0]);
  var tr = transformVec3(mvpMatrix, [size, 0   , 0]);
  var bl = transformVec3(mvpMatrix, [0   , size, 0]);
  var br = transformVec3(mvpMatrix, [size, size, 0]);
  var verts = [tl, tr, bl, br];
  for (var i in verts) { 
    // transformation from NDC [-1..1] to viewport [0.. width/height] coordinates
    verts[i][0] = (verts[i][0] + 1.0) / 2.0 * APP.width;
    verts[i][1] = (verts[i][1] + 1.0) / 2.0 * APP.height;
  }
  
  return getConvexQuadArea( [tl, tr, br, bl]);
}

function getTriangleArea(p1, p2, p3) {
  //triangle edge lengths
  var a = len2(sub2( p1, p2));
  var b = len2(sub2( p1, p3));
  var c = len2(sub2( p2, p3));
  
  //Heron's formula
  var s = 0.5 * (a+b+c);
  return Math.sqrt( s * (s-a) * (s-b) * (s-c));
}

function getConvexQuadArea(quad) {
  return getTriangleArea( quad[0], quad[1], quad[2]) + 
         getTriangleArea( quad[0], quad[2], quad[3]);
}

function getTileSizeInMeters( latitude, zoom) {
  return EARTH_CIRCUMFERENCE_IN_METERS * Math.cos(latitude / 180 * Math.PI) / 
         Math.pow(2, zoom);
}

function getPositionFromLocal(localXY) {
  var metersPerDegreeLongitude = METERS_PER_DEGREE_LATITUDE * 
                                 Math.cos(APP.position.latitude / 180 * Math.PI);

  return {
    longitude: APP.position.longitude + localXY[0]/metersPerDegreeLongitude,
    latitude: APP.position.latitude - localXY[1]/METERS_PER_DEGREE_LATITUDE
  };
}

function getTilePositionFromLocal(localXY, zoom) {
  var pos = getPositionFromLocal(localXY);
  
  return [long2tile(pos.longitude, zoom), lat2tile(pos.latitude, zoom)];
}

//all four were taken from http://wiki.openstreetmap.org/wiki/Slippy_map_tilenames
function long2tile(lon,zoom) { return (lon+180)/360*Math.pow(2,zoom); }
function lat2tile(lat,zoom)  { return (1-Math.log(Math.tan(lat*Math.PI/180) + 1/Math.cos(lat*Math.PI/180))/Math.PI)/2 *Math.pow(2,zoom); }
function tile2lon(x,z) { return (x/Math.pow(2,z)*360-180); }
function tile2lat(y,z) { 
  var n = Math.PI-2*Math.PI*y/Math.pow(2,z);
  return (180/Math.PI*Math.atan(0.5*(Math.exp(n)-Math.exp(-n))));
}

function len2(a)   { return Math.sqrt( a[0]*a[0] + a[1]*a[1]);}
function dot2(a,b) { return a[0]*b[0] + a[1]*b[1];}
function sub2(a,b) { return [a[0]-b[0], a[1]-b[1]];}
function add2(a,b) { return [a[0]+b[0], a[1]+b[1]];}
function mul2scalar(a,f) { return [a[0]*f, a[1]*f];}
function norm2(a)  { var l = len2(a); return [a[0]/l, a[1]/l]; }

function dot3(a,b) { return a[0]*b[0] + a[1]*b[1] + a[2]*b[2];}
function sub3(a,b) { return [a[0]-b[0], a[1]-b[1], a[2]-b[2]];}
function add3(a,b) { return [a[0]+b[0], a[1]+b[1], a[2]+b[2]];}
function add3scalar(a,f) { return [a[0]+f, a[1]+f, a[2]+f];}
function mul3scalar(a,f) { return [a[0]*f, a[1]*f, a[2]*f];}
function len3(a)   { return Math.sqrt( a[0]*a[0] + a[1]*a[1] + a[2]*a[2]);}
function squaredLength(a) { return a[0]*a[0] + a[1]*a[1] + a[2]*a[2];}
function norm3(a)  { var l = len3(a); return [a[0]/l, a[1]/l, a[2]/l]; }
function dist3(a,b){ return len3(sub3(a,b));}
function equal3(a, b) { return a[0] === b[0] && a[1] === b[1] && a[2] === b[2];}


var render = {

  getViewQuad: function() {
    return getViewQuad( this.viewProjMatrix.data,
                       (this.fogDistance + this.fogBlurDistance),
                        this.viewDirOnMap);
  },

  start: function() {
    // disable effects if they rely on WebGL extensions
    // that the current hardware does not support
    if (!GL.depthTextureExtension) {
      console.log('[WARN] effects "shadows" and "outlines" disabled in OSMBuildings, because your GPU does not support WEBGL_depth_texture');
      //both effects rely on depth textures
      delete render.effects.shadows;
      delete render.effects.outlines;
    }

    APP.on('change', this._onChange = this.onChange.bind(this));
    APP.on('resize', this._onResize = this.onResize.bind(this));
    this.onResize();  //initialize view and projection matrix, fog distance, etc.

    GL.cullFace(GL.BACK);
    GL.enable(GL.CULL_FACE);
    GL.enable(GL.DEPTH_TEST);

    render.Picking.init(); // renders only on demand
    render.sky = new render.SkyWall();
    render.Buildings.init();
    render.Basemap.init();
    render.Overlay.init();
    render.AmbientMap.init();
    render.OutlineMap.init();
    render.blurredAmbientMap = new render.Blur();
    render.blurredOutlineMap = new render.Blur();
    //render.HudRect.init();
    //render.NormalMap.init();
    render.MapShadows.init();
    if (render.effects.shadows || render.effects.outlines) {
      render.cameraGBuffer = new render.DepthFogNormalMap();
    }
    
    if (render.effects.shadows) {
      render.sunGBuffer    = new render.DepthFogNormalMap();
      render.sunGBuffer.framebufferSize = [SHADOW_DEPTH_MAP_SIZE, SHADOW_DEPTH_MAP_SIZE];
    }

    //var quad = new mesh.DebugQuad();
    //quad.updateGeometry( [-100, -100, 1], [100, -100, 1], [100, 100, 1], [-100, 100, 1]);
    //data.Index.add(quad);

    requestAnimationFrame( this.renderFrame.bind(this));
  },
  
  renderFrame: function() {
    Filter.nextTick();
    requestAnimationFrame( this.renderFrame.bind(this));

    this.onChange();    
    GL.clearColor(this.fogColor[0], this.fogColor[1], this.fogColor[2], 0.0);
    GL.clear(GL.COLOR_BUFFER_BIT | GL.DEPTH_BUFFER_BIT);

    if (APP.zoom < APP.minZoom || APP.zoom > APP.maxZoom) {
      return;
    }
    var viewTrapezoid = this.getViewQuad();
    /*
    quad.updateGeometry([viewTrapezoid[0][0], viewTrapezoid[0][1], 1.0],
                        [viewTrapezoid[1][0], viewTrapezoid[1][1], 1.0],
                        [viewTrapezoid[2][0], viewTrapezoid[2][1], 1.0],
                        [viewTrapezoid[3][0], viewTrapezoid[3][1], 1.0]);*/

    Sun.updateView(viewTrapezoid);
    render.sky.updateGeometry(viewTrapezoid);
    var viewSize = [APP.width, APP.height];

    if (!render.effects.shadows) {
      render.Buildings.render();
      render.Basemap.render();

      if (render.effects.outlines) {
        render.cameraGBuffer.render(this.viewMatrix, this.projMatrix, viewSize, true);
        render.Picking.render(viewSize);
        render.OutlineMap.render(
          render.cameraGBuffer.getDepthTexture(), 
          render.cameraGBuffer.getFogNormalTexture(), 
          render.Picking.framebuffer.renderTexture, viewSize, 1.0);
          render.blurredOutlineMap.render(render.OutlineMap.framebuffer.renderTexture, viewSize);
      }

      GL.enable(GL.BLEND);
      if (render.effects.outlines) {
        GL.blendFuncSeparate(GL.ZERO, GL.SRC_COLOR, GL.ZERO, GL.ONE);
        render.Overlay.render(render.blurredOutlineMap.framebuffer.renderTexture, viewSize);
      }

      GL.blendFuncSeparate(GL.ONE_MINUS_DST_ALPHA, GL.DST_ALPHA, GL.ONE, GL.ONE);
      GL.disable(GL.DEPTH_TEST);
      render.sky.render();
      GL.disable(GL.BLEND);
      GL.enable(GL.DEPTH_TEST);
    } else {
      render.cameraGBuffer.render(this.viewMatrix, this.projMatrix, viewSize, true);
      render.sunGBuffer.render(Sun.viewMatrix, Sun.projMatrix);
      render.AmbientMap.render(render.cameraGBuffer.getDepthTexture(), render.cameraGBuffer.getFogNormalTexture(), viewSize, 2.0);
      render.blurredAmbientMap.render(render.AmbientMap.framebuffer.renderTexture, viewSize);
      render.Buildings.render(render.sunGBuffer.framebuffer, 0.5);
      render.Basemap.render();

      if (render.effects.outlines) {
        render.Picking.render(viewSize);
        render.OutlineMap.render(
          render.cameraGBuffer.getDepthTexture(), 
          render.cameraGBuffer.getFogNormalTexture(), 
          render.Picking.framebuffer.renderTexture, viewSize, 1.0
        );
        render.blurredOutlineMap.render(render.OutlineMap.framebuffer.renderTexture, viewSize);
      }

      GL.enable(GL.BLEND);
      {
        // multiply DEST_COLOR by SRC_COLOR, keep SRC alpha
        // this aplies the shadow and SSAO effects (which selectively darken the scene)
        // while keeping the alpha channel (that corresponds to how much the
        // geometry should be blurred into the background in the next step) intact
        GL.blendFuncSeparate(GL.ZERO, GL.SRC_COLOR, GL.ZERO, GL.ONE);
        if (render.effects.outlines) {
          render.Overlay.render(render.blurredOutlineMap.framebuffer.renderTexture, viewSize);
        }

        render.MapShadows.render(Sun, render.sunGBuffer.framebuffer, 0.5);
        render.Overlay.render( render.blurredAmbientMap.framebuffer.renderTexture, viewSize);

        // linear interpolation between the colors of the current framebuffer 
        // ( =building geometries) and of the sky. The interpolation factor
        // is the geometry alpha value, which contains the 'foggyness' of each pixel
        // the alpha interpolation functions is set to GL.ONE for both operands
        // to ensure that the alpha channel will become 1.0 for each pixel after this
        // operation, and thus the whole canvas is not rendered partially transparently
        // over its background.
        GL.blendFuncSeparate(GL.ONE_MINUS_DST_ALPHA, GL.DST_ALPHA, GL.ONE, GL.ONE);
        GL.disable(GL.DEPTH_TEST);
        render.sky.render();
        GL.enable(GL.DEPTH_TEST);
      }
      GL.disable(GL.BLEND);

      //render.HudRect.render( render.sunGBuffer.getFogNormalTexture(), config );
    }

    if (this.screenshotCallback) {
      this.screenshotCallback(GL.canvas.toDataURL());
      this.screenshotCallback = null;
    }  
  },

  stop: function() {
    clearInterval(this.loop);
  },
  
  onChange: function() {
    var
      scale = 1.3567 * Math.pow(2, APP.zoom-17),
      width = APP.width,
      height = APP.height,
      refHeight = 1024,
      refVFOV = 45;

    GL.viewport(0, 0, width, height);

    this.viewMatrix = new GLX.Matrix()
      .rotateZ(APP.rotation)
      .rotateX(APP.tilt)
      .translate(0, 8/scale, 0) // corrective offset to match Leaflet's coordinate system (value was determined empirically)
      .translate(0, 0, -1220/scale); //move away to simulate zoom; -1220 scales APP tiles to ~256px

    this.viewDirOnMap = [ Math.sin(APP.rotation / 180* Math.PI),
                         -Math.cos(APP.rotation / 180* Math.PI)];

    // First, we need to determine the field-of-view so that our map scale does
    // not change when the viewport size changes. The map scale is given by the
    // 'refFOV' (e.g. 45°) at a WebGL viewport height of 'refHeight' pixels.
    // Since our viewport will not usually be 1024 pixels high, we'll need to
    // find the FOV that corresponds to our viewport height.
    // The half viewport height and half FOV form a leg and the opposite angle
    // of a right triangle (see sketch below). Since the relation between the
    // two is non-linear, we cannot simply scale the reference FOV by the ratio
    // of reference height to actual height to get the desired FOV.
    // But be can use the reference height and reference FOV to determine the
    // virtual distance to the camera and then use that virtual distance to
    // compute the FOV corresponding to the actual height.
    //
    //                   ____/|
    //              ____/     |
    //         ____/          | refHeight/2
    //    ____/  \            |
    //   /refFOV/2|           |
    //  ----------------------|
    //     "virtual distance"
    var virtualDistance = refHeight/ (2 * Math.tan( (refVFOV/2) / 180 * Math.PI));
    var verticalFOV = 2* Math.atan((height/2.0)/virtualDistance) / Math.PI * 180;

    // OSMBuildings' perspective camera is ... special: The reference point for
    // camera movement, rotation and zoom is at the screen center (as usual). 
    // But the center of projection is not at the screen center as well but at
    // the bottom center of the screen. This projection was chosen for artistic
    // reasons so that when the map is seen from straight above, vertical building
    // walls would not be seen to face towards the screen center but would
    // uniformly face downward on the screen.
    
    // To achieve this projection, we need to
    // 1. shift the whole geometry up half a screen (so that the desired
    //    center of projection aligns with the view center) *in world coordinates*.
    // 2. perform the actual perspective projection (and flip the y coordinate for
    //    internal reasons).
    // 3. shift the geometry back down half a screen now *in screen coordinates*

    this.projMatrix = new GLX.Matrix()
      .translate(0, -height/(2.0*scale), 0) // 0, APP y offset to neutralize camera y offset, 
      .scale(1, -1, 1) // flip Y
      .multiply(new GLX.Matrix.Perspective(verticalFOV, width/height, 1, 7500))
      .translate(0, -1, 0); // camera y offset

    this.viewProjMatrix = new GLX.Matrix(GLX.Matrix.multiply(this.viewMatrix, this.projMatrix));

    //need to store this as a reference point to determine fog distance
    this.lowerLeftOnMap = getIntersectionWithXYPlane(-1, -1, GLX.Matrix.invert(this.viewProjMatrix.data));
    if (this.lowerLeftOnMap === undefined) {
      return;
    }

    var lowerLeftDistanceToCenter = len2(this.lowerLeftOnMap);

    /* fogDistance: closest distance at which the fog affects the geometry */
    this.fogDistance = Math.max(3000, lowerLeftDistanceToCenter);
    /* fogBlurDistance: closest distance *beyond* fogDistance at which everything is
     *                  completely enclosed in fog. */
    this.fogBlurDistance = 500;
  },

  onResize: function() {
    GL.canvas.width  = APP.width;
    GL.canvas.height = APP.height;
    this.onChange();
  },

  destroy: function() {
    APP.off('change', this._onChange);
    APP.off('resize', this._onResize);

    this.stop();
    render.Picking.destroy();
    render.sky.destroy();
    render.Buildings.destroy();
    render.Basemap.destroy();

    if (render.cameraGBuffer) {
      render.cameraGBuffer.destroy();
    }
    
    if (render.sunGBuffer) {
      render.sunGBuffer.destroy();  
    }
    
    render.AmbientMap.destroy();
    render.blurredAmbientMap.destroy();
    render.blurredOutlineMap.destroy();
  }
};


// TODO: perhaps render only clicked area

render.Picking = {

  idMapping: [null],
  viewportSize: 512,

  init: function() {
    this.shader = new GLX.Shader({
      vertexShader: Shaders.picking.vertex,
      fragmentShader: Shaders.picking.fragment,
      shaderName: 'picking shader',
      attributes: ['aPosition', 'aId', 'aFilter'],
      uniforms: [
        'uModelMatrix',
        'uMatrix',
        'uFogRadius',
        'uTime'
      ]
    });

    this.framebuffer = new GLX.Framebuffer(this.viewportSize, this.viewportSize);
  },

  render: function(framebufferSize) {
    var
      shader = this.shader,
      framebuffer = this.framebuffer;

    framebuffer.setSize(framebufferSize[0], framebufferSize[1]);
    
    shader.enable();
    framebuffer.enable();
    GL.viewport(0, 0, framebufferSize[0], framebufferSize[1]);

    GL.clearColor(0, 0, 0, 1);
    GL.clear(GL.COLOR_BUFFER_BIT | GL.DEPTH_BUFFER_BIT);

    shader.setUniforms([
      ['uFogRadius', '1f', render.fogDistance],
      ['uTime',      '1f', Filter.getTime()]
    ]);

    var
      dataItems = data.Index.items,
      item,
      modelMatrix;

    for (var i = 0, il = dataItems.length; i<il; i++) {
      item = dataItems[i];

      if (APP.zoom<item.minZoom || APP.zoom>item.maxZoom) {
        continue;
      }

      if (!(modelMatrix = item.getMatrix())) {
        continue;
      }

      shader.setUniformMatrices([
        ['uModelMatrix', '4fv', modelMatrix.data],
        ['uMatrix',      '4fv', GLX.Matrix.multiply(modelMatrix, render.viewProjMatrix)]
      ]);

      shader.bindBuffer(item.vertexBuffer, 'aPosition');
      shader.bindBuffer(item.idBuffer, 'aId');
      shader.bindBuffer(item.filterBuffer, 'aFilter');

      GL.drawArrays(GL.TRIANGLES, 0, item.vertexBuffer.numItems);
    }

    this.shader.disable();
    this.framebuffer.disable();
    GL.viewport(0, 0, APP.width, APP.height);
  },
  
  // TODO: throttle calls
  getTarget: function(x, y, callback) {
    requestAnimationFrame(function() {
      this.render( [this.viewportSize, this.viewportSize] );

      x = x/APP.width *this.viewportSize <<0;
      y = y/APP.height*this.viewportSize <<0;

      this.framebuffer.enable();
      var imageData = this.framebuffer.getPixel(x, this.viewportSize - 1 - y);
      this.framebuffer.disable();

      if (imageData === undefined) {
        callback(undefined);
        return;
      }
      var color = imageData[0] | (imageData[1]<<8) | (imageData[2]<<16);

      callback(this.idMapping[color]);
    }.bind(this));
  },

  idToColor: function(id) {
    var index = this.idMapping.indexOf(id);
    if (index === -1) {
      this.idMapping.push(id);
      index = this.idMapping.length-1;
    }
    return [
      ( index        & 0xff) / 255,
      ((index >>  8) & 0xff) / 255,
      ((index >> 16) & 0xff) / 255
    ];
  },

  destroy: function() {}
};


var Sun = {

  setDate: function(date) {
    var pos = suncalc(date, APP.position.latitude, APP.position.longitude);
    this.direction = [
      -Math.sin(pos.azimuth) * Math.cos(pos.altitude),
       Math.cos(pos.azimuth) * Math.cos(pos.altitude),
                               Math.sin(pos.altitude)
    ];

    var rotationInDeg = pos.azimuth / (Math.PI/180);
    var tiltInDeg     = 90 - pos.altitude / (Math.PI/180);

    this.viewMatrix = new GLX.Matrix()
      .rotateZ(rotationInDeg)
      .rotateX(tiltInDeg)
      .translate(0, 0, -5000)
      .scale(1, -1, 1); // flip Y
  },
  
  updateView: function(coveredGroundVertices) {
    // TODO: could parts be pre-calculated?
    this.projMatrix = getCoveringOrthoProjection(
      substituteZCoordinate(coveredGroundVertices, 0.0).concat(substituteZCoordinate(coveredGroundVertices,SHADOW_MAP_MAX_BUILDING_HEIGHT)),
      this.viewMatrix,
      1000,
      7500
    );

    this.viewProjMatrix = new GLX.Matrix(GLX.Matrix.multiply(this.viewMatrix, this.projMatrix));
  }
};


render.SkyWall = function() {
    
  this.v1 = this.v2 = this.v3 = this.v4 = [false, false, false];
  this.updateGeometry( [[0,0,0], [0,0,0], [0,0,0], [0,0,0]]);

  this.shader = new GLX.Shader({
    vertexShader: Shaders.skywall.vertex,
    fragmentShader: Shaders.skywall.fragment,
    shaderName: 'sky wall shader',
    attributes: ['aPosition', 'aTexCoord'],
    uniforms: ['uAbsoluteHeight', 'uMatrix', 'uTexIndex', 'uFogColor']
  });
  
  this.floorShader = new GLX.Shader({
    vertexShader:   Shaders.flatColor.vertex,
    fragmentShader: Shaders.flatColor.fragment,
    attributes: ['aPosition'],
    uniforms:   ['uColor', 'uMatrix']
  });
  
  Activity.setBusy();
  var url = APP.baseURL + '/skydome.jpg';
  this.texture = new GLX.texture.Image().load(url, function(image) {
    Activity.setIdle();
    if (image) {
      this.isReady = true;
    }
  }.bind(this));
};

render.SkyWall.prototype.updateGeometry = function(viewTrapezoid) {
  
  var v1 = [viewTrapezoid[3][0], viewTrapezoid[3][1], 0.0];
  var v2 = [viewTrapezoid[2][0], viewTrapezoid[2][1], 0.0];
  var v3 = [viewTrapezoid[2][0], viewTrapezoid[2][1], SKYWALL_HEIGHT];
  var v4 = [viewTrapezoid[3][0], viewTrapezoid[3][1], SKYWALL_HEIGHT];

  if ( equal3(v1, this.v1) &&
       equal3(v2, this.v2) &&
       equal3(v3, this.v3) &&
       equal3(v4, this.v4))
     return; //still up-to-date

  this.v1 = v1;
  this.v2 = v2;
  this.v3 = v3;
  this.v4 = v4;

  if (this.vertexBuffer)
    this.vertexBuffer.destroy();

  var vertices = [].concat(v1, v2, v3, v1, v3, v4);
  this.vertexBuffer = new GLX.Buffer(3, new Float32Array(vertices));

  if (this.texCoordBuffer)
    this.texCoordBuffer.destroy();

  var inverse = GLX.Matrix.invert(render.viewProjMatrix.data);
  var vBottomCenter = getIntersectionWithXYPlane(0, -1, inverse);
  
  var vLeftDir = norm2(sub2( v1, vBottomCenter));
  var vRightDir =norm2(sub2( v2, vBottomCenter));
  var vLeftArc = Math.atan2(vLeftDir[1],  vLeftDir[0])/  (2*Math.PI);
  var vRightArc= Math.atan2(vRightDir[1], vRightDir[0])/ (2*Math.PI);
  
  if (vLeftArc > vRightArc)
    vRightArc +=1;
  //console.log(vLeftArc, vRightArc);

  // var visibleSkyDiameterFraction = Math.asin(dot2( vLeftDir, vRightDir))/ (2*Math.PI);
  var tcLeft = vLeftArc;//APP.rotation/360.0;
  var tcRight =vRightArc;//APP.rotation/360.0 + visibleSkyDiameterFraction*3;
        
  this.texCoordBuffer = new GLX.Buffer(2, new Float32Array(
    [tcLeft, 1, tcRight, 1, tcRight, 0, tcLeft, 1, tcRight, 0, tcLeft, 0]));
    
  v1 = [viewTrapezoid[0][0], viewTrapezoid[0][1], 1.0];
  v2 = [viewTrapezoid[1][0], viewTrapezoid[1][1], 1.0];
  v3 = [viewTrapezoid[2][0], viewTrapezoid[2][1], 1.0];
  v4 = [viewTrapezoid[3][0], viewTrapezoid[3][1], 1.0];
  
  if (this.floorVertexBuffer)
    this.floorVertexBuffer.destroy();
    
  this.floorVertexBuffer = new GLX.Buffer(3, new Float32Array(
    [].concat( v1, v2, v3, v4)));
};

render.SkyWall.prototype.render = function() {
  if (!this.isReady) {
    return;
  }

  var
    fogColor = render.fogColor,
    shader = this.shader;

  shader.enable();

  shader.setUniforms([
    ['uFogColor',       '3fv', fogColor],
    ['uAbsoluteHeight', '1f',  SKYWALL_HEIGHT*10.0]
  ]);

  shader.setUniformMatrix('uMatrix', '4fv', render.viewProjMatrix.data);

  shader.bindBuffer( this.vertexBuffer,   'aPosition');
  shader.bindBuffer( this.texCoordBuffer, 'aTexCoord');

  shader.bindTexture('uTexIndex', 0, this.texture);

  GL.drawArrays(GL.TRIANGLES, 0, this.vertexBuffer.numItems);
  shader.disable();
  

  this.floorShader.enable();
  this.floorShader.setUniform('uColor', '4fv', fogColor.concat([1.0]));
  this.floorShader.setUniformMatrix('uMatrix', '4fv', render.viewProjMatrix.data);
  this.floorShader.bindBuffer(this.floorVertexBuffer, 'aPosition');
  GL.drawArrays(GL.TRIANGLE_FAN, 0, this.floorVertexBuffer.numItems);
  
  this.floorShader.disable();
  
};

render.SkyWall.prototype.destroy = function() {
  this.texture.destroy();
};



render.Buildings = {

  init: function() {
  
    this.shader = !render.effects.shadows ?
      new GLX.Shader({
        vertexShader: Shaders.buildings.vertex,
        fragmentShader: Shaders.buildings.fragment,
        shaderName: 'building shader',
        attributes: ['aPosition', 'aTexCoord', 'aColor', 'aFilter', 'aNormal', 'aId'],
        uniforms: [
          'uModelMatrix',
          'uViewDirOnMap',
          'uMatrix',
          'uNormalTransform',
          'uLightColor',
          'uLightDirection',
          'uLowerEdgePoint',
          'uFogDistance',
          'uFogBlurDistance',
          'uHighlightColor',
          'uHighlightId',
          'uTime',
          'uWallTexIndex'
        ]
      }) : new GLX.Shader({
        vertexShader: Shaders['buildings.shadows'].vertex,
        fragmentShader: Shaders['buildings.shadows'].fragment,
        shaderName: 'quality building shader',
        attributes: ['aPosition', 'aTexCoord', 'aColor', 'aFilter', 'aNormal', 'aId'],
        uniforms: [
          'uFogDistance',
          'uFogBlurDistance',
          'uHighlightColor',
          'uHighlightId',
          'uLightColor',
          'uLightDirection',
          'uLowerEdgePoint',
          'uMatrix',
          'uModelMatrix',
          'uSunMatrix',
          'uShadowTexIndex',
          'uShadowTexDimensions',
          'uTime',
          'uViewDirOnMap',
          'uWallTexIndex'
        ]
    });
    
    this.wallTexture = new GLX.texture.Image();
    this.wallTexture.color( [1,1,1]);
    this.wallTexture.load( BUILDING_TEXTURE);
  },

  render: function(depthFramebuffer) {

    var shader = this.shader;
    shader.enable();

    if (this.showBackfaces) {
      GL.disable(GL.CULL_FACE);
    }

    shader.setUniforms([
      ['uFogDistance',     '1f',  render.fogDistance],
      ['uFogBlurDistance', '1f',  render.fogBlurDistance],
      ['uHighlightColor',  '3fv', this.highlightColor || [0, 0, 0]],
      ['uHighlightId',     '3fv', this.highlightId || [0, 0, 0]],
      ['uLightColor',      '3fv', [0.5, 0.5, 0.5]],
      ['uLightDirection',  '3fv', Sun.direction],
      ['uLowerEdgePoint',  '2fv', render.lowerLeftOnMap],
      ['uTime',            '1f',  Filter.getTime()],
      ['uViewDirOnMap',    '2fv', render.viewDirOnMap]
    ]);

    if (!render.effects.shadows) {
      shader.setUniformMatrix('uNormalTransform', '3fv', GLX.Matrix.identity3().data);
    }

    shader.bindTexture('uWallTexIndex', 0, this.wallTexture);
    
    if (depthFramebuffer) {
      shader.setUniform('uShadowTexDimensions', '2fv', [depthFramebuffer.width, depthFramebuffer.height]);
      shader.bindTexture('uShadowTexIndex', 1, depthFramebuffer.depthTexture);
    }

    var
      dataItems = data.Index.items,
      item,
      modelMatrix;

    for (var i = 0, il = dataItems.length; i < il; i++) {
      // no visibility check needed, Grid.purge() is taking care

      item = dataItems[i];

      if (APP.zoom < item.minZoom || APP.zoom > item.maxZoom || !(modelMatrix = item.getMatrix())) {
        continue;
      }

      shader.setUniformMatrices([
        ['uModelMatrix', '4fv', modelMatrix.data],
        ['uMatrix',      '4fv', GLX.Matrix.multiply(modelMatrix, render.viewProjMatrix)]
      ]);
      
      if (render.effects.shadows) {
        shader.setUniformMatrix('uSunMatrix', '4fv', GLX.Matrix.multiply(modelMatrix, Sun.viewProjMatrix));
      }

      shader.bindBuffer(item.vertexBuffer,   'aPosition');
      shader.bindBuffer(item.texCoordBuffer, 'aTexCoord');
      shader.bindBuffer(item.normalBuffer,   'aNormal');
      shader.bindBuffer(item.colorBuffer,    'aColor');
      shader.bindBuffer(item.filterBuffer,   'aFilter');
      shader.bindBuffer(item.idBuffer,       'aId');

      GL.drawArrays(GL.TRIANGLES, 0, item.vertexBuffer.numItems);
    }

    if (this.showBackfaces) {
      GL.enable(GL.CULL_FACE);
    }

    shader.disable();
  },

  destroy: function() {}
};


/* This object renders the shadow for the map layer. It only renders the shadow,
 * not the map itself. The intended use for this class is as a blended overlay
 * so that the map can be rendered independently from the shadows cast on it.
 */

render.MapShadows = {

  init: function() {
    this.shader = new GLX.Shader({
      vertexShader: Shaders['basemap.shadows'].vertex,
      fragmentShader: Shaders['basemap.shadows'].fragment,
      shaderName: 'map shadows shader',
      attributes: ['aPosition', 'aNormal'],
      uniforms: [
        'uModelMatrix',
        'uViewDirOnMap',
        'uMatrix',
        'uDirToSun',
        'uLowerEdgePoint',
        'uFogDistance',
        'uFogBlurDistance',
        'uShadowTexDimensions', 
        'uShadowStrength',
        'uShadowTexIndex',
        'uSunMatrix',
      ]
    });
    
    this.mapPlane = new mesh.MapPlane();
  },

  render: function(Sun, depthFramebuffer, shadowStrength) {
    var shader = this.shader;
    shader.enable();

    if (this.showBackfaces) {
      GL.disable(GL.CULL_FACE);
    }

    shader.setUniforms([
      ['uDirToSun', '3fv', Sun.direction],
      ['uViewDirOnMap', '2fv',   render.viewDirOnMap],
      ['uLowerEdgePoint', '2fv', render.lowerLeftOnMap],
      ['uFogDistance', '1f', render.fogDistance],
      ['uFogBlurDistance', '1f', render.fogBlurDistance],
      ['uShadowTexDimensions', '2fv', [depthFramebuffer.width, depthFramebuffer.height] ],
      ['uShadowStrength', '1f', shadowStrength]
    ]);

    shader.bindTexture('uShadowTexIndex', 0, depthFramebuffer.depthTexture);

    var item = this.mapPlane;
    if (APP.zoom < item.minZoom || APP.zoom > item.maxZoom) {
      return;
    }

    var modelMatrix;
    if (!(modelMatrix = item.getMatrix())) {
      return;
    }

    shader.setUniformMatrices([
      ['uModelMatrix', '4fv', modelMatrix.data],
      ['uMatrix',      '4fv', GLX.Matrix.multiply(modelMatrix, render.viewProjMatrix)],
      ['uSunMatrix',   '4fv', GLX.Matrix.multiply(modelMatrix, Sun.viewProjMatrix)]
    ]);

    shader.bindBuffer(item.vertexBuffer, 'aPosition');
    shader.bindBuffer(item.normalBuffer, 'aNormal');

    GL.drawArrays(GL.TRIANGLES, 0, item.vertexBuffer.numItems);

    if (this.showBackfaces) {
      GL.enable(GL.CULL_FACE);
    }

    shader.disable();
  },

  destroy: function() {}
};


render.Basemap = {

  init: function() {
    this.shader = new GLX.Shader({
      vertexShader: Shaders.basemap.vertex,
      fragmentShader: Shaders.basemap.fragment,
      shaderName: 'basemap shader',
      attributes: ['aPosition', 'aTexCoord'],
      uniforms: ['uModelMatrix', 'uMatrix', 'uTexIndex', 'uFogDistance', 'uFogBlurDistance', 'uLowerEdgePoint', 'uViewDirOnMap']
    });
  },

  render: function() {
    var layer = APP.basemapGrid;

    if (!layer) {
      return;
    }

    if (APP.zoom < layer.minZoom || APP.zoom > layer.maxZoom) {
      return;
    }

    var
      shader = this.shader,
      tile,
      zoom = Math.round(APP.zoom);

    shader.enable();
    
    shader.setUniforms([
      ['uFogDistance',     '1f',  render.fogDistance],
      ['uFogBlurDistance', '1f',  render.fogBlurDistance],
      ['uViewDirOnMap',    '2fv', render.viewDirOnMap],
      ['uLowerEdgePoint',  '2fv', render.lowerLeftOnMap]
    ]);
    
    for (var key in layer.visibleTiles) {
      tile = layer.tiles[key];

      if (tile && tile.isReady) {
        this.renderTile(tile, shader);
        continue;
      }

      var parent = [tile.x/2<<0, tile.y/2<<0, zoom-1].join(',');
      if (layer.tiles[parent] && layer.tiles[parent].isReady) {
        // TODO: there will be overlap with adjacent tiles or parents of adjacent tiles!
        this.renderTile(layer.tiles[ parent ], shader);
        continue;
      }

      var children = [
        [tile.x*2,   tile.y*2,   tile.zoom+1].join(','),
        [tile.x*2+1, tile.y*2,   tile.zoom+1].join(','),
        [tile.x*2,   tile.y*2+1, tile.zoom+1].join(','),
        [tile.x*2+1, tile.y*2+1, tile.zoom+1].join(',')
      ];

      for (var i = 0; i < 4; i++) {
        if (layer.tiles[ children[i] ] && layer.tiles[ children[i] ].isReady) {
          this.renderTile(layer.tiles[ children[i] ], shader);
        }
      }
    }

    shader.disable();
  },

  renderTile: function(tile, shader) {
    var metersPerDegreeLongitude = METERS_PER_DEGREE_LATITUDE * 
                                   Math.cos(APP.position.latitude / 180 * Math.PI);

    var modelMatrix = new GLX.Matrix();
    modelMatrix.translate( (tile.longitude- APP.position.longitude)* metersPerDegreeLongitude,
                          -(tile.latitude - APP.position.latitude) * METERS_PER_DEGREE_LATITUDE, 0);

    GL.enable(GL.POLYGON_OFFSET_FILL);
    GL.polygonOffset(MAX_USED_ZOOM_LEVEL - tile.zoom,
                     MAX_USED_ZOOM_LEVEL - tile.zoom);
                     
    shader.setUniforms([
      ['uViewDirOnMap', '2fv',   render.viewDirOnMap],
      ['uLowerEdgePoint', '2fv', render.lowerLeftOnMap]
    ]);

    shader.setUniformMatrices([
      ['uModelMatrix', '4fv', modelMatrix.data],
      ['uMatrix',      '4fv', GLX.Matrix.multiply(modelMatrix, render.viewProjMatrix)]
    ]);

    shader.bindBuffer(tile.vertexBuffer,  'aPosition');
    shader.bindBuffer(tile.texCoordBuffer,'aTexCoord');
    shader.bindTexture('uTexIndex', 0, tile.texture);

    GL.drawArrays(GL.TRIANGLE_STRIP, 0, tile.vertexBuffer.numItems);
    GL.disable(GL.POLYGON_OFFSET_FILL);
  },

  destroy: function() {}
};


/* 'HudRect' renders a textured rectangle to the top-right quarter of the viewport.
   The intended use is visualize render-to-texture effects during development.
 */
render.HudRect = {

  init: function() {
  
    var geometry = this.createGeometry();
    this.vertexBuffer   = new GLX.Buffer(3, new Float32Array(geometry.vertices));
    this.texCoordBuffer = new GLX.Buffer(2, new Float32Array(geometry.texCoords));

    this.shader = new GLX.Shader({
      vertexShader: Shaders.texture.vertex,
      fragmentShader: Shaders.texture.fragment,
      shaderName: 'HUD rectangle shader',
      attributes: ['aPosition', 'aTexCoord'],
      uniforms: [ 'uMatrix', 'uTexIndex']
    });
  },

  createGeometry: function() {
    var vertices = [],
        texCoords= [];
    vertices.push(0, 0, 1E-5,
                  1, 0, 1E-5,
                  1, 1, 1E-5);
    
    vertices.push(0, 0, 1E-5,
                  1, 1, 1E-5,
                  0, 1, 1E-5);

    texCoords.push(0.5,0.5,
                   1.0,0.5,
                   1.0,1.0);

    texCoords.push(0.5,0.5,
                   1.0,1.0,
                   0.5,1.0);

    return { vertices: vertices , texCoords: texCoords };
  },

  render: function(texture) {
    var shader = this.shader;

    shader.enable();
    
    GL.uniformMatrix4fv(shader.uniforms.uMatrix, false, GLX.Matrix.identity().data);
    this.vertexBuffer.enable();

    GL.vertexAttribPointer(shader.attributes.aPosition, this.vertexBuffer.itemSize, GL.FLOAT, false, 0, 0);

    this.texCoordBuffer.enable();
    GL.vertexAttribPointer(shader.attributes.aTexCoord, this.texCoordBuffer.itemSize, GL.FLOAT, false, 0, 0);

    texture.enable(0);
    GL.uniform1i(shader.uniforms.uTexIndex, 0);

    GL.drawArrays(GL.TRIANGLES, 0, this.vertexBuffer.numItems);

    shader.disable();
  },

  destroy: function() {}
};


/* 'DepthFogNormalMap' renders the depth buffer and the scene's camera-space 
   normals and fog intensities into textures. Depth is stored as a 24bit depth 
   texture using the WEBGL_depth_texture extension, and normals and fog 
   intensities are stored as the 'rgb' and 'a' of a shared 32bit texture.
   Note that there is no dedicated shader to create the depth texture. Rather,
   the depth buffer used by the GPU in depth testing while rendering the normals
   and fog intensities is itself a texture.
*/

render.DepthFogNormalMap = function() {
  this.shader = new GLX.Shader({
    vertexShader: Shaders.fogNormal.vertex,
    fragmentShader: Shaders.fogNormal.fragment,
    shaderName: 'fog/normal shader',
    attributes: ['aPosition', 'aFilter', 'aNormal'],
    uniforms: ['uMatrix', 'uModelMatrix', 'uNormalMatrix', 'uTime', 'uFogDistance', 'uFogBlurDistance', 'uViewDirOnMap', 'uLowerEdgePoint']
  });
  
  this.framebuffer = new GLX.Framebuffer(128, 128, /*depthTexture=*/true); //dummy sizes, will be resized dynamically

  this.mapPlane = new mesh.MapPlane();
};

render.DepthFogNormalMap.prototype.getDepthTexture = function() {
  return this.framebuffer.depthTexture;
};

render.DepthFogNormalMap.prototype.getFogNormalTexture = function() {
  return this.framebuffer.renderTexture;
};


render.DepthFogNormalMap.prototype.render = function(viewMatrix, projMatrix, framebufferSize, isPerspective) {

  var
    shader = this.shader,
    framebuffer = this.framebuffer,
    viewProjMatrix = new GLX.Matrix(GLX.Matrix.multiply(viewMatrix,projMatrix));

  framebufferSize = framebufferSize || this.framebufferSize;
  framebuffer.setSize( framebufferSize[0], framebufferSize[1] );
    
  shader.enable();
  framebuffer.enable();
  GL.viewport(0, 0, framebufferSize[0], framebufferSize[1]);

  GL.clearColor(0.0, 0.0, 0.0, 1);
  GL.clear(GL.COLOR_BUFFER_BIT | GL.DEPTH_BUFFER_BIT);

  var item, modelMatrix;

  shader.setUniform('uTime', '1f', Filter.getTime());

  // render all actual data items, but also a dummy map plane
  // Note: SSAO on the map plane has been disabled temporarily
  var dataItems = data.Index.items.concat([this.mapPlane]);

  for (var i = 0; i < dataItems.length; i++) {
    item = dataItems[i];

    if (APP.zoom < item.minZoom || APP.zoom > item.maxZoom) {
      continue;
    }

    if (!(modelMatrix = item.getMatrix())) {
      continue;
    }

    shader.setUniforms([
      ['uViewDirOnMap',    '2fv', render.viewDirOnMap],
      ['uLowerEdgePoint',  '2fv', render.lowerLeftOnMap],
      ['uFogDistance',     '1f',  render.fogDistance],
      ['uFogBlurDistance', '1f',  render.fogBlurDistance]
    ]);

    shader.setUniformMatrices([
      ['uMatrix',       '4fv', GLX.Matrix.multiply(modelMatrix, viewProjMatrix)],
      ['uModelMatrix',  '4fv', modelMatrix.data],
      ['uNormalMatrix', '3fv', GLX.Matrix.transpose3(GLX.Matrix.invert3(GLX.Matrix.multiply(modelMatrix, viewMatrix)))]
    ]);
    
    shader.bindBuffer(item.vertexBuffer, 'aPosition');
    shader.bindBuffer(item.normalBuffer, 'aNormal');
    shader.bindBuffer(item.filterBuffer, 'aFilter');

    GL.drawArrays(GL.TRIANGLES, 0, item.vertexBuffer.numItems);
  }

  shader.disable();
  framebuffer.disable();

  GL.viewport(0, 0, APP.width, APP.height);
};

render.DepthFogNormalMap.prototype.destroy = function() {};


render.AmbientMap = {

  init: function() {
    this.shader = new GLX.Shader({
      vertexShader:   Shaders.ambientFromDepth.vertex,
      fragmentShader: Shaders.ambientFromDepth.fragment,
      shaderName: 'SSAO shader',
      attributes: ['aPosition', 'aTexCoord'],
      uniforms: ['uInverseTexSize', 'uNearPlane', 'uFarPlane', 'uDepthTexIndex', 'uFogTexIndex', 'uEffectStrength']
    });

    this.framebuffer = new GLX.Framebuffer(128, 128); //dummy value, size will be set dynamically
    
    this.vertexBuffer = new GLX.Buffer(3, new Float32Array([
      -1, -1, 1E-5,
       1, -1, 1E-5,
       1,  1, 1E-5,
      -1, -1, 1E-5,
       1,  1, 1E-5,
      -1,  1, 1E-5
    ]));
       
    this.texCoordBuffer = new GLX.Buffer(2, new Float32Array([
      0,0,
      1,0,
      1,1,
      0,0,
      1,1,
      0,1
    ]));
  },

  render: function(depthTexture, fogTexture, framebufferSize, effectStrength) {

    var
      shader = this.shader,
      framebuffer = this.framebuffer;

    if (effectStrength === undefined) {
      effectStrength = 1.0;
    }

    framebuffer.setSize( framebufferSize[0], framebufferSize[1] );

    GL.viewport(0, 0, framebufferSize[0], framebufferSize[1]);
    shader.enable();
    framebuffer.enable();

    GL.clearColor(1.0, 0.0, 0.0, 1);
    GL.clear(GL.COLOR_BUFFER_BIT | GL.DEPTH_BUFFER_BIT);

    shader.setUniforms([
      ['uInverseTexSize', '2fv', [1/framebufferSize[0], 1/framebufferSize[1]]],
      ['uEffectStrength', '1f',  effectStrength],
      ['uNearPlane',      '1f',  1.0], //FIXME: use actual near and far planes of the projection matrix
      ['uFarPlane',       '1f',  7500.0]
    ]);

    shader.bindBuffer(this.vertexBuffer,   'aPosition');
    shader.bindBuffer(this.texCoordBuffer, 'aTexCoord');

    shader.bindTexture('uDepthTexIndex', 0, depthTexture);
    shader.bindTexture('uFogTexIndex',   1, fogTexture);

    GL.drawArrays(GL.TRIANGLES, 0, this.vertexBuffer.numItems);

    shader.disable();
    framebuffer.disable();

    GL.viewport(0, 0, APP.width, APP.height);

  },

  destroy: function() {}
};


/* 'Overlay' renders part of a texture over the whole viewport.
   The intended use is for compositing of screen-space effects.
 */
render.Overlay = {

  init: function() {
  
    var geometry = this.createGeometry();
    this.vertexBuffer   = new GLX.Buffer(3, new Float32Array(geometry.vertices));
    this.texCoordBuffer = new GLX.Buffer(2, new Float32Array(geometry.texCoords));

    this.shader = new GLX.Shader({
      vertexShader: Shaders.texture.vertex,
      fragmentShader: Shaders.texture.fragment,
      shaderName: 'overlay texture shader',
      attributes: ['aPosition', 'aTexCoord'],
      uniforms: ['uMatrix', 'uTexIndex']
    });
  },

  createGeometry: function() {
    var vertices = [],
        texCoords= [];
    vertices.push(-1,-1, 1E-5,
                   1,-1, 1E-5,
                   1, 1, 1E-5);
    
    vertices.push(-1,-1, 1E-5,
                   1, 1, 1E-5,
                  -1, 1, 1E-5);

    texCoords.push(0.0,0.0,
                   1.0,0.0,
                   1.0,1.0);

    texCoords.push(0.0,0.0,
                   1.0,1.0,
                   0.0,1.0);

    return { vertices: vertices , texCoords: texCoords };
  },

  render: function(texture, framebufferSize) {

    var shader = this.shader;

    shader.enable();
    /* we are rendering an *overlay*, which is supposed to be rendered on top of the
     * scene no matter what its actual depth is. */
    GL.disable(GL.DEPTH_TEST);
    
    shader.setUniformMatrix('uMatrix', '4fv', GLX.Matrix.identity().data);

    shader.bindBuffer(this.vertexBuffer,  'aPosition');
    shader.bindBuffer(this.texCoordBuffer,'aTexCoord');
    shader.bindTexture('uTexIndex', 0, texture);

    GL.drawArrays(GL.TRIANGLES, 0, this.vertexBuffer.numItems);

    GL.enable(GL.DEPTH_TEST);
    shader.disable();
  },

  destroy: function() {}
};


render.OutlineMap = {

  init: function() {
    this.shader = new GLX.Shader({
      vertexShader:   Shaders.outlineMap.vertex,
      fragmentShader: Shaders.outlineMap.fragment,
      shaderName: 'outline map shader',
      attributes: ['aPosition', 'aTexCoord'],
      uniforms: ['uMatrix', 'uInverseTexSize', 'uNearPlane', 'uFarPlane', 'uDepthTexIndex', 'uFogNormalTexIndex', 'uIdTexIndex', 'uEffectStrength']
    });

    this.framebuffer = new GLX.Framebuffer(128, 128); //dummy value, size will be set dynamically
    
    this.vertexBuffer = new GLX.Buffer(3, new Float32Array([
      -1, -1, 1E-5,
       1, -1, 1E-5,
       1,  1, 1E-5,
      -1, -1, 1E-5,
       1,  1, 1E-5,
      -1,  1, 1E-5
    ]));
       
    this.texCoordBuffer = new GLX.Buffer(2, new Float32Array([
      0,0,
      1,0,
      1,1,
      0,0,
      1,1,
      0,1
    ]));
  },

  render: function(depthTexture, fogNormalTexture, idTexture, framebufferSize, effectStrength) {

    var
      shader = this.shader,
      framebuffer = this.framebuffer;

    if (effectStrength === undefined) {
      effectStrength = 1.0;
    }

    framebuffer.setSize( framebufferSize[0], framebufferSize[1] );

    GL.viewport(0, 0, framebufferSize[0], framebufferSize[1]);
    shader.enable();
    framebuffer.enable();

    GL.clearColor(1.0, 0.0, 0.0, 1);
    GL.clear(GL.COLOR_BUFFER_BIT | GL.DEPTH_BUFFER_BIT);

    GL.uniformMatrix4fv(shader.uniforms.uMatrix, false, GLX.Matrix.identity().data);

    shader.setUniforms([
      ['uInverseTexSize', '2fv', [1/framebufferSize[0], 1/framebufferSize[1]]],
      ['uEffectStrength', '1f',  effectStrength],
      ['uNearPlane',      '1f',  1.0], //FIXME: use actual near and far planes of the projection matrix
      ['uFarPlane',       '1f',  7500.0]      
    ]);

    shader.bindBuffer(this.vertexBuffer,   'aPosition');
    shader.bindBuffer(this.texCoordBuffer, 'aTexCoord');

    shader.bindTexture('uDepthTexIndex',    0, depthTexture);
    shader.bindTexture('uFogNormalTexIndex',1, fogNormalTexture);
    shader.bindTexture('uIdTexIndex',       2, idTexture);

    GL.drawArrays(GL.TRIANGLES, 0, this.vertexBuffer.numItems);

    shader.disable();
    framebuffer.disable();

    GL.viewport(0, 0, APP.width, APP.height);

  },

  destroy: function() {}
};


render.Blur = function() {
  this.shader = new GLX.Shader({
    vertexShader:   Shaders.blur.vertex,
    fragmentShader: Shaders.blur.fragment,
    shaderName: 'blur shader',
    attributes: ['aPosition', 'aTexCoord'],
    uniforms: ['uInverseTexSize', 'uTexIndex']
  });

  this.framebuffer = new GLX.Framebuffer(128, 128); //dummy value, size will be set dynamically
  
  this.vertexBuffer = new GLX.Buffer(3, new Float32Array([
    -1, -1, 1E-5,
     1, -1, 1E-5,
     1,  1, 1E-5,
    -1, -1, 1E-5,
     1,  1, 1E-5,
    -1,  1, 1E-5
  ]));
     
  this.texCoordBuffer = new GLX.Buffer(2, new Float32Array([
    0,0,
    1,0,
    1,1,
    0,0,
    1,1,
    0,1
  ]));
};

render.Blur.prototype.render = function(inputTexture, framebufferSize) {
  var
    shader = this.shader,
    framebuffer = this.framebuffer;

  framebuffer.setSize( framebufferSize[0], framebufferSize[1] );

  GL.viewport(0, 0, framebufferSize[0], framebufferSize[1]);
  shader.enable();
  framebuffer.enable();

  GL.clearColor(1.0, 0.0, 0, 1);
  GL.clear(GL.COLOR_BUFFER_BIT | GL.DEPTH_BUFFER_BIT);

  shader.setUniform('uInverseTexSize', '2fv', [1/framebuffer.width, 1/framebuffer.height]);
  shader.bindBuffer(this.vertexBuffer,  'aPosition');
  shader.bindBuffer(this.texCoordBuffer,'aTexCoord');
  shader.bindTexture('uTexIndex', 0, inputTexture);

  GL.drawArrays(GL.TRIANGLES, 0, this.vertexBuffer.numItems);

  shader.disable();
  framebuffer.disable();

  GL.viewport(0, 0, APP.width, APP.height);
};

render.Blur.prototype.destroy = function() 
{
  if (this.framebuffer) {
    this.framebuffer.destroy();
  }
};


var basemap = {};


basemap.Tile = function(x, y, zoom) {
  this.x = x;
  this.y = y;
  this.latitude = tile2lat(y, zoom);
  this.longitude= tile2lon(x, zoom);
  this.zoom = zoom;
  this.key = [x, y, zoom].join(',');

  // note: due to the Mercator projection the tile width in meters is equal
  //       to the tile height in meters.
  var size = getTileSizeInMeters( this.latitude, zoom);
  
  var vertices = [
    size, size, 0,
    size,    0, 0,
       0, size, 0,
       0,    0, 0
  ];

  var texCoords = [
    1, 0,
    1, 1,
    0, 0,
    0, 1
  ];

  this.vertexBuffer = new GLX.Buffer(3, new Float32Array(vertices));
  this.texCoordBuffer = new GLX.Buffer(2, new Float32Array(texCoords));
};

basemap.Tile.prototype = {
  load: function(url) {
    Activity.setBusy();
    this.texture = new GLX.texture.Image().load(url, function(image) {
      Activity.setIdle();
      if (image) {
        this.isReady = true;
        /* The whole texture will be mapped to fit the whole tile exactly. So
         * don't attempt to wrap around the texture coordinates. */
        GL.bindTexture(GL.TEXTURE_2D, this.texture.id);
        GL.texParameteri(GL.TEXTURE_2D, GL.TEXTURE_WRAP_S, GL.CLAMP_TO_EDGE);
        GL.texParameteri(GL.TEXTURE_2D, GL.TEXTURE_WRAP_T, GL.CLAMP_TO_EDGE);
      }
    }.bind(this));
  },

  destroy: function() {
    this.vertexBuffer.destroy();
    this.texCoordBuffer.destroy();
    if (this.texture) {
      this.texture.destroy();
    }
  }
};
}());
//# sourceMappingURL=OSMBuildings.debug.js.map<|MERGE_RESOLUTION|>--- conflicted
+++ resolved
@@ -1257,7 +1257,6 @@
       bbox = getBBox(geometry[0]),
       radius = (bbox.maxX - bbox.minX)/2,
       center = [bbox.minX + (bbox.maxX - bbox.minX)/2, bbox.minY + (bbox.maxY - bbox.minY)/2],
-<<<<<<< HEAD
 
       height = properties.height || (properties.levels ? properties.levels*METERS_PER_LEVEL : DEFAULT_HEIGHT),
       minHeight = properties.minHeight || (properties.minLevel ? properties.minLevel*METERS_PER_LEVEL : 0),
@@ -1267,17 +1266,6 @@
       wallColor = randomizeColor(color || properties.wallColor || properties.color || getMaterialColor(properties.material), colorVariance),
       roofColor = randomizeColor(color || properties.roofColor || getMaterialColor(properties.roofMaterial), colorVariance);
 
-=======
-
-      height = properties.height || (properties.levels ? properties.levels*METERS_PER_LEVEL : DEFAULT_HEIGHT),
-      minHeight = properties.minHeight || (properties.minLevel ? properties.minLevel*METERS_PER_LEVEL : 0),
-      roofHeight = properties.roofHeight || DEFAULT_ROOF_HEIGHT,
-
-      colorVariance = (id/2%2 ? -1 : +1)*(id%2 ? 0.03 : 0.06),
-      wallColor = randomizeColor(color || properties.wallColor || properties.color || getMaterialColor(properties.material), colorVariance),
-      roofColor = randomizeColor(color || properties.roofColor || getMaterialColor(properties.roofMaterial), colorVariance);
-
->>>>>>> 731436cb
     // flat roofs or roofs we can't handle should not affect building's height
     switch (properties.roofShape) {
       case 'cone':
@@ -1436,7 +1424,6 @@
 
     return { minX:x, minY:y, maxX:X, maxY:Y };
   }
-<<<<<<< HEAD
 
 }());
 
@@ -1444,15 +1431,6 @@
 
 }());
 
-=======
-
-}());
-
-return Triangulate;
-
-}());
-
->>>>>>> 731436cb
 if (typeof module === 'object') { module.exports = Triangulate; }
 
 var Color = (function() {
