--- conflicted
+++ resolved
@@ -84,27 +84,17 @@
   var map = new GLMap('map', {
     position: { latitude:52.52000, longitude:13.41000 },
     zoom: 16,
-<<<<<<< HEAD
-    rotation: 0,
-    tilt: 0,
-    // disabled: true, // disables user input
     minZoom: 12,
+//  minZoom: 14.5,
     maxZoom: 20,
+//  maxZoom: 22,
     // attribution: 'GLMap',
     state: true // stores map position/rotation in url
-=======
     // rotation: 0, // optional
     // tilt: 0, // optional
     // disabled: true, // disables user input - optional
-    minZoom: 14.5,
-    maxZoom: 22,
-    state: true,
     tileSource: 'http://{s}.tiles.mapbox.com/v3/osmbuildings.kbpalbpk/{z}/{x}/{y}.png',
-    // dataSource: null, // null disables default OSM data,
-    showBackfaces: false, // render front and backsides of polygons. false increases performance, true might be needed for bad geometries
-    fogColor: '#bfb8b0',
-    attribution: '© Data <a href="http://osmbuildings.org/copyright/">OpenStreetMap</a> © Map <a href="http://mapbox.com">MapBox</a> © 3D <a href="http://osmbuildings.org">OSM Buildings</a></div>'
->>>>>>> 6c090023
+    fogColor: '#bfb8b0'
   });
 
   new GLMap.TileLayer(
