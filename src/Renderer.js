
var Renderer = {

  start: function(options) {
    this.fogColor = options.fogColor ? Color.parse(options.fogColor).toRGBA(true) : FOG_COLOR;

    this.layers = {};
//this.layers.depth       = Depth.initShader();
    this.layers.skydome   = SkyDome.initShader();
    this.layers.basemap   = Basemap.initShader();
    this.layers.buildings = Buildings.initShader({
      showBackfaces: options.showBackfaces
    });

    this.resize();
    Events.on('resize', this.resize.bind(this));

    GL.cullFace(GL.BACK);
    GL.enable(GL.CULL_FACE);
    GL.enable(GL.DEPTH_TEST);

    //Events.on('contextlost', function() {
    //  this.stop();
    //}.bind(this));

    //Events.on('contextrestored', function() {
    //  this.start();
    //}.bind(this));

    this.loop = setInterval(function() {
      requestAnimationFrame(function() {
        Map.transform = new glx.Matrix()
          .rotateZ(Map.rotation)
<<<<<<< HEAD
          .rotateX(Map.tilt)
          .translate(0, -HEIGHT/2, -1220); // 0, map y offset to neutralize camera y offset, map z -1220 scales map tiles to ~256px
=======
          .rotateX(Map.tilt);
>>>>>>> ad08c935

// console.log('CONTEXT LOST?', GL.isContextLost());

        // TODO: do matrix operations only on map change + store vpMatrix here
        var vpMatrix = new glx.Matrix(glx.Matrix.multiply(Map.transform, this.perspective));

//      this.layers.depth.render(vpMatrix);

        GL.clearColor(this.fogColor.r, this.fogColor.g, this.fogColor.b, 1);
        GL.clear(GL.COLOR_BUFFER_BIT | GL.DEPTH_BUFFER_BIT);

        this.layers.skydome.render(vpMatrix);
        this.layers.buildings.render(vpMatrix);
        this.layers.basemap.render(vpMatrix);
      }.bind(this));
    }.bind(this), 17);
  },

  stop: function() {
    clearInterval(this.loop);
  },

  resize: function() {
    var refHeight = 1024;
    var refVFOV = 45;

    this.perspective = new glx.Matrix()
      .translate(0, -HEIGHT/2, -1220) // 0, map y offset to neutralize camera y offset, map z -1220 scales map tiles to ~256px
      .scale(1, -1, 1) // flip Y
      .multiply(new glx.Matrix.Perspective(refVFOV * HEIGHT / refHeight, WIDTH/HEIGHT, 0.1, 5000))
      .translate(0, -1, 0); // camera y offset

    GL.viewport(0, 0, WIDTH, HEIGHT);
  },

  destroy: function() {
    this.stop();
    for (var k in this.layers) {
      this.layers[k].destroy();
    }
  }
};<|MERGE_RESOLUTION|>--- conflicted
+++ resolved
@@ -31,12 +31,7 @@
       requestAnimationFrame(function() {
         Map.transform = new glx.Matrix()
           .rotateZ(Map.rotation)
-<<<<<<< HEAD
-          .rotateX(Map.tilt)
-          .translate(0, -HEIGHT/2, -1220); // 0, map y offset to neutralize camera y offset, map z -1220 scales map tiles to ~256px
-=======
           .rotateX(Map.tilt);
->>>>>>> ad08c935
 
 // console.log('CONTEXT LOST?', GL.isContextLost());
 
