var APP;
var MAP, glx, gl;

var OSMBuildings = function(options) {
  APP = this; // references to this. Should make other globals obsolete.

  options = options || {};

  if (options.style) {
    this.setStyle(options.style);
  }

  APP.baseURL = options.baseURL || '.';

  render.bendRadius = 500;
  render.bendDistance = 500;

  render.fogColor = options.fogColor ? Color.parse(options.fogColor).toRGBA(true) : FOG_COLOR;
  render.Buildings.showBackfaces = options.showBackfaces;

  this.attribution = options.attribution || OSMBuildings.ATTRIBUTION;

  APP.minZoom = parseFloat(options.minZoom) || 15;
  APP.maxZoom = parseFloat(options.maxZoom) || 22;
  if (APP.maxZoom < APP.minZoom) {
    APP.maxZoom = APP.minZoom;
  }
};

OSMBuildings.VERSION = '1.0.1';
OSMBuildings.ATTRIBUTION = '© OSM Buildings <a href="http://osmbuildings.org">http://osmbuildings.org</a>';

OSMBuildings.prototype = {

  addTo: function(map) {
    MAP = map;
    glx = new GLX(MAP.container, MAP.width, MAP.height);
    gl = glx.context;

    MAP.addLayer(this);

    render.start();

    return this;
  },

  remove: function() {
    render.stop();
    MAP.removeLayer(this);
    MAP = null;
  },

  setStyle: function(style) {
    var color = style.color || style.wallColor;
    if (color) {
      DEFAULT_COLOR = Color.parse(color).toRGBA(true);
    }
    return this;
  },

  transform: function(latitude, longitude, elevation) {
    var
      pos = MAP.project(latitude, longitude, TILE_SIZE*Math.pow(2, MAP.zoom)),
      x = pos.x-MAP.center.x,
      y = pos.y-MAP.center.y;

    var scale = 1/Math.pow(2, 16 - MAP.zoom);
    var modelMatrix = new glx.Matrix()
      .translate(0, 0, elevation)
      .scale(scale, scale, scale*HEIGHT_SCALE)
      .translate(x, y, 0);

    var mvp = glx.Matrix.multiply(modelMatrix, render.viewProjMatrix);
    var t = glx.Matrix.transform(mvp);
    return { x: t.x*MAP.width, y: MAP.height - t.y*MAP.height, z: t.z }; // takes current cam pos into account.
  },

  addOBJ: function(url, position, options) {
    return new mesh.OBJ(url, position, options);
  },

  addGeoJSON: function(url, options) {
    return new mesh.GeoJSON(url, options);
  },

  // TODO: allow more data layers later on
  addGeoJSONTiles: function(url, options) {
    options = options || {};
<<<<<<< HEAD
    options.fixedZoom = 16;
    APP._dataGrid = new Grid(url, data.Tile, options);
    return APP._dataGrid;
=======
    options.fixedZoom = options.fixedZoom || 16;
    return data.Grid.init(url, options);
>>>>>>> ed17104b
  },

  addMapTiles: function(url, options) {
    APP._basemapGrid = new Grid(url, basemap.Tile, options);
    return APP._basemapGrid;
  },

  highlight: function(id, color) {
    render.Buildings.highlightColor = color ? id && Color.parse(color).toRGBA(true) : null;
    render.Buildings.highlightID = id ? render.Interaction.idToColor(id) : null;
  },

  getTarget: function(x, y) {
    return render.Interaction.getTarget(x, y);
  },

  destroy: function() {
    render.destroy();
    if (APP._basemapGrid) APP._basemapGrid.destroy();
    if (APP._dataGrid)    APP._dataGrid.destroy();
  }
};

//*****************************************************************************

if (typeof global.define === 'function') {
  global.define([], OSMBuildings);
} else if (typeof global.exports === 'object') {
  global.module.exports = OSMBuildings;
} else {
  global.OSMBuildings = OSMBuildings;
}<|MERGE_RESOLUTION|>--- conflicted
+++ resolved
@@ -86,14 +86,9 @@
   // TODO: allow more data layers later on
   addGeoJSONTiles: function(url, options) {
     options = options || {};
-<<<<<<< HEAD
-    options.fixedZoom = 16;
+    options.fixedZoom = options.fixedZoom || 16;
     APP._dataGrid = new Grid(url, data.Tile, options);
     return APP._dataGrid;
-=======
-    options.fixedZoom = options.fixedZoom || 16;
-    return data.Grid.init(url, options);
->>>>>>> ed17104b
   },
 
   addMapTiles: function(url, options) {
