var GL;
var WIDTH = 0, HEIGHT = 0;

var OSMBuildingsGL = function(containerId, options) {
  options = options || {};

  var container = document.getElementById(containerId);
  container.classList.add('osmb-container');

  WIDTH = container.offsetWidth;
  HEIGHT = container.offsetHeight;
  GL = new glx.View(container, WIDTH, HEIGHT);

  Renderer.start({
    fogRadius: options.fogRadius,
    fogColor: options.fogColor,
    showBackfaces: options.showBackfaces
  });

  Interaction.initShader();

  Map.init(options);
  Events.init(container);

  this.setDisabled(options.disabled);
  if (options.style) {
    this.setStyle(options.style);
  }

  TileGrid.setSource(options.tileSource);
  DataGrid.setSource(options.dataSource, options.dataKey || DATA_KEY);

  if (options.attribution !== null && options.attribution !== false && options.attribution !== '') {
    var attribution = document.createElement('DIV');
    attribution.className = 'osmb-attribution';
    attribution.innerHTML = options.attribution || OSMBuildingsGL.ATTRIBUTION;
    container.appendChild(attribution);
  }
};

OSMBuildingsGL.VERSION = '0.1.8';
OSMBuildingsGL.ATTRIBUTION = '© OSM Buildings (http://osmbuildings.org)';
OSMBuildingsGL.ATTRIBUTION_HTML = '&copy; <a href="http://osmbuildings.org">OSM Buildings</a>';

OSMBuildingsGL.prototype = {

  setStyle: function(style) {
    var color = style.color || style.wallColor;
    if (color) {
      // TODO: move this to Renderer
      DEFAULT_COLOR = Color.parse(color).toRGBA(true);
    }
    return this;
  },

<<<<<<< HEAD
  // WARNING: does not return a ref to the mesh anymore. Critical for interacting with added items
  addOBJ: function(url, position, options) {
    return new OSMBuildingsGL.mesh.OBJ(url, position, options);
=======
  addModifier: function(fn) {
    Data.addModifier(fn);
    return this;
  },

  removeModifier: function(fn) {
    Data.removeModifier(fn);
    return this;
  },

  addOBJ: function(url, options) {
    return new OBJMesh(url, options);
>>>>>>> 6c6977ac
  },

  addGeoJSON: function(url, options) {
    return new OSMBuildingsGL.mesh.GeoJSON(url, options);
  },

  on: function(type, fn) {
    Events.on(type, fn);
    return this;
  },

  off: function(type, fn) {
    Events.off(type, fn);
    return this;
  },

  setDisabled: function(flag) {
    Events.setDisabled(flag);
    return this;
  },

  isDisabled: function() {
    return Events.isDisabled();
  },

  setZoom: function(zoom) {
    Map.setZoom(zoom);
    return this;
  },

  getZoom: function() {
    return Map.zoom;
  },

  setPosition: function(position) {
    Map.setPosition(position);
    return this;
  },

  getPosition: function() {
    return Map.position;
  },

  getBounds: function() {
    var mapBounds = Map.bounds;
    var worldSize = TILE_SIZE*Math.pow(2, Map.zoom);
    var nw = unproject(mapBounds.minX, mapBounds.maxY, worldSize);
    var se = unproject(mapBounds.maxX, mapBounds.minY, worldSize);
    return {
      n: nw.latitude,
      w: nw.longitude,
      s: se.latitude,
      e: se.longitude
    };
  },

  setSize: function(size) {
    if (size.width !== WIDTH || size.height !== HEIGHT) {
      GL.canvas.width = WIDTH = size.width;
      GL.canvas.height = HEIGHT = size.height;
      Events.emit('resize');
    }
    return this;
  },

  getSize: function() {
    return { width: WIDTH, height: HEIGHT };
  },

  setRotation: function(rotation) {
    Map.setRotation(rotation);
    return this;
  },

  getRotation: function() {
    return Map.rotation;
  },

  setTilt: function(tilt) {
    Map.setTilt(tilt);
    return this;
  },

  getTilt: function() {
    return Map.tilt;
  },

  transform: function(latitude, longitude, elevation) {
    var pos = project(latitude, longitude, TILE_SIZE*Math.pow(2, Map.zoom));
    var mapCenter = Map.center;

    var vpMatrix = new glx.Matrix(glx.Matrix.multiply(Map.transform, Renderer.perspective));

    var scale = 1/Math.pow(2, 16 - Map.zoom); // scales to tile data size, not perfectly clear yet
    var mMatrix = new glx.Matrix()
      .translate(0, 0, elevation)
      .scale(scale, scale, scale*0.7)
      .translate(pos.x - mapCenter.x, pos.y - mapCenter.y, 0);

    var mvp = glx.Matrix.multiply(mMatrix, vpMatrix);

    var t = glx.Matrix.transform(mvp);
    return { x: t.x*WIDTH, y: HEIGHT - t.y*HEIGHT };
  },

  destroy: function() {
    glx.destroy(GL);
    Renderer.destroy();
    TileGrid.destroy();
    DataGrid.destroy();
  },

  highlight: function(id, color) {
    Buildings.highlightColor = color ? Color.parse(color).toRGBA(true) : null;
    Buildings.highlightID = Interaction.idToColor(id);
  }
};

//*****************************************************************************

if (typeof global.define === 'function') {
  global.define([], OSMBuildingsGL);
} else if (typeof global.exports === 'object') {
  global.module.exports = OSMBuildingsGL;
} else {
  global.OSMBuildingsGL = OSMBuildingsGL;
}<|MERGE_RESOLUTION|>--- conflicted
+++ resolved
@@ -53,24 +53,8 @@
     return this;
   },
 
-<<<<<<< HEAD
-  // WARNING: does not return a ref to the mesh anymore. Critical for interacting with added items
   addOBJ: function(url, position, options) {
     return new OSMBuildingsGL.mesh.OBJ(url, position, options);
-=======
-  addModifier: function(fn) {
-    Data.addModifier(fn);
-    return this;
-  },
-
-  removeModifier: function(fn) {
-    Data.removeModifier(fn);
-    return this;
-  },
-
-  addOBJ: function(url, options) {
-    return new OBJMesh(url, options);
->>>>>>> 6c6977ac
   },
 
   addGeoJSON: function(url, options) {
@@ -176,16 +160,16 @@
     return { x: t.x*WIDTH, y: HEIGHT - t.y*HEIGHT };
   },
 
+  highlight: function(id, color) {
+    Buildings.highlightColor = color ? Color.parse(color).toRGBA(true) : null;
+    Buildings.highlightID = Interaction.idToColor(id);
+  },
+
   destroy: function() {
     glx.destroy(GL);
     Renderer.destroy();
     TileGrid.destroy();
     DataGrid.destroy();
-  },
-
-  highlight: function(id, color) {
-    Buildings.highlightColor = color ? Color.parse(color).toRGBA(true) : null;
-    Buildings.highlightID = Interaction.idToColor(id);
   }
 };
 
