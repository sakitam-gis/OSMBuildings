--- conflicted
+++ resolved
@@ -81,13 +81,9 @@
   function flattenGeometry(geometry) {
     // TODO: handle GeometryCollection
     switch (geometry.type) {
-      case 'MultiPoint':
-      case 'MultiLineString':
       case 'MultiPolygon':
         return geometry.coordinates;
 
-      case 'Point':
-      case 'LineString':
       case 'Polygon':
         return [geometry.coordinates];
 
@@ -205,17 +201,16 @@
 
       // add ID to item properties to allow user-defined property modifiers to modify
       // buildings based in their OSM ID
-      properties.id = id; 
-      
+      properties.id = id;
+
       //let user-defined hook modify the entity properties
       if (this.propertyModifier) {
-        properties = this.propertyModifier(properties) || properties; 
+        properties = this.propertyModifier(properties) || properties;
       }
 
       var
         height    = properties.height    || (properties.levels   ? properties.levels  *METERS_PER_LEVEL : DEFAULT_HEIGHT),
         minHeight = properties.minHeight || (properties.minLevel ? properties.minLevel*METERS_PER_LEVEL : 0),
-<<<<<<< HEAD
         roofHeight = properties.roofHeight || 3,
 
         colors = {
@@ -223,12 +218,6 @@
           roof: properties.roofColor || properties.color || getMaterialColor(properties.roofMaterial)
         },
 
-=======
-        roofHeight = properties.roofHeight ||  3,
-        wallColor =  properties.wallColor || properties.color || getMaterialColor(properties.material),
-        roofColor = properties.roofColor || properties.color || getMaterialColor(properties.roofMaterial),
-        hasContinuousWindows = (properties.material === "glass"),
->>>>>>> 0bd3d5af
         i,
         skipWalls, skipRoof,
         vertexCount, vertexCountBefore, color,
@@ -239,7 +228,6 @@
         center = [bbox.minX + (bbox.maxX - bbox.minX)/2, bbox.minY + (bbox.maxY - bbox.minY)/2],
         H, Z;
 
-<<<<<<< HEAD
       // add ID to item properties to allow user-defined colorizers to color
       // buildings based in their OSM ID
       properties.id = properties.id | id;
@@ -252,8 +240,6 @@
       var wallColor = colors.wall;
       var roofColor = colors.roof;
 
-=======
->>>>>>> 0bd3d5af
       // flat roofs or roofs we can't handle should not affect building's height
       switch (properties.roofShape) {
         case 'cone':
