
mesh.GeoJSON = (function() {

  var DEFAULT_HEIGHT = 10;

  // number of windows per horizontal meter of building wall
  var WINDOWS_PER_METER = 0.5;

  var DEFAULT_COLOR = 'rgb(220, 210, 200)';

  var METERS_PER_LEVEL = 3;

  var MATERIAL_COLORS = {
    brick:'#cc7755',
    bronze:'#ffeecc',
    canvas:'#fff8f0',
    concrete:'#999999',
    copper:'#a0e0d0',
    glass:'#e8f8f8',
    gold:'#ffcc00',
    plants:'#009933',
    metal:'#aaaaaa',
    panel:'#fff8f0',
    plaster:'#999999',
    roof_tiles:'#f08060',
    silver:'#cccccc',
    slate:'#666666',
    stone:'#996666',
    tar_paper:'#333333',
    wood:'#deb887'
  };

  var BASE_MATERIALS = {
    asphalt:'tar_paper',
    bitumen:'tar_paper',
    block:'stone',
    bricks:'brick',
    glas:'glass',
    glassfront:'glass',
    grass:'plants',
    masonry:'stone',
    granite:'stone',
    panels:'panel',
    paving_stones:'stone',
    plastered:'plaster',
    rooftiles:'roof_tiles',
    roofingfelt:'tar_paper',
    sandstone:'stone',
    sheet:'canvas',
    sheets:'canvas',
    shingle:'tar_paper',
    shingles:'tar_paper',
    slates:'slate',
    steel:'metal',
    tar:'tar_paper',
    tent:'canvas',
    thatch:'plants',
    tile:'roof_tiles',
    tiles:'roof_tiles'
    // cardboard
    // eternit
    // limestone
    // straw
  };

  var
    featuresPerChunk = 90,
    delayPerChunk = 75;

  function getMaterialColor(str) {
    if (typeof str !== 'string') {
      return null;
    }
    str = str.toLowerCase();
    if (str[0] === '#') {
      return str;
    }
    return MATERIAL_COLORS[BASE_MATERIALS[str] || str] || null;
  }

  function flattenGeometry(geometry) {
    // TODO: handle GeometryCollection
    switch (geometry.type) {
      case 'MultiPoint':
      case 'MultiLineString':
      case 'MultiPolygon':
        return geometry.coordinates

      case 'Point':
      case 'LineString':
      case 'Polygon':
        return [geometry.coordinates];

      default:
        return [];
    }
  }

  // converts all coordinates of all rings in 'polygonRings' from lat/lon pairs to meters-from-position
  function transform(polygon, position) {
    var metersPerDegreeLongitude = METERS_PER_DEGREE_LATITUDE * Math.cos(position.latitude / 180 * Math.PI);

    return polygon.map(function(ring, i) {
      // outer ring (first ring) needs to be clockwise, inner rings
      // counter-clockwise. If they are not, make them by reverting order.
      if ((i === 0) !== isClockWise(ring)) {
        ring.reverse();
      }

      return ring.map(function(point) {
        return [
           (point[0]-position.longitude) * metersPerDegreeLongitude,
          -(point[1]-position.latitude)  * METERS_PER_DEGREE_LATITUDE
        ];
      });
    });
  }
  
  //***************************************************************************

  function constructor(url, options) {
    options = options || {};

    this.id = options.id;
    this.color = options.color;
    this.colorizer = options.colorizer;

    this.replace   = !!options.replace;
    this.scale     = options.scale     || 1;
    this.rotation  = options.rotation  || 0;
    this.elevation = options.elevation || 0;

    this.minZoom = parseFloat(options.minZoom) || APP.minZoom;
    this.maxZoom = parseFloat(options.maxZoom) || APP.maxZoom;
    if (this.maxZoom < this.minZoom) {
      this.maxZoom = this.minZoom;
    }

    this.data = {
      vertices: [],
      texCoords: [],
      normals: [],
      colors: [],
      ids: []
    };

    Activity.setBusy();
    if (typeof url === 'object') {
      var json = url;
      this.onLoad(json);
    } else {
      this.request = Request.getJSON(url, function(json) {
        this.request = null;
        this.onLoad(json);
      }.bind(this));
    }
  }

  constructor.prototype = {

    onLoad: function(json) {
      if (!json || !json.features.length) {
        return;
      }

      this.items = [];

      var
        startIndex = 0,
        dataLength = json.features.length,
        endIndex = startIndex + Math.min(dataLength, featuresPerChunk);

      var process = function() {
        var feature, geometries;
        for (var i = startIndex; i < endIndex; i++) {
          feature = json.features[i];
          geometries = flattenGeometry(feature.geometry);

          if (this.position === undefined) {
            // schema: geometries[polygon][ring][point][lat/lon]
            this.position = { latitude:geometries[0][0][0][1], longitude:geometries[0][0][0][0] };
          }

          for (var j = 0, jl = geometries.length; j < jl; j++) {
            this.addItem(feature.id, feature.properties, transform(geometries[j], this.position));
          }
        }

        if (endIndex === dataLength) {
          this.onReady();
          return;
        }

        startIndex = endIndex;
        endIndex = startIndex + Math.min((dataLength-startIndex), featuresPerChunk);

        this.relaxedProcessing = setTimeout(process, delayPerChunk);
      }.bind(this);

      process();
    },

    addItem: function(id, properties, geometry) {
      id = this.id || properties.relationId || id || properties.id;

      var
        height    = properties.height    || (properties.levels   ? properties.levels  *METERS_PER_LEVEL : DEFAULT_HEIGHT),
        minHeight = properties.minHeight || (properties.minLevel ? properties.minLevel*METERS_PER_LEVEL : 0),
<<<<<<< HEAD
        roofHeight = properties.roofHeight ||  3,
        
        colors = { 
          wall: properties.wallColor || properties.color || getMaterialColor(properties.material),
          roof: properties.roofColor || properties.color || getMaterialColor(properties.roofMaterial)
        },
        hasContinuousWindows = (properties.material === "glass"),
=======
        roofHeight = properties.roofHeight || 3,

        wallColor = properties.wallColor || properties.color || getMaterialColor(properties.material),
        roofColor = properties.roofColor || properties.color || getMaterialColor(properties.roofMaterial),
>>>>>>> cc816080
        i,
        skipWalls, skipRoof,
        vertexCount, vertexCountBefore, color,
        idColor = render.Picking.idToColor(id),
        colorVariance = (id/2 % 2 ? -1 : +1) * (id % 2 ? 0.03 : 0.06),
        bbox = getBBox(geometry[0]),
        radius = (bbox.maxX - bbox.minX)/2,
        center = [bbox.minX + (bbox.maxX - bbox.minX)/2, bbox.minY + (bbox.maxY - bbox.minY)/2],
        H, Z;

      // add ID to item properties to allow user-defined colorizers to color
      // buildings based in their OSM ID
      properties.id = properties.id | id; 
      
      //let user-defined colorizer overwrite the colors
      if (this.colorizer) {
        this.colorizer(properties, colors); 
      }

      var wallColor = colors.wall;
      var roofColor = colors.roof;
        
      // flat roofs or roofs we can't handle should not affect building's height
      switch (properties.roofShape) {
        case 'cone':
        case 'dome':
        case 'onion':
        case 'pyramid':
        case 'pyramidal':
          height = Math.max(0, height-roofHeight);
        break;
        default:
          roofHeight = 0;
      }

      //****** walls ******

      H = height-minHeight;
      Z = minHeight;

      vertexCountBefore = this.data.vertices.length;
      switch (properties.shape) {
        case 'cylinder':
          Triangulate.cylinder(this.data, center, radius, radius, H, Z);
          break;

        case 'cone':
          Triangulate.cylinder(this.data, center, radius, 0, H, Z);
          skipRoof = true;
          break;

        case 'dome':
          Triangulate.dome(this.data, center, radius, (H || radius), Z);
          break;

        case 'sphere':
          Triangulate.sphere(this.data, center, radius, (H || 2*radius), Z);
          break;

        case 'pyramid':
        case 'pyramidal':
          Triangulate.pyramid(this.data, geometry, center, H, Z);
          skipRoof = true;
          break;

        case 'none':
          skipWalls = true;
          break;

        default:
          var ty1 = 0.2;
          var ty2 = 0.4;

          // non-continuous windows
          if (properties.material !== 'glass') {
            ty1 = 0;
            ty2 = 0;
            if (properties.levels) {
              ty2 = (parseFloat(properties.levels) - parseFloat(properties.minLevel || 0)) <<0;
            }
          }

            Triangulate.extrusion(this.data, geometry, H, Z, [0, WINDOWS_PER_METER, ty1/H, ty2/H]);
      }

      if (!skipWalls) {
        vertexCount = (this.data.vertices.length - vertexCountBefore)/3;
        color = new Color(this.color || wallColor || DEFAULT_COLOR).toArray();
        for (i = 0; i<vertexCount; i++) {
          this.data.colors.push(color[0] + colorVariance, color[1] + colorVariance, color[2] + colorVariance);
          this.data.ids.push(idColor[0], idColor[1], idColor[2]);
        }

        this.items.push({ id: id, vertexCount: vertexCount, data: properties.data });
      }

      if (skipRoof) {
        return;
      }

      //****** roof ******

      H = roofHeight;
      Z = height;

      vertexCountBefore = this.data.vertices.length;
      switch (properties.roofShape) {
        case 'cone':
          Triangulate.cylinder(this.data, center, radius, 0, H, Z);
        break;

        case 'dome':
        case 'onion':
          Triangulate.dome(this.data, center, radius, (H || radius), Z);
        break;

        case 'pyramid':
        case 'pyramidal':
          if (properties.shape === 'cylinder') {
            Triangulate.cylinder(this.data, center, radius, 0, H, Z);
          } else {
            Triangulate.pyramid(this.data, geometry, center, H, Z);
          }
          break;

        //case 'skillion':
        //  // TODO: skillion
        //  Triangulate.polygon(this.data, geometry, Z);
        //break;
        //
        //case 'gabled':
        //case 'hipped':
        //case 'half-hipped':
        //case 'gambrel':
        //case 'mansard':
        //case 'round':
        //case 'saltbox':
        //  // TODO: gabled
        //  Triangulate.pyramid(this.data, geometry, center, H, Z);
        //break;

//      case 'flat':
        default:
          if (properties.shape === 'cylinder') {
            Triangulate.circle(this.data, center, radius, Z);
          } else {
            Triangulate.polygon(this.data, geometry, Z);
          }
      }

      vertexCount = (this.data.vertices.length-vertexCountBefore)/3;
      color = new Color(this.color || roofColor || DEFAULT_COLOR).toArray();
      for (i = 0; i<vertexCount; i++) {
        this.data.colors.push(color[0] + colorVariance, color[1] + colorVariance, color[2] + colorVariance);
        this.data.ids.push(idColor[0], idColor[1], idColor[2]);
      }

      this.items.push({ id: id, vertexCount: vertexCount, data: properties.data });
    },

    fadeIn: function() {
      var item, filters = [];
      var start = Filter.getTime() + 250, end = start + 500;
      for (var i = 0, il = this.items.length; i < il; i++) {
        item = this.items[i];
        item.filter = [start, end, 0, 1];
        for (var j = 0, jl = item.vertexCount; j < jl; j++) {
          filters.push.apply(filters, item.filter);
        }
      }
      this.filterBuffer = new glx.Buffer(4, new Float32Array(filters));
    },

    applyFilter: function() {
      var item, filters = [];
      for (var i = 0, il = this.items.length; i < il; i++) {
        item = this.items[i];
        for (var j = 0, jl = item.vertexCount; j < jl; j++) {
          filters.push.apply(filters, item.filter);
        }
      }
      this.filterBuffer = new glx.Buffer(4, new Float32Array(filters));
    },

    onReady: function() {
      this.vertexBuffer   = new glx.Buffer(3, new Float32Array(this.data.vertices));
      this.normalBuffer   = new glx.Buffer(3, new Float32Array(this.data.normals));
      this.texCoordBuffer = new glx.Buffer(2, new Float32Array(this.data.texCoords));
      this.colorBuffer    = new glx.Buffer(3, new Float32Array(this.data.colors));
      this.idBuffer       = new glx.Buffer(3, new Float32Array(this.data.ids));
      this.fadeIn();
      this.data = null;

      Filter.apply(this);
      data.Index.add(this);

      this.isReady = true;
      Activity.setIdle();
    },

    // TODO: switch to a notation like mesh.transform
    getMatrix: function() {
      var matrix = new glx.Matrix();

      if (this.elevation) {
        matrix.translate(0, 0, this.elevation);
      }

      matrix.scale(this.scale, this.scale, this.scale*HEIGHT_SCALE);

      if (this.rotation) {
        matrix.rotateZ(-this.rotation);
      }

      // this position is be available once geometry processing is complete.
      // should not be failing before because of this.isReady
      var dLat = this.position.latitude - MAP.position.latitude;
      var dLon = this.position.longitude - MAP.position.longitude;

      var metersPerDegreeLongitude = METERS_PER_DEGREE_LATITUDE * Math.cos(MAP.position.latitude / 180 * Math.PI);

      matrix.translate( dLon*metersPerDegreeLongitude, -dLat*METERS_PER_DEGREE_LATITUDE, 0);

      return matrix;
    },

    destroy: function() {
      this.isReady = false;

      clearTimeout(this.relaxedProcessing);

      data.Index.remove(this);

      if (this.request) {
        this.request.abort();
      }

      this.items = [];

      if (this.isReady) {
        this.vertexBuffer.destroy();
        this.normalBuffer.destroy();
        this.colorBuffer.destroy();
        this.idBuffer.destroy();
      }
    }
  };

  return constructor;

}());<|MERGE_RESOLUTION|>--- conflicted
+++ resolved
@@ -84,7 +84,7 @@
       case 'MultiPoint':
       case 'MultiLineString':
       case 'MultiPolygon':
-        return geometry.coordinates
+        return geometry.coordinates;
 
       case 'Point':
       case 'LineString':
@@ -115,7 +115,7 @@
       });
     });
   }
-  
+
   //***************************************************************************
 
   function constructor(url, options) {
@@ -206,20 +206,13 @@
       var
         height    = properties.height    || (properties.levels   ? properties.levels  *METERS_PER_LEVEL : DEFAULT_HEIGHT),
         minHeight = properties.minHeight || (properties.minLevel ? properties.minLevel*METERS_PER_LEVEL : 0),
-<<<<<<< HEAD
-        roofHeight = properties.roofHeight ||  3,
-        
-        colors = { 
+        roofHeight = properties.roofHeight || 3,
+
+        colors = {
           wall: properties.wallColor || properties.color || getMaterialColor(properties.material),
           roof: properties.roofColor || properties.color || getMaterialColor(properties.roofMaterial)
         },
-        hasContinuousWindows = (properties.material === "glass"),
-=======
-        roofHeight = properties.roofHeight || 3,
-
-        wallColor = properties.wallColor || properties.color || getMaterialColor(properties.material),
-        roofColor = properties.roofColor || properties.color || getMaterialColor(properties.roofMaterial),
->>>>>>> cc816080
+
         i,
         skipWalls, skipRoof,
         vertexCount, vertexCountBefore, color,
@@ -232,16 +225,16 @@
 
       // add ID to item properties to allow user-defined colorizers to color
       // buildings based in their OSM ID
-      properties.id = properties.id | id; 
-      
+      properties.id = properties.id | id;
+
       //let user-defined colorizer overwrite the colors
       if (this.colorizer) {
-        this.colorizer(properties, colors); 
+        this.colorizer(properties, colors);
       }
 
       var wallColor = colors.wall;
       var roofColor = colors.roof;
-        
+
       // flat roofs or roofs we can't handle should not affect building's height
       switch (properties.roofShape) {
         case 'cone':
@@ -302,7 +295,7 @@
             }
           }
 
-            Triangulate.extrusion(this.data, geometry, H, Z, [0, WINDOWS_PER_METER, ty1/H, ty2/H]);
+          Triangulate.extrusion(this.data, geometry, H, Z, [0, WINDOWS_PER_METER, ty1/H, ty2/H]);
       }
 
       if (!skipWalls) {
