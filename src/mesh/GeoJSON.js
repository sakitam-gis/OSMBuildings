
mesh.GeoJSON = (function() {

<<<<<<< HEAD
  var DEFAULT_HEIGHT = 10;

  // number of windows per horizontal meter of building wall
  var WINDOWS_PER_METER = 0.5;

  var DEFAULT_COLOR = 'rgb(220, 210, 200)';

  var METERS_PER_LEVEL = 3;

  var MATERIAL_COLORS = {
    brick:'#cc7755',
    bronze:'#ffeecc',
    canvas:'#fff8f0',
    concrete:'#999999',
    copper:'#a0e0d0',
    glass:'#e8f8f8',
    gold:'#ffcc00',
    plants:'#009933',
    metal:'#aaaaaa',
    panel:'#fff8f0',
    plaster:'#999999',
    roof_tiles:'#f08060',
    silver:'#cccccc',
    slate:'#666666',
    stone:'#996666',
    tar_paper:'#333333',
    wood:'#deb887'
  };

  var BASE_MATERIALS = {
    asphalt:'tar_paper',
    bitumen:'tar_paper',
    block:'stone',
    bricks:'brick',
    glas:'glass',
    glassfront:'glass',
    grass:'plants',
    masonry:'stone',
    granite:'stone',
    panels:'panel',
    paving_stones:'stone',
    plastered:'plaster',
    rooftiles:'roof_tiles',
    roofingfelt:'tar_paper',
    sandstone:'stone',
    sheet:'canvas',
    sheets:'canvas',
    shingle:'tar_paper',
    shingles:'tar_paper',
    slates:'slate',
    steel:'metal',
    tar:'tar_paper',
    tent:'canvas',
    thatch:'plants',
    tile:'roof_tiles',
    tiles:'roof_tiles'
    // cardboard
    // eternit
    // limestone
    // straw
  };

  var
    featuresPerChunk = 90,
    delayPerChunk = 75;

  function getMaterialColor(str) {
    if (typeof str !== 'string') {
      return null;
    }
    str = str.toLowerCase();
    if (str[0] === '#') {
      return str;
    }
    return MATERIAL_COLORS[BASE_MATERIALS[str] || str] || null;
  }

  function flattenGeometry(geometry) {
    // TODO: handle GeometryCollection
    switch (geometry.type) {
      case 'MultiPolygon':
        return geometry.coordinates;

      case 'Polygon':
        return [geometry.coordinates];

      default:
        return [];
    }
  }

  // converts all coordinates of all rings in 'polygonRings' from lat/lon pairs to meters-from-position
  function transform(polygon, position) {
    var metersPerDegreeLongitude = METERS_PER_DEGREE_LATITUDE * Math.cos(position.latitude / 180 * Math.PI);

    return polygon.map(function(ring, i) {
      // outer ring (first ring) needs to be clockwise, inner rings
      // counter-clockwise. If they are not, make them by reverting order.
      if ((i === 0) !== isClockWise(ring)) {
        ring.reverse();
      }

      return ring.map(function(point) {
        return [
           (point[0]-position.longitude) * metersPerDegreeLongitude,
          -(point[1]-position.latitude)  * METERS_PER_DEGREE_LATITUDE
        ];
      });
    });
  }

  //***************************************************************************
=======
  var FEATURES_PER_CHUNK = 90;
  var DELAY_PER_CHUNK = 75;
>>>>>>> 79cc2c3c

  function constructor(url, options) {
    options = options || {};

    this.id = options.id;
    this.color = options.color;
    this.propertyModifier = options.propertyModifier;

    this.replace   = !!options.replace;
    this.scale     = options.scale     || 1;
    this.rotation  = options.rotation  || 0;
    this.elevation = options.elevation || 0;

    this.minZoom = parseFloat(options.minZoom) || APP.minZoom;
    this.maxZoom = parseFloat(options.maxZoom) || APP.maxZoom;
    if (this.maxZoom < this.minZoom) {
      this.maxZoom = this.minZoom;
    }

    this.items = [];

    Activity.setBusy();
    if (typeof url === 'object') {
      var json = url;
      this.setData(json);
    } else {
      this.request = Request.getJSON(url, function(json) {
        this.request = null;
        this.setData(json);
      }.bind(this));
    }
  }

  constructor.prototype = {

    setData: function(json) {
      if (!json || !json.features.length) {
        return;
      }

      var res = {
        vertices: [],
        texCoords: [],
        normals: [],
        colors: []
      };

      var resPickingColors = [];

      var
        position = Triangulate.getPosition(json.features[0].geometry),
        feature, id, properties,
        vertexCountBefore, vertexCount, pickingColor,
        startIndex = 0,
        numFeatures = json.features.length,
        endIndex = startIndex + Math.min(numFeatures, FEATURES_PER_CHUNK);

      this.position = { latitude:position[1], longitude:position[0] };

      var process = function() {
        for (var i = startIndex; i < endIndex; i++) {
          feature = json.features[i];
          properties = feature.properties;
          id = this.id || properties.relationId || feature.id || properties.id;

          vertexCountBefore = res.vertices.length;

          Triangulate.split(res, id, feature, position, this.color);

<<<<<<< HEAD
      process();
    },

    addItem: function(id, properties, geometry) {
      id = this.id || properties.relationId || id || properties.id;

      // add ID to item properties to allow user-defined property modifiers to modify
      // buildings based in their OSM ID
      properties.id = id;

      //let user-defined hook modify the entity properties
      if (this.propertyModifier) {
        properties = this.propertyModifier(properties) || properties;
      }

      var
        height    = properties.height    || (properties.levels   ? properties.levels  *METERS_PER_LEVEL : DEFAULT_HEIGHT),
        minHeight = properties.minHeight || (properties.minLevel ? properties.minLevel*METERS_PER_LEVEL : 0),
        roofHeight = properties.roofHeight || 3,

        colors = {
          wall: properties.wallColor || properties.color || getMaterialColor(properties.material),
          roof: properties.roofColor || properties.color || getMaterialColor(properties.roofMaterial)
        },

        i,
        skipWalls, skipRoof,
        vertexCount, vertexCountBefore, color,
        idColor = render.Picking.idToColor(id),
        colorVariance = (id/2 % 2 ? -1 : +1) * (id % 2 ? 0.03 : 0.06),
        bbox = getBBox(geometry[0]),
        radius = (bbox.maxX - bbox.minX)/2,
        center = [bbox.minX + (bbox.maxX - bbox.minX)/2, bbox.minY + (bbox.maxY - bbox.minY)/2],
        H, Z;

      // add ID to item properties to allow user-defined colorizers to color
      // buildings based in their OSM ID
      properties.id = properties.id | id;

      //let user-defined colorizer overwrite the colors
      if (this.colorizer) {
        this.colorizer(properties, colors);
      }

      var wallColor = colors.wall;
      var roofColor = colors.roof;

      // flat roofs or roofs we can't handle should not affect building's height
      switch (properties.roofShape) {
        case 'cone':
        case 'dome':
        case 'onion':
        case 'pyramid':
        case 'pyramidal':
          height = Math.max(0, height-roofHeight);
        break;
        default:
          roofHeight = 0;
      }
=======
          vertexCount = (res.vertices.length - vertexCountBefore)/3;
>>>>>>> 79cc2c3c

          pickingColor = render.Picking.idToColor(id);
          for (var j = 0; j < vertexCount; j++) {
            resPickingColors.push(pickingColor[0], pickingColor[1], pickingColor[2]);
          }

<<<<<<< HEAD
          Triangulate.extrusion(this.data, geometry, H, Z, [0, WINDOWS_PER_METER, ty1/H, ty2/H]);
      }

      if (!skipWalls) {
        vertexCount = (this.data.vertices.length - vertexCountBefore)/3;
        color = new Color(this.color || wallColor || DEFAULT_COLOR).toArray();
        for (i = 0; i<vertexCount; i++) {
          this.data.colors.push(color[0] + colorVariance, color[1] + colorVariance, color[2] + colorVariance);
          this.data.ids.push(idColor[0], idColor[1], idColor[2]);
=======
          this.items.push({ id:id, vertexCount:vertexCount, data:properties.data });
>>>>>>> 79cc2c3c
        }

        if (endIndex === numFeatures) {
          this.vertexBuffer   = new glx.Buffer(3, new Float32Array(res.vertices));
          this.normalBuffer   = new glx.Buffer(3, new Float32Array(res.normals));
          this.texCoordBuffer = new glx.Buffer(2, new Float32Array(res.texCoords));
          this.colorBuffer    = new glx.Buffer(3, new Float32Array(res.colors));
          this.idBuffer       = new glx.Buffer(3, new Float32Array(resPickingColors));
          this.fadeIn();

          Filter.apply(this);
          data.Index.add(this);

          this.isReady = true;
          Activity.setIdle();

          return;
        }

        startIndex = endIndex;
        endIndex = startIndex + Math.min((numFeatures-startIndex), FEATURES_PER_CHUNK);

        this.relaxTimer = setTimeout(process, DELAY_PER_CHUNK);
      }.bind(this);

      process();
    },

    fadeIn: function() {
      var item, filters = [];
      var start = Filter.getTime() + 250, end = start + 500;
      for (var i = 0, il = this.items.length; i < il; i++) {
        item = this.items[i];
        item.filter = [start, end, 0, 1];
        for (var j = 0, jl = item.vertexCount; j < jl; j++) {
          filters.push.apply(filters, item.filter);
        }
      }
      this.filterBuffer = new glx.Buffer(4, new Float32Array(filters));
    },

    applyFilter: function() {
      var item, filters = [];
      for (var i = 0, il = this.items.length; i < il; i++) {
        item = this.items[i];
        for (var j = 0, jl = item.vertexCount; j < jl; j++) {
          filters.push.apply(filters, item.filter);
        }
      }
      this.filterBuffer = new glx.Buffer(4, new Float32Array(filters));
    },

    // TODO: switch to a notation like mesh.transform
    getMatrix: function() {
      var matrix = new glx.Matrix();

      if (this.elevation) {
        matrix.translate(0, 0, this.elevation);
      }

      matrix.scale(this.scale, this.scale, this.scale*HEIGHT_SCALE);

      if (this.rotation) {
        matrix.rotateZ(-this.rotation);
      }

      // this position is available once geometry processing is complete.
      // should not be failing before because of this.isReady
      var dLat = this.position.latitude - MAP.position.latitude;
      var dLon = this.position.longitude - MAP.position.longitude;

      var metersPerDegreeLongitude = METERS_PER_DEGREE_LATITUDE * Math.cos(MAP.position.latitude / 180 * Math.PI);

      matrix.translate( dLon*metersPerDegreeLongitude, -dLat*METERS_PER_DEGREE_LATITUDE, 0);

      return matrix;
    },

    destroy: function() {
      this.isReady = false;

      clearTimeout(this.relaxTimer);

      data.Index.remove(this);

      if (this.request) {
        this.request.abort();
      }

      this.items = [];

      if (this.isReady) {
        this.vertexBuffer.destroy();
        this.normalBuffer.destroy();
        this.colorBuffer.destroy();
        this.idBuffer.destroy();
      }
    }
  };

  return constructor;

}());<|MERGE_RESOLUTION|>--- conflicted
+++ resolved
@@ -1,123 +1,8 @@
 
 mesh.GeoJSON = (function() {
 
-<<<<<<< HEAD
-  var DEFAULT_HEIGHT = 10;
-
-  // number of windows per horizontal meter of building wall
-  var WINDOWS_PER_METER = 0.5;
-
-  var DEFAULT_COLOR = 'rgb(220, 210, 200)';
-
-  var METERS_PER_LEVEL = 3;
-
-  var MATERIAL_COLORS = {
-    brick:'#cc7755',
-    bronze:'#ffeecc',
-    canvas:'#fff8f0',
-    concrete:'#999999',
-    copper:'#a0e0d0',
-    glass:'#e8f8f8',
-    gold:'#ffcc00',
-    plants:'#009933',
-    metal:'#aaaaaa',
-    panel:'#fff8f0',
-    plaster:'#999999',
-    roof_tiles:'#f08060',
-    silver:'#cccccc',
-    slate:'#666666',
-    stone:'#996666',
-    tar_paper:'#333333',
-    wood:'#deb887'
-  };
-
-  var BASE_MATERIALS = {
-    asphalt:'tar_paper',
-    bitumen:'tar_paper',
-    block:'stone',
-    bricks:'brick',
-    glas:'glass',
-    glassfront:'glass',
-    grass:'plants',
-    masonry:'stone',
-    granite:'stone',
-    panels:'panel',
-    paving_stones:'stone',
-    plastered:'plaster',
-    rooftiles:'roof_tiles',
-    roofingfelt:'tar_paper',
-    sandstone:'stone',
-    sheet:'canvas',
-    sheets:'canvas',
-    shingle:'tar_paper',
-    shingles:'tar_paper',
-    slates:'slate',
-    steel:'metal',
-    tar:'tar_paper',
-    tent:'canvas',
-    thatch:'plants',
-    tile:'roof_tiles',
-    tiles:'roof_tiles'
-    // cardboard
-    // eternit
-    // limestone
-    // straw
-  };
-
-  var
-    featuresPerChunk = 90,
-    delayPerChunk = 75;
-
-  function getMaterialColor(str) {
-    if (typeof str !== 'string') {
-      return null;
-    }
-    str = str.toLowerCase();
-    if (str[0] === '#') {
-      return str;
-    }
-    return MATERIAL_COLORS[BASE_MATERIALS[str] || str] || null;
-  }
-
-  function flattenGeometry(geometry) {
-    // TODO: handle GeometryCollection
-    switch (geometry.type) {
-      case 'MultiPolygon':
-        return geometry.coordinates;
-
-      case 'Polygon':
-        return [geometry.coordinates];
-
-      default:
-        return [];
-    }
-  }
-
-  // converts all coordinates of all rings in 'polygonRings' from lat/lon pairs to meters-from-position
-  function transform(polygon, position) {
-    var metersPerDegreeLongitude = METERS_PER_DEGREE_LATITUDE * Math.cos(position.latitude / 180 * Math.PI);
-
-    return polygon.map(function(ring, i) {
-      // outer ring (first ring) needs to be clockwise, inner rings
-      // counter-clockwise. If they are not, make them by reverting order.
-      if ((i === 0) !== isClockWise(ring)) {
-        ring.reverse();
-      }
-
-      return ring.map(function(point) {
-        return [
-           (point[0]-position.longitude) * metersPerDegreeLongitude,
-          -(point[1]-position.latitude)  * METERS_PER_DEGREE_LATITUDE
-        ];
-      });
-    });
-  }
-
-  //***************************************************************************
-=======
   var FEATURES_PER_CHUNK = 90;
   var DELAY_PER_CHUNK = 75;
->>>>>>> 79cc2c3c
 
   function constructor(url, options) {
     options = options || {};
@@ -185,90 +70,57 @@
 
           vertexCountBefore = res.vertices.length;
 
-          Triangulate.split(res, id, feature, position, this.color);
-
-<<<<<<< HEAD
-      process();
-    },
-
-    addItem: function(id, properties, geometry) {
-      id = this.id || properties.relationId || id || properties.id;
-
-      // add ID to item properties to allow user-defined property modifiers to modify
-      // buildings based in their OSM ID
-      properties.id = id;
-
-      //let user-defined hook modify the entity properties
-      if (this.propertyModifier) {
-        properties = this.propertyModifier(properties) || properties;
-      }
-
-      var
-        height    = properties.height    || (properties.levels   ? properties.levels  *METERS_PER_LEVEL : DEFAULT_HEIGHT),
-        minHeight = properties.minHeight || (properties.minLevel ? properties.minLevel*METERS_PER_LEVEL : 0),
-        roofHeight = properties.roofHeight || 3,
-
-        colors = {
-          wall: properties.wallColor || properties.color || getMaterialColor(properties.material),
-          roof: properties.roofColor || properties.color || getMaterialColor(properties.roofMaterial)
-        },
-
-        i,
-        skipWalls, skipRoof,
-        vertexCount, vertexCountBefore, color,
-        idColor = render.Picking.idToColor(id),
-        colorVariance = (id/2 % 2 ? -1 : +1) * (id % 2 ? 0.03 : 0.06),
-        bbox = getBBox(geometry[0]),
-        radius = (bbox.maxX - bbox.minX)/2,
-        center = [bbox.minX + (bbox.maxX - bbox.minX)/2, bbox.minY + (bbox.maxY - bbox.minY)/2],
-        H, Z;
-
-      // add ID to item properties to allow user-defined colorizers to color
-      // buildings based in their OSM ID
-      properties.id = properties.id | id;
-
-      //let user-defined colorizer overwrite the colors
-      if (this.colorizer) {
-        this.colorizer(properties, colors);
-      }
-
-      var wallColor = colors.wall;
-      var roofColor = colors.roof;
-
-      // flat roofs or roofs we can't handle should not affect building's height
-      switch (properties.roofShape) {
-        case 'cone':
-        case 'dome':
-        case 'onion':
-        case 'pyramid':
-        case 'pyramidal':
-          height = Math.max(0, height-roofHeight);
-        break;
-        default:
-          roofHeight = 0;
-      }
-=======
+
+
+
+/***
+// add ID to item properties to allow user-defined property modifiers to modify
+// buildings based in their OSM ID
+properties.id = id;
+
+//let user-defined hook modify the entity properties
+if (this.propertyModifier) {
+  properties = this.propertyModifier(properties) || properties;
+}
+
+var colors = {
+  wall: properties.wallColor || properties.color || getMaterialColor(properties.material),
+  roof: properties.roofColor || properties.color || getMaterialColor(properties.roofMaterial)
+};
+
+// add ID to item properties to allow user-defined colorizers to color
+// buildings based in their OSM ID
+properties.id = properties.id | id;
+
+//let user-defined colorizer overwrite the colors
+if (this.colorizer) {
+  this.colorizer(properties, colors);
+}
+
+var wallColor = colors.wall;
+var roofColor = colors.roof;
+***/
+
+
+
+
+
+
+
+
+
+
+
+            Triangulate.split(res, id, feature, position, this.color);
+
           vertexCount = (res.vertices.length - vertexCountBefore)/3;
->>>>>>> 79cc2c3c
 
           pickingColor = render.Picking.idToColor(id);
           for (var j = 0; j < vertexCount; j++) {
             resPickingColors.push(pickingColor[0], pickingColor[1], pickingColor[2]);
           }
 
-<<<<<<< HEAD
-          Triangulate.extrusion(this.data, geometry, H, Z, [0, WINDOWS_PER_METER, ty1/H, ty2/H]);
-      }
-
-      if (!skipWalls) {
-        vertexCount = (this.data.vertices.length - vertexCountBefore)/3;
-        color = new Color(this.color || wallColor || DEFAULT_COLOR).toArray();
-        for (i = 0; i<vertexCount; i++) {
-          this.data.colors.push(color[0] + colorVariance, color[1] + colorVariance, color[2] + colorVariance);
-          this.data.ids.push(idColor[0], idColor[1], idColor[2]);
-=======
           this.items.push({ id:id, vertexCount:vertexCount, data:properties.data });
->>>>>>> 79cc2c3c
         }
 
         if (endIndex === numFeatures) {
