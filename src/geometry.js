--- conflicted
+++ resolved
@@ -188,46 +188,6 @@
   return res1.concat(res2);
 }
 
-<<<<<<< HEAD
-function normal(ax, ay, az, bx, by, bz, cx, cy, cz) {
-  var d1x = ax-bx;
-  var d1y = ay-by;
-  var d1z = az-bz;
-
-  var d2x = bx-cx;
-  var d2y = by-cy;
-  var d2z = bz-cz;
-
-  var nx = d1y*d2z - d1z*d2y;
-  var ny = d1z*d2x - d1x*d2z;
-  var nz = d1x*d2y - d1y*d2x;
-
-  return unit(nx, ny, nz);
-}
-
-/* returns a unit-length vector pointing in (not away from!) the
- * direction given by rotationInDeg and tiltInDeg. */
-function getDirection(rotationInDeg, tiltInDeg)
-{
-  var azimuth = rotationInDeg / 180 * Math.PI;
-  var inclination= (90 - tiltInDeg) / 180 * Math.PI;
-  
-  var x = -Math.sin(azimuth) * Math.cos(inclination);
-  var y =  Math.cos(azimuth) * Math.cos(inclination);
-  var z =                      Math.sin(inclination);
-  return [x,y,z];
-  
-}
-
-function unit(x, y, z) {
-  var m = Math.sqrt(x*x + y*y + z*z);
-
-  if (m === 0) {
-    m = 0.00001;
-  }
-
-  return [x/m, y/m, z/m];
-=======
 // computes the normal vector of the triangle a-b-c
 function normal(a, b, c) {
   var d1 = sub3(a, b);
@@ -236,7 +196,20 @@
   return norm3([ d1[1]*d2[2] - d1[2]*d2[1],
                  d1[2]*d2[0] - d1[0]*d2[2],
                  d1[0]*d2[1] - d1[1]*d2[0] ]);
->>>>>>> 58e584e5
+}
+
+/* returns a unit-length vector pointing in (not away from!) the
+ * direction given by rotationInDeg and tiltInDeg. */
+function getDirection(rotationInDeg, tiltInDeg)
+{
+  var azimuth = rotationInDeg / 180 * Math.PI;
+  var inclination= (90 - tiltInDeg) / 180 * Math.PI;
+  
+  var x = -Math.sin(azimuth) * Math.cos(inclination);
+  var y =  Math.cos(azimuth) * Math.cos(inclination);
+  var z =                      Math.sin(inclination);
+  return [x,y,z];
+  
 }
 
 /* returns the quadrilateral part of the XY plane that is currently visible on
