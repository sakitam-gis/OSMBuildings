--- conflicted
+++ resolved
@@ -6,10 +6,64 @@
   return dx*dx + dy*dy;
 }
 
-<<<<<<< HEAD
+function isCircular(polygon, bbox, center) {
+  var length = polygon.length;
+
+  if (length < 16) {
+    return false;
+  }
+
+  var
+    width = bbox.maxX-bbox.minX,
+    height = bbox.maxY-bbox.minY,
+    sizeRatio = width/height;
+
+  if (sizeRatio < 0.85 || sizeRatio > 1.15) {
+    return false;
+  }
+
+  var
+    radius = (width+height)/4,
+    sqRadius = radius*radius,
+    dist;
+
+
+  for (var i = 0; i < length; i++) {
+    dist = distance2(polygon[i], center);
+    if (dist/sqRadius < 0.75 || dist/sqRadius > 1.25) {
+      return false;
+    }
+  }
+
+  return true;
+}
+
+function isClockWise(polygon) {
+  return 0 < polygon.reduce(function(a, b, c, d) {
+      return a + ((c < d.length - 1) ? (d[c+1][0] - b[0]) * (d[c+1][1] + b[1]) : 0);
+    }, 0);
+}
+
+function getBBox(polygon) {
+  var
+    x =  Infinity, y =  Infinity,
+    X = -Infinity, Y = -Infinity;
+
+  for (var i = 0; i < polygon.length; i++) {
+    x = Math.min(x, polygon[i][0]);
+    y = Math.min(y, polygon[i][1]);
+
+    X = Math.max(X, polygon[i][0]);
+    Y = Math.max(Y, polygon[i][1]);
+  }
+
+  return { minX:x, minY:y, maxX:X, maxY:Y };
+}
+
 function assert(condition, message) {
-  if (!condition)
+  if (!condition) {
     throw message;
+  }
 }
 
 /* Returns the distance of point 'p' from line 'line1'->'line2'.
@@ -163,62 +217,6 @@
   
   return res1.concat(res2);
 }
-  
-=======
-function isCircular(polygon, bbox, center) {
-  var length = polygon.length;
-
-  if (length < 16) {
-    return false;
-  }
-
-  var
-    width = bbox.maxX-bbox.minX,
-    height = bbox.maxY-bbox.minY,
-    sizeRatio = width/height;
-
-  if (sizeRatio < 0.85 || sizeRatio > 1.15) {
-    return false;
-  }
-
-  var
-    radius = (width+height)/4,
-    sqRadius = radius*radius,
-    dist;
-
-
-  for (var i = 0; i < length; i++) {
-    dist = distance2(polygon[i], center);
-    if (dist/sqRadius < 0.75 || dist/sqRadius > 1.25) {
-      return false;
-    }
-  }
-
-  return true;
-}
-
-function isClockWise(polygon) {
-  return 0 < polygon.reduce(function(a, b, c, d) {
-    return a + ((c < d.length - 1) ? (d[c+1][0] - b[0]) * (d[c+1][1] + b[1]) : 0);
-  }, 0);
-}
-
-function getBBox(polygon) {
-  var
-    x =  Infinity, y =  Infinity,
-    X = -Infinity, Y = -Infinity;
-
-  for (var i = 0; i < polygon.length; i++) {
-    x = Math.min(x, polygon[i][0]);
-    y = Math.min(y, polygon[i][1]);
-
-    X = Math.max(X, polygon[i][0]);
-    Y = Math.max(Y, polygon[i][1]);
-  }
-
-  return { minX:x, minY:y, maxX:X, maxY:Y };
-}
->>>>>>> a310cb66
 
 function normal(ax, ay, az, bx, by, bz, cx, cy, cz) {
   var d1x = ax-bx;
