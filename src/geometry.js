
function distance2(a, b) {
  var
    dx = a[0]-b[0],
    dy = a[1]-b[1];
  return dx*dx + dy*dy;
}

function isCircular(polygon, bbox, center) {
  var length = polygon.length;

  if (length < 16) {
    return false;
  }

  var
    width = bbox.maxX-bbox.minX,
    height = bbox.maxY-bbox.minY,
    sizeRatio = width/height;

  if (sizeRatio < 0.85 || sizeRatio > 1.15) {
    return false;
  }

  var
    radius = (width+height)/4,
    sqRadius = radius*radius,
    dist;


  for (var i = 0; i < length; i++) {
    dist = distance2(polygon[i], center);
    if (dist/sqRadius < 0.75 || dist/sqRadius > 1.25) {
      return false;
    }
  }

  return true;
}

function isClockWise(polygon) {
  return 0 < polygon.reduce(function(a, b, c, d) {
      return a + ((c < d.length - 1) ? (d[c+1][0] - b[0]) * (d[c+1][1] + b[1]) : 0);
    }, 0);
}

function getBBox(polygon) {
  var
    x =  Infinity, y =  Infinity,
    X = -Infinity, Y = -Infinity;

  for (var i = 0; i < polygon.length; i++) {
    x = Math.min(x, polygon[i][0]);
    y = Math.min(y, polygon[i][1]);

    X = Math.max(X, polygon[i][0]);
    Y = Math.max(Y, polygon[i][1]);
  }

  return { minX:x, minY:y, maxX:X, maxY:Y };
}

function assert(condition, message) {
  if (!condition) {
    throw message;
  }
}

/* Returns the distance of point 'p' from line 'line1'->'line2'.
 * based on http://mathworld.wolfram.com/Point-LineDistance2-Dimensional.html
 */
 /*
function getDistancePointLine2( line1, line2, p) {

  //v: a unit-length vector perpendicular to the line;
  var v = norm2( [ line2[1] - line1[1], line1[0] - line2[0] ] );
  var r = sub2( line1, p);
  return Math.abs(dot2(v, r));
} */

/*  given a pixel's (integer) position through which the line 'segmentStart' ->
 *  'segmentEnd' passes, this method returns the one neighboring pixel of 
 *  'currentPixel' that would be traversed next if the line is followed in 
 *  the direction from 'segmentStart' to 'segmentEnd' (even if the next point
 *  would lie beyond 'segmentEnd'. )
 */
function getNextPixel(segmentStart, segmentEnd, currentPixel) {

  var vInc = [segmentStart[0] < segmentEnd[0] ? 1 : -1, 
              segmentStart[1] < segmentEnd[1] ? 1 : -1];
         
  var nextX = currentPixel[0] + (segmentStart[0] < segmentEnd[0] ?  +1 : 0);
  var nextY = currentPixel[1] + (segmentStart[1] < segmentEnd[1] ?  +1 : 0);
  
  // position of the edge to the next pixel on the line 'segmentStart'->'segmentEnd'
  var alphaX = (nextX - segmentStart[0])/ (segmentEnd[0] - segmentStart[0]);
  var alphaY = (nextY - segmentStart[1])/ (segmentEnd[1] - segmentStart[1]);
  
  if (alphaX < 0.0 || alphaX > 1.0 || alphaY < 0.0 || alphaY > 1.0)
    return [undefined, undefined];
  
  if (alphaX == -Infinity) alphaX = Infinity;
  if (alphaY == -Infinity) alphaY = Infinity;

  assert(alphaX >= 0 && alphaY >= 0, "Invalid movement direction");
  
  return alphaX < alphaY ? [currentPixel[0]+vInc[0], currentPixel[1]] :
                           [currentPixel[0],         currentPixel[1] + vInc[1]];
}

/* returns all pixels that are at least partially covered by the triangle
 * p1-p2-p3. 
 * Note: the returned array of pixels *will* contain duplicates that may need 
 * to be removed.
 */
function rasterTriangle(p1, p2, p3) {
  var points = [p1, p2, p3];
  points.sort(function(p, q) {
    return p[1] < q[1];
  });
  p1 = points[0];
  p2 = points[1];
  p3 = points[2];
  
  if (p1[1] == p2[1])
    return rasterFlatTriangle( p1, p2, p3);
    
  if (p2[1] == p3[1])
    return rasterFlatTriangle( p2, p3, p1);
    
    
  var alpha = (p2[1] - p1[1]) / (p3[1] - p1[1]);
  //point on the line p1->p3 with the same y-value as p2
  var p4 = [p1[0] + alpha*(p3[0]-p1[0]), p2[1]];
  
  /*  P3
   *   |\
   *   | \
   *  P4--P2
   *   | /
   *   |/
   *   P1
   * */
  return rasterFlatTriangle(p4, p2, p1).concat(
         rasterFlatTriangle(p4, p2, p3));
}


/* Returns all pixels that are at least partially covered by the triangle
 * flat0-flat1-other, where the points flat0 and flat1 need to have the
 * same y-value. This method is used internally for rasterTriangle(), which
 * splits a general triangle into two flat triangles, and calls this method
 * for both parts.
 * Note: the returned array of pixels will contain duplicates.
 *
 * other
 *  | \_
 *  |   \_
 *  |     \_
 * f0/f1--f1/f0  
 */
function rasterFlatTriangle( flat0, flat1, other ) {

  //console.log("RFT:\n%s\n%s\n%s", String(flat0), String(flat1), String(other));
  var points = [];
  assert( flat0[1] === flat1[1], "not a flat triangle");
  assert( other[1] !== flat0[1], "not a triangle");
  assert( flat0[0] !== flat1[0], "not a triangle");

  if (flat0[0] > flat1[0]) //guarantees that flat0 is always left of flat1
  {
    var tmp = flat0;
    flat0 = flat1;
    flat1 = tmp;
  }
  
  var leftRasterPos = [Math.floor(other[0]), Math.floor(other[1])];
  var rightRasterPos = leftRasterPos.slice(0);
  points.push(leftRasterPos.slice(0));
  var yDir = other[1] < flat0[1] ? +1 : -1;
  var yStart = Math.floor(other[1]) + yDir;
  var yBeyond= Math.floor(flat0[1]) + yDir;
  var prevLeftRasterPos;
  var prevRightRasterPos;

  for (var y = yStart; (y*yDir) < (yBeyond*yDir); y+= yDir) {
    do {
      points.push( leftRasterPos.slice(0));
      prevLeftRasterPos = leftRasterPos;
      leftRasterPos = getNextPixel(other, flat0, leftRasterPos);
    } while (leftRasterPos[1]*yDir <= y*yDir);
    leftRasterPos = prevLeftRasterPos;
    
    do {
      points.push( rightRasterPos.slice(0));
      prevRightRasterPos = rightRasterPos;
      rightRasterPos = getNextPixel(other, flat1, rightRasterPos);
    } while (rightRasterPos[1]*yDir <= y*yDir);
    rightRasterPos = prevRightRasterPos;
    
    for (var x = leftRasterPos[0]; x <= rightRasterPos[0]; x++) {
      points.push( [x,y] );
    }
  }
  
  return points;
}

/* Returns an array of all pixels that are at least partially covered by the
 * convex quadrilateral 'quad'. If the passed quadrilateral is not convex,
 * then the return value of this method is undefined.
 */
function rasterConvexQuad (quad) {
  assert(quad.length == 4, "Error: Quadrilateral with more or less than four vertices");
  var res1  = rasterTriangle( quad[0], quad[1], quad[2]);
  var res2 =  rasterTriangle( quad[0], quad[2], quad[3]);
  
  return res1.concat(res2);
}

function normal(ax, ay, az, bx, by, bz, cx, cy, cz) {
  var d1x = ax-bx;
  var d1y = ay-by;
  var d1z = az-bz;

  var d2x = bx-cx;
  var d2y = by-cy;
  var d2z = bz-cz;

  var nx = d1y*d2z - d1z*d2y;
  var ny = d1z*d2x - d1x*d2z;
  var nz = d1x*d2y - d1y*d2x;

  return unit(nx, ny, nz);
}

function unit(x, y, z) {
  var m = Math.sqrt(x*x + y*y + z*z);

  if (m === 0) {
    m = 0.00001;
  }

  return [x/m, y/m, z/m];
}

/* Returns whether the point 'P' lies either inside the triangle (tA, tB, tC)
 * or on its edge.
 *
 * Implementation: we follow a barycentric development: The triangle
 *                 is interpreted as the point tA and two vectors v1 = tB - tA
 *                 and v2 = tC - tA. Then for any point P inside the triangle
 *                 holds P = tA + α*v1 + β*v2 subject to α >= 0, β>= 0 and
 *                 α + β <= 1.0
 */
/*
function isPointInTriangle(tA, tB, tC, P) {
  var v1x = tB[0] - tA[0];
  var v1y = tB[1] - tA[1];

  var v2x = tC[0] - tA[0];
  var v2y = tC[1] - tA[1];

  var qx  = P[0] - tA[0];
  var qy  = P[1] - tA[1];

  // 'denom' is zero iff v1 and v2 have the same direction. In that case,
  // the triangle has degenerated to a line, and no point can lie inside it
  var denom = v2x * v1y - v2y * v1x;
  if (denom === 0)
    return false;

  var numeratorBeta = qx*v1y - qy*v1x;
  var beta = numeratorBeta/denom;

  var numeratorAlpha = qx*v2y - qy*v2x;
  var alpha = - numeratorAlpha / denom;

  return alpha >= 0.0 && beta >= 0.0 && (alpha + beta) <= 1.0;
}
*/

// FIXME: make this more robust so that it also works in non-monotonous situations

/* Determines a position on the ray starting at 'pStart' with direction 'pDir'
 * that is about 'distance' away from the plane through point 'pos' with normal
 * 'lookDir'. Since we currently have no way of computing this value directly,
 * we instead resort to an iterative approximation technique.
 * 
 * This method only works correctly of the computed distance is monotonously
 * increasing along 'pDir'.
 *
 * Implementation: the actual iterative approximation occurs in two phases
 *   1. iteratively find a position along the ray that is further than 
 *      'distance' away from the plane. To find that position, we simply
 *      go 1, 2, 4, 8, ... units away from pStart in direction pDir until
 *      the distance is large enough.
 *   2. with the original point 'pStart' being too close, and the point
 *      'pFarther' computed in step 1 being too far away, the sought point
 *      has to lie between the two. To find it, we use a binary search: 
 *      we iteratively compute the center between the two points to determine 
 *      in which half of the interval (pStart to center, or center to 
 *      pFarther) the sought point has to lie, and then adjust either pStart 
 *      or pFarther to match that interval. Once the center point has a 
 *      distance to the plane that matches 'distance' (within a certain 
 *      level of tolerance to allow for numerical inaccuracies), we return it.
 */
function getRayPointAtDistanceToPlane (pos, lookDir, pStart, pDir, distance) {
  
  if (len3(lookDir) === 0 || len3(pDir) === 0) {
    return;
  }

  pDir = norm3(pDir);
  lookDir = norm3(lookDir);
  
  pCloser = pStart;
  pCloserDistToPlane = dot3( sub3( pStart, pos), lookDir);
  var distMultiplier = 1;
  var pNext;
  if (pCloserDistToPlane > distance)
    return pCloser;
    
  while (true) {
    pNext = add3( pStart, mul3scalar(pDir, distMultiplier));
    var pNextDistToPlane = dot3( sub3(pNext, pos), lookDir);
    
    if (pNextDistToPlane > distance) // is too far away
      break;
      
    distMultiplier *= 2;
  }
  
  var pFarther = pNext;
  
  while (true)
  {
    var pMid = mul3scalar( add3(pCloser, pFarther), 0.5);
    var pMidDistToPlane = dot3( sub3(pMid, pos), lookDir);
    
    // if the relative difference is small enough, we found the result;
    if ( Math.abs( pMidDistToPlane/distance - 1) < 1E-5)
      return pMid;
      
    if (pMidDistToPlane > distance) // too far away
      pFarther = pMid;
    else
      pCloser = pMid;
  }
}

// FIXME: make this more robust so that it also works in non-monotonous situations

/* Determines a position on the ray starting at 'pStart' with direction 'pDir'
 * that is about 'distance' away from the plane through point 'pos' with normal
 * 'lookDir'. Since we currently have no way of computing this value directly,
 * we instead resort to an iterative approximation technique.
 * 
 * This method only works correctly of the computed distance is monotonously
 * increasing along 'pDir'.
 *
 * Implementation: the actual iterative approximation occurs in two phases
 *   1. iteratively find a position along the ray that is further than 
 *      'distance' away from the plane. To find that position, we simply
 *      go 1, 2, 4, 8, ... units away from pStart in direction pDir until
 *      the distance is large enough.
 *   2. with the original point 'pStart' being too close, and the point
 *      'pFarther' computed in step 1 being too far away, the sought point
 *      has to lie between the two. To find it, we use a binary search: 
 *      we iteratively compute the center between the two points to determine 
 *      in which half of the interval (pStart to center, or center to 
 *      pFarther) the sought point has to lie, and then adjust either pStart 
 *      or pFarther to match that interval. Once the center point has a 
 *      distance to the plane that matches 'distance' (within a certain 
 *      level of tolerance to allow for numerical inaccuracies), we return it.
 */
function getRayPointAtDistanceToPlane (pos, lookDir, pStart, pDir, distance) {
  
  if (len3(lookDir) == 0 || len3(pDir) == 0)
    return undefined;
    
  pDir = norm3(pDir);
  lookDir = norm3(lookDir);
  
  pCloser = pStart;
  pCloserDistToPlane = dot3( sub3( pStart, pos), lookDir);
  var distMultiplier = 1;
  var pNext;
  if (pCloserDistToPlane > distance)
    return pCloser;
    
  while (true) {
    pNext = add3( pStart, mul3scalar(pDir, distMultiplier));
    var pNextDistToPlane = dot3( sub3(pNext, pos), lookDir);
    
    if (pNextDistToPlane > distance) // is too far away
      break;
      
    distMultiplier *= 2;
  }
  
  var pFarther = pNext;
  
  while (true)
  {
    var pMid = mul3scalar( add3(pCloser, pFarther), 0.5);
    var pMidDistToPlane = dot3( sub3(pMid, pos), lookDir);
    
    // if the relative difference is small enough, we found the result;
    if ( Math.abs( pMidDistToPlane/distance - 1) < 1E-5)
      return pMid;
      
    if (pMidDistToPlane > distance) // too far away
      pFarther = pMid;
    else
      pCloser = pMid;
  }
  
  
}

/* transforms the 3D vector 'v' according to the transformation matrix 'm'.
 * Internally, the vector 'v' is interpreted as a 4D vector
 * (v[0], v[1], v[2], 1.0) in homogenous coordinates. The transformation is
 * performed on that vector, yielding a 4D homogenous result vector. That
 * vector is then converted back to a 3D Euler coordinates by dividing
 * its first three components each by its fourth component */
function transformVec3(m, v) {
  var x = v[0]*m[0] + v[1]*m[4] + v[2]*m[8]  + m[12];
  var y = v[0]*m[1] + v[1]*m[5] + v[2]*m[9]  + m[13];
  var z = v[0]*m[2] + v[1]*m[6] + v[2]*m[10] + m[14];
  var w = v[0]*m[3] + v[1]*m[7] + v[2]*m[11] + m[15];
  return [x/w, y/w, z/w]; //convert homogenous to Euler coordinates
}

/* returns the point (in OSMBuildings' local coordinates) on the XY plane (z==0)
 * that would be drawn at viewport position (screenNdcX, screenNdcY).
 * That viewport position is given in normalized device coordinates, i.e.
 * x==-1.0 is the left screen edge, x==+1.0 is the right one, y==-1.0 is the lower
 * screen edge and y==+1.0 is the upper one.
 */
function getIntersectionWithXYPlane(screenNdcX, screenNdcY, inverseTransform) {
  var v1 = transformVec3(inverseTransform, [screenNdcX, screenNdcY, 0]);
  var v2 = transformVec3(inverseTransform, [screenNdcX, screenNdcY, 1]);

  // direction vector from v1 to v2
  var vDir = sub3(v2, v1);

  if (vDir[2] >= 0) // ray would not intersect with the plane
  {
    return undefined;
  }
  /* ray equation for all world-space points 'p' lying on the screen-space NDC position
   * (screenNdcX, screenNdcY) is:  p = v1 + λ*vDirNorm
   * For the intersection with the xy-plane (-> z=0) holds: v1[2] + λ*vDirNorm[2] = p[2] = 0.0.
   * Rearranged, this reads:   */
  var lambda = -v1[2]/vDir[2];
  var pos = add3( v1, mul3scalar(vDir, lambda));

  return [pos[0], pos[1]];  // z==0 

}

/* returns the camera position in world coordinates based on an inverse 
   view-projection matrix */
function getCameraPosition( inverseTransform)
{
  var p1BottomLeft = transformVec3(inverseTransform, [-1, -1, 0]);
  var p2BottomLeft = transformVec3(inverseTransform, [-1, -1, 1]);
  
  var vBottomLeft = sub3( p2BottomLeft, p1BottomLeft);
  
  var p1BottomRight = transformVec3(inverseTransform, [ 1, -1, 0]);
  var p2BottomRight = transformVec3(inverseTransform, [ 1, -1, 1]);
  var vBottomRight = sub3( p2BottomRight, p1BottomRight);
  
  return getPseudoIntersection(p1BottomLeft, vBottomLeft, 
                               p1BottomRight,vBottomRight);
}

<<<<<<< HEAD
=======
  return add3( v1, mul3scalar(vDir, lambda));

}

/* returns the camera position in world coordinates based on an inverse 
   view-projection matrix */
function getCameraPosition( inverseTransform)
{
  var p1BottomLeft = transformVec3(inverseTransform, [-1, -1, 0]);
  var p2BottomLeft = transformVec3(inverseTransform, [-1, -1, 1]);
  
  var vBottomLeft = sub3( p2BottomLeft, p1BottomLeft);
  
  var p1BottomRight = transformVec3(inverseTransform, [ 1, -1, 0]);
  var p2BottomRight = transformVec3(inverseTransform, [ 1, -1, 1]);
  var vBottomRight = sub3( p2BottomRight, p1BottomRight);
  
  return getPseudoIntersection(p1BottomLeft, vBottomLeft, 
                               p1BottomRight,vBottomRight);
}

>>>>>>> 6a013320
/*
 * 
 * Given two lines, each by a point on the line (p1/p2) and the line's direction
 * (d1/d2), this function returns a point P that is as close as possible to
 * both lines at the same time.
 * This function's intented use is as a robust line intersection algorithm that 
 * works even when the two lines do not quite intersect due to numerical 
 * limitations.
 * Note: the code was taken and modified from 
 *       http://gamedev.stackexchange.com/questions/9738
 */
function getPseudoIntersection(p1, d1, p2, d2)
{
  if (len3(d1) === 0 || len3(d2) === 0) {
    // at least one of the direction vectors has no length and thus no direction
<<<<<<< HEAD
    return undefined;
=======
    return;
>>>>>>> 6a013320
  }

  d1 = norm3(d1);
  d2 = norm3(d2);

  var a = 1; // was dot3(d1, d1)
<<<<<<< HEAD
  var b = dot3(d1, d2)
=======
  var b = dot3(d1, d2);
>>>>>>> 6a013320
  var e = 1; // was dot3(d2, d2)
  
  var d = 1-b*b; // was a*e - b*b
  
  if (d === 0) {
    /* if the lines are parellel  */
<<<<<<< HEAD
    return undefined;
=======
    return;
>>>>>>> 6a013320
  }
  
  var r = sub3(p1, p2);
  var c = dot3(d1, r);
  var f = dot3(d2, r);
  
  var s = (b*f - c*e) / d;
  var t = (a*f - b*c) / d;
  
  var pClosest1 = add3(p1, mul3scalar(d1, s));
  var pClosest2 = add3(p2, mul3scalar(d2, t));
  var midPoint =  mul3scalar( add3(pClosest1, pClosest2), 0.5);
  
  return midPoint;
}

<<<<<<< HEAD
function inMeters(localDistance)
{
  var EARTH_CIRCUMFERENCE = 6371 * 2*3.141592; // [km]

  var earthCircumferenceAtLatitude = EARTH_CIRCUMFERENCE * 
                                     Math.cos(MAP.position.latitude/ 180 * Math.PI)
  return earthCircumferenceAtLatitude * localDistance / (TILE_SIZE *Math.pow(2, MAP.zoom));
}

function vec3InMeters(localVec)
{
=======
function inMeters(localDistance) {
  var EARTH_CIRCUMFERENCE = 6371 * 2*3.141592; // [km]
  var earthCircumferenceAtLatitude = EARTH_CIRCUMFERENCE *  Math.cos(MAP.position.latitude/ 180 * Math.PI);
  return earthCircumferenceAtLatitude * localDistance / (TILE_SIZE *Math.pow(2, MAP.zoom));
}

function vec3InMeters(localVec) {
>>>>>>> 6a013320
  return [ inMeters(localVec[0]),
           inMeters(localVec[1]),
           inMeters(localVec[2])];
}

/* converts a 2D position from OSMBuildings' local coordinate system to slippy tile
 * coordinates for zoom level 'tileZoom'. The results are not integers, but have a
 * fractional component. Math.floor(tileX) gives the actual horizontal tile number,
 * while (tileX - Math.floor(tileX)) gives the relative position *inside* the tile. */
function asTilePosition(localXY, tileZoom) {
  var worldX = localXY[0] + MAP.center.x;
  var worldY = localXY[1] + MAP.center.y;
  var worldSize = TILE_SIZE*Math.pow(2, MAP.zoom);

  var tileX = worldX / worldSize * Math.pow(2, tileZoom);
  var tileY = worldY / worldSize * Math.pow(2, tileZoom);

  return [tileX, tileY];
}

<<<<<<< HEAD
function len2(a)   { return Math.sqrt( a[0]*a[0] + a[1]*a[1]);}
function dot2(a,b) { return a[0]*b[0] + a[1]*b[1];}
function sub2(a,b) { return [a[0]-b[0], a[1]-b[1]];}
function add2(a,b) { return [a[0]+b[0], a[1]+b[1]];}
function mul2scalar(a,f) { return [a[0]*f, a[1]*f];}
function norm2(a)  { var l = len2(a); return [a[0]/l, a[1]/l]; }

=======
function dot2(a,b) { return a[0]*b[0] + a[1]*b[1]; }
function sub2(a,b) { return [a[0]-b[0], a[1]-b[1]]; }
function len2(a)   { return Math.sqrt( a[0]*a[0] + a[1]*a[1]);}
function norm2(a)  { var l = len2(a); return [a[0]/l, a[1]/l];}
>>>>>>> 6a013320

function dot3(a,b) { return a[0]*b[0] + a[1]*b[1] + a[2]+b[2];}
function sub3(a,b) { return [a[0]-b[0], a[1]-b[1], a[2]-b[2]];}
function add3(a,b) { return [a[0]+b[0], a[1]+b[1], a[2]+b[2]];}
function mul3scalar(a,f) { return [a[0]*f, a[1]*f, a[2]*f];}
function len3(a)   { return Math.sqrt( a[0]*a[0] + a[1]*a[1] + a[2]*a[2]);}
function squaredLength(a) { return a[0]*a[0] + a[1]*a[1] + a[2]*a[2];}
function norm3(a)  { var l = len3(a); return [a[0]/l, a[1]/l, a[2]/l]; }
function dist3(a,b){ return len3(sub3(a,b));}<|MERGE_RESOLUTION|>--- conflicted
+++ resolved
@@ -376,9 +376,10 @@
  */
 function getRayPointAtDistanceToPlane (pos, lookDir, pStart, pDir, distance) {
   
-  if (len3(lookDir) == 0 || len3(pDir) == 0)
-    return undefined;
-    
+  if (len3(lookDir) == 0 || len3(pDir) == 0) {
+    return;
+  }
+
   pDir = norm3(pDir);
   lookDir = norm3(lookDir);
   
@@ -415,8 +416,6 @@
     else
       pCloser = pMid;
   }
-  
-  
 }
 
 /* transforms the 3D vector 'v' according to the transformation matrix 'm'.
@@ -448,7 +447,7 @@
 
   if (vDir[2] >= 0) // ray would not intersect with the plane
   {
-    return undefined;
+    return;
   }
   /* ray equation for all world-space points 'p' lying on the screen-space NDC position
    * (screenNdcX, screenNdcY) is:  p = v1 + λ*vDirNorm
@@ -478,30 +477,6 @@
                                p1BottomRight,vBottomRight);
 }
 
-<<<<<<< HEAD
-=======
-  return add3( v1, mul3scalar(vDir, lambda));
-
-}
-
-/* returns the camera position in world coordinates based on an inverse 
-   view-projection matrix */
-function getCameraPosition( inverseTransform)
-{
-  var p1BottomLeft = transformVec3(inverseTransform, [-1, -1, 0]);
-  var p2BottomLeft = transformVec3(inverseTransform, [-1, -1, 1]);
-  
-  var vBottomLeft = sub3( p2BottomLeft, p1BottomLeft);
-  
-  var p1BottomRight = transformVec3(inverseTransform, [ 1, -1, 0]);
-  var p2BottomRight = transformVec3(inverseTransform, [ 1, -1, 1]);
-  var vBottomRight = sub3( p2BottomRight, p1BottomRight);
-  
-  return getPseudoIntersection(p1BottomLeft, vBottomLeft, 
-                               p1BottomRight,vBottomRight);
-}
-
->>>>>>> 6a013320
 /*
  * 
  * Given two lines, each by a point on the line (p1/p2) and the line's direction
@@ -513,37 +488,24 @@
  * Note: the code was taken and modified from 
  *       http://gamedev.stackexchange.com/questions/9738
  */
-function getPseudoIntersection(p1, d1, p2, d2)
-{
+function getPseudoIntersection(p1, d1, p2, d2) {
   if (len3(d1) === 0 || len3(d2) === 0) {
     // at least one of the direction vectors has no length and thus no direction
-<<<<<<< HEAD
-    return undefined;
-=======
     return;
->>>>>>> 6a013320
   }
 
   d1 = norm3(d1);
   d2 = norm3(d2);
 
   var a = 1; // was dot3(d1, d1)
-<<<<<<< HEAD
-  var b = dot3(d1, d2)
-=======
   var b = dot3(d1, d2);
->>>>>>> 6a013320
   var e = 1; // was dot3(d2, d2)
   
   var d = 1-b*b; // was a*e - b*b
   
   if (d === 0) {
     /* if the lines are parellel  */
-<<<<<<< HEAD
-    return undefined;
-=======
     return;
->>>>>>> 6a013320
   }
   
   var r = sub3(p1, p2);
@@ -560,27 +522,13 @@
   return midPoint;
 }
 
-<<<<<<< HEAD
-function inMeters(localDistance)
-{
-  var EARTH_CIRCUMFERENCE = 6371 * 2*3.141592; // [km]
-
-  var earthCircumferenceAtLatitude = EARTH_CIRCUMFERENCE * 
-                                     Math.cos(MAP.position.latitude/ 180 * Math.PI)
-  return earthCircumferenceAtLatitude * localDistance / (TILE_SIZE *Math.pow(2, MAP.zoom));
-}
-
-function vec3InMeters(localVec)
-{
-=======
 function inMeters(localDistance) {
   var EARTH_CIRCUMFERENCE = 6371 * 2*3.141592; // [km]
-  var earthCircumferenceAtLatitude = EARTH_CIRCUMFERENCE *  Math.cos(MAP.position.latitude/ 180 * Math.PI);
+  var earthCircumferenceAtLatitude = EARTH_CIRCUMFERENCE * Math.cos(MAP.position.latitude/ 180 * Math.PI)
   return earthCircumferenceAtLatitude * localDistance / (TILE_SIZE *Math.pow(2, MAP.zoom));
 }
 
 function vec3InMeters(localVec) {
->>>>>>> 6a013320
   return [ inMeters(localVec[0]),
            inMeters(localVec[1]),
            inMeters(localVec[2])];
@@ -601,20 +549,12 @@
   return [tileX, tileY];
 }
 
-<<<<<<< HEAD
 function len2(a)   { return Math.sqrt( a[0]*a[0] + a[1]*a[1]);}
 function dot2(a,b) { return a[0]*b[0] + a[1]*b[1];}
 function sub2(a,b) { return [a[0]-b[0], a[1]-b[1]];}
 function add2(a,b) { return [a[0]+b[0], a[1]+b[1]];}
 function mul2scalar(a,f) { return [a[0]*f, a[1]*f];}
 function norm2(a)  { var l = len2(a); return [a[0]/l, a[1]/l]; }
-
-=======
-function dot2(a,b) { return a[0]*b[0] + a[1]*b[1]; }
-function sub2(a,b) { return [a[0]-b[0], a[1]-b[1]]; }
-function len2(a)   { return Math.sqrt( a[0]*a[0] + a[1]*a[1]);}
-function norm2(a)  { var l = len2(a); return [a[0]/l, a[1]/l];}
->>>>>>> 6a013320
 
 function dot3(a,b) { return a[0]*b[0] + a[1]*b[1] + a[2]+b[2];}
 function sub3(a,b) { return [a[0]-b[0], a[1]-b[1], a[2]-b[2]];}
