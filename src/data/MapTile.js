--- conflicted
+++ resolved
@@ -10,6 +10,7 @@
     0,   255, 0,
     0,     0, 0
   ]));
+
   this.texCoordBuffer = new glx.Buffer(2, new Float32Array([
     1, 1,
     1, 0,
@@ -21,16 +22,9 @@
 MapTile.prototype = {
 
   load: function(url) {
-<<<<<<< HEAD
     Activity.setBusy();
-    this.texture.load(url, function(image) {
+    this.texture = new glx.texture.Image(url, function(image) {
       Activity.setIdle();
-=======
-    this.url = url;
-    setBusy(url);
-    this.texture = new glx.texture.Image(url, function(image) {
-      setIdle(url);
->>>>>>> 6d20fa97
       if (image) {
         this.isLoaded = true;
       }
@@ -58,12 +52,8 @@
     this.vertexBuffer.destroy();
     this.texCoordBuffer.destroy();
     if (this.texture) {
-    this.texture.destroy();
-<<<<<<< HEAD
+      this.texture.destroy();
+    }
     Activity.setIdle();
-=======
-    }
-    setIdle(this.url);
->>>>>>> 6d20fa97
   }
 };