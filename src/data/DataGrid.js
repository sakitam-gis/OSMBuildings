
var DataGrid = {};

(function() {

  var
    source,
    isDelayed,

    zoom,
    minX,
    minY,
    maxX,
    maxY,

    tiles = {},
    fixedZoom = 16;

  function update(delay) {
    updateTileBounds();

    if (!delay) {
      loadTiles();
      return;
    }

<<<<<<< HEAD
    if (!isDelayed) {
      isDelayed = setTimeout(function() {
        isDelayed = null;
      loadTiles();
    }, delay);
  }
=======
    // strategy: start loading in {delay} after movement ends, skip any attempts until then

    if (isDelayed) {
      clearTimeout(isDelayed);
    }

    isDelayed = setTimeout(function() {
      isDelayed = null;
      loadTiles();
    }, delay);
>>>>>>> c80dcd63
  }

  // TODO: signal, if bbox changed => for loadTiles() + Tile.isVisible()
  function updateTileBounds() {
    zoom = Math.round(fixedZoom || Map.zoom);

    var
      scale = Math.pow(2, zoom-Map.zoom)/TILE_SIZE,
      mapBounds = Map.bounds,
      perspectiveBuffer = 1;

    minX = (mapBounds.minX*scale <<0) - perspectiveBuffer;
    minY = (mapBounds.minY*scale <<0) + 1 - perspectiveBuffer;
    maxX = Math.ceil(mapBounds.maxX*scale) + perspectiveBuffer;
    maxY = Math.ceil(mapBounds.maxY*scale) + 1 + perspectiveBuffer;

//console.log('rect', minX, maxX, minY, maxY);
//
//
//var scale = Math.pow(2, Map.zoom) / (Math.cos(Map.position.latitude*Math.PI/180) * EARTH_CIRCUMFERENCE);
//var scale2 = Math.pow(2, zoom-Map.zoom);
//
//    var
//      mapCenter = Map.center,
//      fogRadius = Renderer.fogRadius*scale;
//
//    var minX2 = ((mapCenter.x/TILE_SIZE-fogRadius)*scale2 <<0) - 0 - perspectiveBuffer;
//    var minY2 = ((mapCenter.y/TILE_SIZE+fogRadius)*scale2 <<0) - 1 - perspectiveBuffer;
//    var maxX2 = Math.ceil(mapCenter.x/TILE_SIZE-fogRadius)*scale2 + 2 +perspectiveBuffer;
//    var maxY2 = Math.ceil(mapCenter.y/TILE_SIZE+fogRadius)*scale2 + perspectiveBuffer;
//
//    console.log('circle', minX2, maxX2, minY2, maxY2, fogRadius);

  }

  function loadTiles() {
    if (Map.zoom < MIN_ZOOM) {
      return;
    }

    var
      tileX, tileY,
      key,
      queue = [], queueLength,
      tileAnchor = [
        minX + (maxX-minX-1)/2,
        maxY
      ];

    for (tileY = minY; tileY < maxY; tileY++) {
      for (tileX = minX; tileX < maxX; tileX++) {
        key = [tileX, tileY, zoom].join(',');
        if (tiles[key]) {
          continue;
        }
        tiles[key] = new DataTile(tileX, tileY, zoom);
        queue.push({ tile:tiles[key], dist:distance2([tileX, tileY], tileAnchor) });
      }
    }

    if (!(queueLength = queue.length)) {
      return;
    }

    queue.sort(function(a, b) {
      return a.dist-b.dist;
    });

    var tile;
    for (var i = 0; i < queueLength; i++) {
      tile = queue[i].tile;
      tile.load(getURL(tile.tileX, tile.tileY, tile.zoom));
    }

    purge();
  }

  function purge() {
    for (var key in tiles) {
      if (!isVisible(tiles[key], 1)) { // testing with buffer of n tiles around viewport TODO: this is bad with fixedTileSIze
        tiles[key].destroy();
        delete tiles[key];
      }
    }
  }

  function isVisible(tile, buffer) {
    buffer = buffer || 0;

    var
      tileX = tile.tileX,
      tileY = tile.tileY;

    return (tile.zoom === zoom &&
      // TODO: factor in tile origin
    (tileX >= minX-buffer && tileX <= maxX+buffer && tileY >= minY-buffer && tileY <= maxY+buffer));
  }

  function getURL(x, y, z) {
    var s = 'abcd'[(x+y) % 4];
    return pattern(source, { s:s, x:x, y:y, z:z });
  }

  //***************************************************************************

  DataGrid.setSource = function(src, dataKey) {
    if (src === undefined || src === false || src === '') {
      src = DATA_SRC.replace('{k}', dataKey);
    }

    if (!src) {
      return;
    }

    source = src;

    Events.on('change', function() {
      update(500);
    });

    Events.on('resize', update);

    update();
  };

  DataGrid.destroy = function() {
    clearTimeout(isDelayed);
    for (var key in tiles) {
      tiles[key].destroy();
    }
    tiles = null;
  };

}());<|MERGE_RESOLUTION|>--- conflicted
+++ resolved
@@ -24,14 +24,6 @@
       return;
     }
 
-<<<<<<< HEAD
-    if (!isDelayed) {
-      isDelayed = setTimeout(function() {
-        isDelayed = null;
-      loadTiles();
-    }, delay);
-  }
-=======
     // strategy: start loading in {delay} after movement ends, skip any attempts until then
 
     if (isDelayed) {
@@ -42,7 +34,6 @@
       isDelayed = null;
       loadTiles();
     }, delay);
->>>>>>> c80dcd63
   }
 
   // TODO: signal, if bbox changed => for loadTiles() + Tile.isVisible()
