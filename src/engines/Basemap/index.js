--- conflicted
+++ resolved
@@ -195,18 +195,6 @@
     return res;
   },
 
-  getCameraBounds: function() {
-    var c = this.container.getBoundingClientRect(),
-        osmb = this.layers.items[0]; // TODO: This assumes that the OSMB layer is the first one
-
-    return [
-      osmb.unproject(c.left, c.top),
-      osmb.unproject(c.right, c.top),
-      osmb.unproject(c.right, c.bottom),
-      osmb.unproject(c.left, c.bottom)
-    ];
-  },
-
   /**
    * @fires Basemap#zoom
    * @fires Basemap#change
@@ -234,7 +222,6 @@
         this.center.x += dx;
         this.center.y += dy;*/
       }
-<<<<<<< HEAD
       /**
        * Fired when the basemap is zoomed (in either direction)
        * @event Basemap#zoom
@@ -245,9 +232,6 @@
        * Fired when the basemap changes
        * @event Basemap#change
        */
-=======
-      this.emit('zoom', { zoom: zoom });
->>>>>>> 2534171b
       this.emit('change');
     }
     return this;
@@ -282,14 +266,11 @@
     if (size.width !== this.width || size.height !== this.height) {
       this.width = size.width;
       this.height = size.height;
-<<<<<<< HEAD
       
       /**
        * Fired when the map is resized
        * @event Basemap#resize
        */
-=======
->>>>>>> 2534171b
       this.emit('resize', { width: this.width, height: this.height });
     }
     return this;
@@ -307,14 +288,11 @@
     rotation = parseFloat(rotation)%360;
     if (this.rotation !== rotation) {
       this.rotation = rotation;
-<<<<<<< HEAD
       
       /**
        * Fired when the basemap is rotated
        * @event Basemap#rotate
        */
-=======
->>>>>>> 2534171b
       this.emit('rotate', { rotation: rotation });
       this.emit('change');
     }
@@ -333,14 +311,11 @@
     tilt = clamp(parseFloat(tilt), 0, 45); // bigger max increases shadow moire on base map
     if (this.tilt !== tilt) {
       this.tilt = tilt;
-<<<<<<< HEAD
       
       /**
        * Fired when the basemap is tilted
        * @event Basemap#tilt
        */
-=======
->>>>>>> 2534171b
       this.emit('tilt', { tilt: tilt });
       this.emit('change');
     }
@@ -351,25 +326,6 @@
     return this.tilt;
   },
 
-<<<<<<< HEAD
-  /**
-   * @fires Basemap#change
-   */
-  setBend: function(bend) {
-    bend = clamp(parseFloat(bend), 0, 90);
-    if (this.bend !== bend) {
-      this.bend = bend;
-      this.emit('change');
-    }
-    return this;
-  },
-
-  getBend: function() {
-    return this.bend;
-  },
-
-=======
->>>>>>> 2534171b
   addLayer: function(layer) {
     this.layers.add(layer);
     this.updateAttribution();
