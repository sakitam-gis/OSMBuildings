/**
 * This is the base map engine for standalone OSM Buildings
 * @class Basemap
 */

/**
 * @private
 */
function clamp(value, min, max) {
  return Math.min(max, Math.max(value, min));
}

/**
<<<<<<< HEAD
 * Basemap
 * @Basemap
 * @param {HTMLElement} DOM container
 * @param {Object} options
=======
 * OSMBuildings basemap
 * @constructor
 * @param {String} container - The id of the html element to display the map in
 * @param {Object} options
 * @param {Integer} [options.minZoom=10] - Minimum allowed zoom
 * @param {Integer} [options.maxZoom=20] - Maxiumum allowed zoom
 * @param {Object} [options.bounds] - A bounding box to restrict the map to
 * @param {Boolean} [options.state=false] - Store the map state in the URL
 * @param {Boolean} [options.disabled=false] - Disable user input
 * @param {String} [options.attribution] - An attribution string
 * @param {Float} [options.zoom=minZoom] - Initial zoom
 * @param {Float} [options.rotation=0] - Initial rotation
 * @param {Float} [options.tilt=0] - Initial tilt
 * @param {Object} [options.position] - Initial position
 * @param {Float} [options.position.latitude=52.520000]
 * @param {Float} [options.position.latitude=13.410000]
>>>>>>> c4a2ff67
 */
var Basemap = function(container, options) {
  this.container = typeof container === 'string' ? document.getElementById(container) : container;
  options = options || {};

  this.container.classList.add('osmb-container');
  this.width = this.container.offsetWidth;
  this.height = this.container.offsetHeight;

  this.minZoom = parseFloat(options.minZoom) || 10;
  this.maxZoom = parseFloat(options.maxZoom) || 20;

  if (this.maxZoom<this.minZoom) {
    this.maxZoom = this.minZoom;
  }

  this.bounds = options.bounds;

  this.position = {};
  this.zoom = 0;

  this.listeners = {};
  this.layers = [];

  this.initState(options);

  if (options.state) {
    this.persistState();
    this.on('change', function() {
      this.persistState();
    }.bind(this));
  }

  Events.init(this);

  if (options.disabled) {
    this.setDisabled(true);
  }

  this.attribution = options.attribution;
  this.attributionDiv = document.createElement('DIV');
  this.attributionDiv.className = 'osmb-attribution';
  this.container.appendChild(this.attributionDiv);
  this.updateAttribution();
};

Basemap.prototype = {

  /**
   * @private
   */
  updateAttribution: function() {
    var attribution = [];
    for (var i = 0; i < this.layers.length; i++) {
      if (this.layers[i].attribution) {
        attribution.push(this.layers[i].attribution);
      }
    }
    if (this.attribution) {
      attribution.unshift(this.attribution);
    }
    this.attributionDiv.innerHTML = attribution.join(' · ');
  },

  /**
   * @private
   */
  initState: function(options) {
    var
      query = location.search,
      state = {};
    if (query) {
      query.substring(1).replace(/(?:^|&)([^&=]*)=?([^&]*)/g, function($0, $1, $2) {
        if ($1) {
          state[$1] = $2;
        }
      });
    }

    var position;
    if (state.lat !== undefined && state.lon !== undefined) {
      position = { latitude: parseFloat(state.lat), longitude: parseFloat(state.lon) };
    }
    if (!position && state.latitude !== undefined && state.longitude !== undefined) {
      position = { latitude: state.latitude, longitude: state.longitude };
    }

    var zoom = (state.zoom !== undefined) ? state.zoom : options.zoom;
    var rotation = (state.rotation !== undefined) ? state.rotation : options.rotation;
    var tilt = (state.tilt !== undefined) ? state.tilt : options.tilt;

    this.setPosition(position || options.position || { latitude: 52.520000, longitude: 13.410000 });
    this.setZoom(zoom || this.minZoom);
    this.setRotation(rotation || 0);
    this.setTilt(tilt || 0);
  },

  /**
   * @private
   */
  persistState: function() {
    if (!history.replaceState || this.stateDebounce) {
      return;
    }

    this.stateDebounce = setTimeout(function() {
      this.stateDebounce = null;
      var params = [];
      params.push('lat=' + this.position.latitude.toFixed(6));
      params.push('lon=' + this.position.longitude.toFixed(6));
      params.push('zoom=' + this.zoom.toFixed(1));
      params.push('tilt=' + this.tilt.toFixed(1));
      params.push('rotation=' + this.rotation.toFixed(1));
      history.replaceState({}, '', '?' + params.join('&'));
    }.bind(this), 1000);
  },

  emit: function(type, detail) {
    var event = new CustomEvent(type, { detail:detail });
    this.container.dispatchEvent(event);
  },

  //***************************************************************************

  on: function(type, fn) {
    this.container.addEventListener(type, fn, false);
    return this;
  },

  off: function(type, fn) {
    this.container.removeEventListener(type, fn, false);
  },

  setDisabled: function(flag) {
    Events.disabled = !!flag;
    return this;
  },

  isDisabled: function() {
    return !!Events.disabled;
  },

<<<<<<< HEAD
  /* returns the geographical bounds of the current view.
   * notes:
   * - since the bounds are always axis-aligned they will contain areas that are
=======
  /**
   * Returns the geographical bounds of the current view.
   * Notes:
   * - Since the bounds are always axis-aligned they will contain areas that are
>>>>>>> c4a2ff67
   *   not currently visible if the current view is not also axis-aligned.
   * - The bounds only contain the map area that OSMBuildings considers for rendering.
   *   OSMBuildings has a rendering distance of about 3.5km, so the bounds will
   *   never extend beyond that, even if the horizon is visible (in which case the
   *   bounds would mathematically be infinite).
<<<<<<< HEAD
   * - the bounds only consider ground level. For example, buildings whose top
   *   is seen at the lower edge of the screen, but whose footprint is outside
=======
   * - The bounds only consider ground level. For example, buildings whose top 
   *   is seen at the lower edge of the screen, but whose footprint is outside 
>>>>>>> c4a2ff67
   *   of the current view below the lower edge do not contribute to the bounds.
   *   so their top may be visible and they may still be out of bounds.
   */
  getBounds: function() {
    var viewQuad = render.getViewQuad(), res = [];
    for (var i in viewQuad) {
      res[i] = getPositionFromLocal(viewQuad[i]);
    }
    return res;
  },

  /**
   * Sets the zoom level
   * @param {Float} zoom - The new zoom level
   * @param {Object} e - **Not currently used**
   * @fires Basemap#zoom
   * @fires Basemap#change
   */
  setZoom: function(zoom, e) {
    zoom = clamp(parseFloat(zoom), this.minZoom, this.maxZoom);

    if (this.zoom !== zoom) {
      this.zoom = zoom;

      /* if a screen position was given for which the geographic position displayed
       * should not change under the zoom */
      if (e) {
        //FIXME: add code; this needs to take the current camera (rotation and
        //       perspective) into account
        //NOTE:  the old code (comment out below) only works for north-up
        //       non-perspective views
        /*
         var dx = this.container.offsetWidth/2  - e.clientX;
         var dy = this.container.offsetHeight/2 - e.clientY;
         this.center.x -= dx;
         this.center.y -= dy;
         this.center.x *= ratio;
         this.center.y *= ratio;
         this.center.x += dx;
         this.center.y += dy;*/
      }
      /**
       * Fired when the basemap is zoomed (in either direction)
       * @event Basemap#zoom
       */
      this.emit('zoom', { zoom: zoom });
      
      /**
       * Fired when the basemap changes
       * @event Basemap#change
       */
      this.emit('change');
    }
    return this;
  },

  /**
   * Returns the current zoom level
   */
  getZoom: function() {
    return this.zoom;
  },

  /**
   * Sets the map's geographic position
   * @param {Object} pos - The new position
   * @param {Float} pos.latitude
   * @param {Float} pos.longitude
   * @fires Basemap#change
   */
  setPosition: function(pos) {
    var lat = parseFloat(pos.latitude);
    var lon = parseFloat(pos.longitude);
    if (isNaN(lat) || isNaN(lon)) {
      return;
    }
    this.position = { latitude: clamp(lat, -90, 90), longitude: clamp(lon, -180, 180) };
    this.emit('change');
    return this;
  },

  /**
   * Returns the map's current geographic position
   */
  getPosition: function() {
    return this.position;
  },

  /**
   * Sets the map's size
   * @param {Object} size
   * @param {Integer} size.width
   * @param {Integer} size.height
   * @fires Basemap#resize
   */
  setSize: function(size) {
    if (size.width !== this.width || size.height !== this.height) {
      this.width = size.width;
      this.height = size.height;
      
      /**
       * Fired when the map is resized
       * @event Basemap#resize
       */
      this.emit('resize', { width: this.width, height: this.height });
    }
    return this;
  },

  /**
   * Returns the map's current size
   */
  getSize: function() {
    return { width: this.width, height: this.height };
  },

  /**
   * Set's the maps rotation
   * @param {Float} rotation - The new rotation angle
   * @fires Basemap#rotate
   * @fires Basemap#change
   */
  setRotation: function(rotation) {
    rotation = parseFloat(rotation)%360;
    if (this.rotation !== rotation) {
      this.rotation = rotation;
      
      /**
       * Fired when the basemap is rotated
       * @event Basemap#rotate
       */
      this.emit('rotate', { rotation: rotation });
      this.emit('change');
    }
    return this;
  },

  /**
   * Returns the maps current rotation
   */
  getRotation: function() {
    return this.rotation;
  },

  /**
   * Sets the map's tilt
   * @param {Float} tilt - The new tilt
   * @fires Basemap#tilt
   * @fires Basemap#change
   */
  setTilt: function(tilt) {
    tilt = clamp(parseFloat(tilt), 0, 45); // bigger max increases shadow moire on base map
    if (this.tilt !== tilt) {
      this.tilt = tilt;
      
      /**
       * Fired when the basemap is tilted
       * @event Basemap#tilt
       */
      this.emit('tilt', { tilt: tilt });
      this.emit('change');
    }
    return this;
  },

  /**
   * Returns the map's current tilt
   */
  getTilt: function() {
    return this.tilt;
  },

  /**
   * Adds a layer to the map
   * @param {Object} layer - The layer to add
   */
  addLayer: function(layer) {
    this.layers.push(layer);
    this.updateAttribution();
    return this;
  },

  /**
   * Removes a layer from the map
   * @param {Object} layer - The layer to remove
   */
  removeLayer: function(layer) {
    this.layers = this.layers.filter(function(item) {
      return (item !== layer);
    });
    this.updateAttribution();
  },

  /**
   * Destroys the map
   */
  destroy: function() {
    this.listeners = [];
    this.layers = [];
    this.container.innerHTML = '';
  }
};<|MERGE_RESOLUTION|>--- conflicted
+++ resolved
@@ -11,12 +11,12 @@
 }
 
 /**
-<<<<<<< HEAD
  * Basemap
  * @Basemap
  * @param {HTMLElement} DOM container
  * @param {Object} options
-=======
+ */
+/**
  * OSMBuildings basemap
  * @constructor
  * @param {String} container - The id of the html element to display the map in
@@ -33,7 +33,6 @@
  * @param {Object} [options.position] - Initial position
  * @param {Float} [options.position.latitude=52.520000]
  * @param {Float} [options.position.latitude=13.410000]
->>>>>>> c4a2ff67
  */
 var Basemap = function(container, options) {
   this.container = typeof container === 'string' ? document.getElementById(container) : container;
@@ -46,7 +45,7 @@
   this.minZoom = parseFloat(options.minZoom) || 10;
   this.maxZoom = parseFloat(options.maxZoom) || 20;
 
-  if (this.maxZoom<this.minZoom) {
+  if (this.maxZoom < this.minZoom) {
     this.maxZoom = this.minZoom;
   }
 
@@ -176,28 +175,22 @@
     return !!Events.disabled;
   },
 
-<<<<<<< HEAD
   /* returns the geographical bounds of the current view.
    * notes:
    * - since the bounds are always axis-aligned they will contain areas that are
-=======
   /**
    * Returns the geographical bounds of the current view.
    * Notes:
    * - Since the bounds are always axis-aligned they will contain areas that are
->>>>>>> c4a2ff67
    *   not currently visible if the current view is not also axis-aligned.
    * - The bounds only contain the map area that OSMBuildings considers for rendering.
    *   OSMBuildings has a rendering distance of about 3.5km, so the bounds will
    *   never extend beyond that, even if the horizon is visible (in which case the
    *   bounds would mathematically be infinite).
-<<<<<<< HEAD
    * - the bounds only consider ground level. For example, buildings whose top
    *   is seen at the lower edge of the screen, but whose footprint is outside
-=======
-   * - The bounds only consider ground level. For example, buildings whose top 
-   *   is seen at the lower edge of the screen, but whose footprint is outside 
->>>>>>> c4a2ff67
+   * - The bounds only consider ground level. For example, buildings whose top
+   *   is seen at the lower edge of the screen, but whose footprint is outside
    *   of the current view below the lower edge do not contribute to the bounds.
    *   so their top may be visible and they may still be out of bounds.
    */
@@ -244,7 +237,7 @@
        * @event Basemap#zoom
        */
       this.emit('zoom', { zoom: zoom });
-      
+
       /**
        * Fired when the basemap changes
        * @event Basemap#change
@@ -297,7 +290,7 @@
     if (size.width !== this.width || size.height !== this.height) {
       this.width = size.width;
       this.height = size.height;
-      
+
       /**
        * Fired when the map is resized
        * @event Basemap#resize
@@ -324,7 +317,7 @@
     rotation = parseFloat(rotation)%360;
     if (this.rotation !== rotation) {
       this.rotation = rotation;
-      
+
       /**
        * Fired when the basemap is rotated
        * @event Basemap#rotate
@@ -352,7 +345,7 @@
     tilt = clamp(parseFloat(tilt), 0, 45); // bigger max increases shadow moire on base map
     if (this.tilt !== tilt) {
       this.tilt = tilt;
-      
+
       /**
        * Fired when the basemap is tilted
        * @event Basemap#tilt
