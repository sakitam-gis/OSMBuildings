
/**
 * @private
 */
function add2 (a, b) {
  return [a[0] + b[0], a[1] + b[1]];
}

/**
 * @private
 */
function mul2scalar (a, f) {
  return [a[0] * f, a[1] * f];
}

/**
 * @private
 */
function getEventXY (e) {
  const el = e.target;
  const box = el.getBoundingClientRect();
  return { x: e.x - box.left, y: e.y - box.top };
}

/**
 * @private
 */
function addListener (target, type, fn) {
  target.addEventListener(type, fn, false);
}


class Events {

  /**
   * @param container {HTMLElement} DOM element for local pointer events.
   */
  constructor (container) {
    this.window = top || window;

    this.listeners = {};
    this.isDisabled = false;

    this.prevX = 0;
    this.prevY = 0;
    this.startZoom = 0;
    this.prevRotation = 0;
    this.prevTilt = 0;
    this.startDist = 0;
    this.startAngle = 0;
    this.buttons = 0;

    this.addAllListeners(this.window, container);
  }

  addAllListeners (win, container) {
    const doc = win.document;

    if ('ontouchstart' in win) {
      addListener(container, 'touchstart', e => {
        this.onTouchStart(e);
      });

      addListener(doc, 'touchmove', e => {
        this.onTouchMoveDocument(e);
      });
      addListener(container, 'touchmove', e => {
        this.onTouchMove(e);
      });
      addListener(doc, 'touchend', e => {
        this.onTouchEndDocument(e);
      });
      addListener(doc, 'gesturechange', e => {
        this.onGestureChangeDocument(e);
      });
    } else {
      addListener(container, 'mousedown', e => {
        this.onMouseDown(e);
      });
      addListener(doc, 'mousemove', e => {
        this.onMouseMoveDocument(e);
      });
      addListener(container, 'mousemove', e => {
        this.onMouseMove(e);
      });
      addListener(doc, 'mouseup', e => {
        this.onMouseUpDocument(e);
      });
      addListener(container, 'mouseup', e => {
        this.onMouseUp(e);
      });
      addListener(container, 'dblclick', e => {
        this.onDoubleClick(e);
      });
      addListener(container, 'mousewheel', e => {
        this.onMouseWheel(e);
      });
      addListener(container, 'DOMMouseScroll', e => {
        this.onMouseWheel(e);
      });
      addListener(container, 'contextmenu', e => {
        this.onContextMenu(e);
      });
    }

    let resizeTimer;
    addListener(window, 'resize', e => {
      if (resizeTimer) {
        return;
      }
      resizeTimer = setTimeout(() => {
        resizeTimer = null;
        APP.setSize(APP.container.offsetWidth, APP.container.offsetHeight);
      }, 250);
    });
  }

  cancelEvent (e) {
    if (e.preventDefault) {
      e.preventDefault();
    }
    //if (e.stopPropagation) {
    //  e.stopPropagation();
    //}
    e.returnValue = false;
  }

  onDoubleClick (e) {
    render.speedUp();
    this.cancelEvent(e);

    this.emit('doubleclick', { ...getEventXY(e), buttons: e.buttons });

    if (!this.isDisabled) {
      APP.setZoom(APP.zoom + 1, e);
    }
  }

  onMouseDown (e) {
    render.speedUp();
    this.cancelEvent(e);

    this.startZoom = APP.zoom;
    this.prevRotation = APP.rotation;
    this.prevTilt = APP.tilt;

    this.prevX = e.clientX;
    this.prevY = e.clientY;
    this.movement = false;

    if ((e.buttons === 1 && e.altKey) || e.buttons === 2) {
      this.buttons = 2;
    } else if (e.buttons === 1) {
      this.buttons = 1;
    }

    this.emit('pointerdown', { ...getEventXY(e), buttons: e.buttons });

  }

  onMouseMoveDocument (e) {

    if (this.buttons === 1) {
      render.speedUp(); // do it here because no button means the event is not related to us
      this.moveMap(e);
      this.movement = true;
    } else if (this.buttons === 2) {
      render.speedUp(); // do it here because no button means the event is not related to us
      this.rotateMap(e);
      this.movement = true;
    }

    this.prevX = e.clientX;
    this.prevY = e.clientY;
  }

  onMouseMove (e) {
    this.emit('pointermove', getEventXY(e));
  }

  onMouseUpDocument (e) {
    // prevents clicks on other page elements
    if (!this.buttons) {
      return;
    }

    if (this.buttons === 1) {
      this.moveMap(e);

    } else if (this.buttons === 2) {
      this.rotateMap(e);
    }

    this.buttons = 0;
  }

<<<<<<< HEAD
  onMouseUp (e) {
    const pos = getEventXY(e);
    render.Picking.getTargets(pos.x, pos.y, targets => {
      this.emit('pointerup', { buttons: e.buttons, targets: targets });
    });
=======
    if(this.movement){
      this.emit('pointerup', { buttons: e.buttons });
    }
    else {
      render.Picking.getTarget(e.x, e.y, target => {
        this.emit('pointerup', { buttons: e.buttons, target: target });
      });
    }

>>>>>>> 460e810d
  }

  onMouseWheel (e) {
    render.speedUp();
    this.cancelEvent(e);

    let delta = 0;
    if (e.wheelDeltaY) {
      delta = e.wheelDeltaY;
    } else if (e.wheelDelta) {
      delta = e.wheelDelta;
    } else if (e.detail) {
      delta = -e.detail;
    }

    if (!this.isDisabled) {
      const adjust = 0.2 * (delta > 0 ? 1 : delta < 0 ? -1 : 0);
      APP.setZoom(APP.zoom + adjust, e);
    }
  }

  onContextMenu (e) {
    this.cancelEvent(e);
  }

  //***************************************************************************

  moveMap (e) {
    if (this.isDisabled) {
      return;
    }

    // FIXME: make movement exact
    // the constant 0.86 was chosen experimentally for the map movement to be
    // "pinned" to the cursor movement when the map is shown top-down



    const
      scale = 0.86 * Math.pow(2, -APP.zoom),
      lonScale = 1 / Math.cos(APP.position.latitude / 180 * Math.PI),
      dx = e.clientX - this.prevX,
      dy = e.clientY - this.prevY,
      angle = APP.rotation * Math.PI / 180,
      vRight = [Math.cos(angle), Math.sin(angle)],
      vForward = [Math.cos(angle - Math.PI / 2), Math.sin(angle - Math.PI / 2)],
      dir = add2(mul2scalar(vRight, dx), mul2scalar(vForward, -dy));

    const newPosition = {
      longitude: APP.position.longitude - dir[0] * scale * lonScale,
      latitude: APP.position.latitude + dir[1] * scale
    };

    APP.setPosition(newPosition);
    this.emit('move', newPosition);
  }

  rotateMap (e) {
    if (this.isDisabled) {
      return;
    }

    this.prevRotation += (e.clientX - this.prevX) * (360 / this.window.innerWidth);
    this.prevTilt -= (e.clientY - this.prevY) * (360 / this.window.innerHeight);
    APP.setRotation(this.prevRotation);
    APP.setTilt(this.prevTilt);
  }

  emitGestureChange (e) {
    const
      t1 = e.touches[0],
      t2 = e.touches[1],
      dx = t1.clientX - t2.clientX,
      dy = t1.clientY - t2.clientY,
      dist = dx * dx + dy * dy,
      angle = Math.atan2(dy, dx);

    this.onGestureChangeDocument({ rotation: ((angle - this.startAngle) * (180 / Math.PI)) % 360, scale: Math.sqrt(dist / this.startDist) });
  }

  //***************************************************************************

  onTouchStart (e) {
    render.speedUp();
    this.cancelEvent(e);

    this.buttons = 1;
    this.movement = false;

    const t1 = e.touches[0];

    // gesture polyfill adapted from https://raw.githubusercontent.com/seznam/JAK/master/lib/polyfills/gesturechange.js
    // MIT License
    if (e.touches.length === 2 && !('ongesturechange' in this.window)) {
      const t2 = e.touches[1];
      const dx = t1.clientX - t2.clientX;
      const dy = t1.clientY - t2.clientY;
      this.startDist = dx * dx + dy * dy;
      this.startAngle = Math.atan2(dy, dx);
    }

    this.startZoom = APP.zoom;
    this.prevRotation = APP.rotation;
    this.prevTilt = APP.tilt;

    this.prevX = t1.clientX;
    this.prevY = t1.clientY;

    this.emit('pointerdown', { x: e.x, y: e.y, buttons: 1 });
  }

  onTouchMoveDocument (e) {
    if (!this.buttons) {
      return;
    }

    render.speedUp();

    const t1 = e.touches[0];

    if (e.touches.length > 1) {
      APP.setTilt(this.prevTilt + (this.prevY - t1.clientY) * (360 / this.window.innerHeight));
      this.prevTilt = APP.tilt;
      if (!('ongesturechange' in this.window)) {
        this.emitGestureChange(e);
      }
      this.movement = true;
    } else {
      this.moveMap(t1);
      this.movement = true;
    }
    this.prevX = t1.clientX;
    this.prevY = t1.clientY;
  }

  onTouchMove (e) {
    if (e.touches.length === 1) {
      this.emit('pointermove', { ...getEventXY(e.touches[0]), buttons: 1 });
    }
  }

  onTouchEndDocument (e) {
    if (!this.buttons) {
      return;
    }

    const t1 = e.touches[0];

    if (e.touches.length === 0) {
      this.buttons = 0;

      const pos = getEventXY(e);
<<<<<<< HEAD
      render.Picking.getTargets(pos.x, pos.y, targets => {
        this.emit('pointerup', { buttons: 1, targets: targets });
      });
=======
      if(this.movement){
        this.emit('pointerup', { buttons: 1});
      }
      else{
        render.Picking.getTarget(pos.x, pos.y, target => {
          this.emit('pointerup', { buttons: 1, target: target });
        });
      }

>>>>>>> 460e810d

    } else if (e.touches.length === 1) {
      // There is one touch currently on the surface => gesture ended. Prepare for continued single touch move
      this.prevX = t1.clientX;
      this.prevY = t1.clientY;
    }
  }

  onGestureChangeDocument (e) {
    if (!this.buttons) {
      return;
    }

    render.speedUp();
    this.cancelEvent(e);

    if (!this.isDisabled) {
      APP.setZoom(this.startZoom + (e.scale - 1));
      APP.setRotation(this.prevRotation - e.rotation);
    }

    this.emit('gesture', e);
  }

  //***************************************************************************

  on (type, fn) {
    (this.listeners[type] || (this.listeners[type] = [])).push(fn);
  }

  off (type, fn) {
    this.listeners[type] = (this.listeners[type] || []).filter(item => item !== fn);
  }

  emit (type, payload) {
    if (this.listeners[type] === undefined) {
      return;
    }

    setTimeout(() => {
      this.listeners[type].forEach(listener => listener(payload));
    }, 0);
  }

  destroy() {
    // TODO: remove all DOM listeners
    this.listeners = {};
  }
}<|MERGE_RESOLUTION|>--- conflicted
+++ resolved
@@ -146,7 +146,7 @@
 
     this.prevX = e.clientX;
     this.prevY = e.clientY;
-    this.movement = false;
+    this.isMove = false;
 
     if ((e.buttons === 1 && e.altKey) || e.buttons === 2) {
       this.buttons = 2;
@@ -155,19 +155,17 @@
     }
 
     this.emit('pointerdown', { ...getEventXY(e), buttons: e.buttons });
-
   }
 
   onMouseMoveDocument (e) {
-
     if (this.buttons === 1) {
       render.speedUp(); // do it here because no button means the event is not related to us
       this.moveMap(e);
-      this.movement = true;
+      this.isMove = true;
     } else if (this.buttons === 2) {
       render.speedUp(); // do it here because no button means the event is not related to us
       this.rotateMap(e);
-      this.movement = true;
+      this.isMove = true;
     }
 
     this.prevX = e.clientX;
@@ -186,7 +184,6 @@
 
     if (this.buttons === 1) {
       this.moveMap(e);
-
     } else if (this.buttons === 2) {
       this.rotateMap(e);
     }
@@ -194,23 +191,15 @@
     this.buttons = 0;
   }
 
-<<<<<<< HEAD
   onMouseUp (e) {
-    const pos = getEventXY(e);
-    render.Picking.getTargets(pos.x, pos.y, targets => {
-      this.emit('pointerup', { buttons: e.buttons, targets: targets });
-    });
-=======
-    if(this.movement){
+    if (this.isMove){
       this.emit('pointerup', { buttons: e.buttons });
-    }
-    else {
-      render.Picking.getTarget(e.x, e.y, target => {
-        this.emit('pointerup', { buttons: e.buttons, target: target });
-      });
-    }
-
->>>>>>> 460e810d
+    } else {
+      const pos = getEventXY(e);
+      render.Picking.getTargets(pos.x, pos.y, targets => {
+        this.emit('pointerup', { buttons: e.buttons, targets: targets });
+      });
+    }
   }
 
   onMouseWheel (e) {
@@ -246,8 +235,6 @@
     // FIXME: make movement exact
     // the constant 0.86 was chosen experimentally for the map movement to be
     // "pinned" to the cursor movement when the map is shown top-down
-
-
 
     const
       scale = 0.86 * Math.pow(2, -APP.zoom),
@@ -298,7 +285,7 @@
     this.cancelEvent(e);
 
     this.buttons = 1;
-    this.movement = false;
+    this.isMove = false;
 
     const t1 = e.touches[0];
 
@@ -337,10 +324,10 @@
       if (!('ongesturechange' in this.window)) {
         this.emitGestureChange(e);
       }
-      this.movement = true;
+      this.isMove = true;
     } else {
       this.moveMap(t1);
-      this.movement = true;
+      this.isMove = true;
     }
     this.prevX = t1.clientX;
     this.prevY = t1.clientY;
@@ -362,22 +349,14 @@
     if (e.touches.length === 0) {
       this.buttons = 0;
 
-      const pos = getEventXY(e);
-<<<<<<< HEAD
-      render.Picking.getTargets(pos.x, pos.y, targets => {
-        this.emit('pointerup', { buttons: 1, targets: targets });
-      });
-=======
-      if(this.movement){
-        this.emit('pointerup', { buttons: 1});
-      }
-      else{
-        render.Picking.getTarget(pos.x, pos.y, target => {
-          this.emit('pointerup', { buttons: 1, target: target });
+      if (this.isMove) {
+        this.emit('pointerup', { buttons: 1 });
+      } else {
+        const pos = getEventXY(e);
+        render.Picking.getTargets(pos.x, pos.y, targets => {
+          this.emit('pointerup', { buttons: 1, targets: targets });
         });
       }
-
->>>>>>> 460e810d
 
     } else if (e.touches.length === 1) {
       // There is one touch currently on the surface => gesture ended. Prepare for continued single touch move
