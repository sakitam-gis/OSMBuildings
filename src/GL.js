--- conflicted
+++ resolved
@@ -27,11 +27,7 @@
     return texture;
   },
 
-<<<<<<< HEAD
-  createFrameBuffer: function() {
-=======
   createFrameBuffer: function(width, height) {
->>>>>>> c1e2b55e
     var frameBuffer = gl.createFramebuffer();
     gl.bindFramebuffer(gl.FRAMEBUFFER, frameBuffer);
 
@@ -39,19 +35,6 @@
     gl.bindTexture(gl.TEXTURE_2D, renderTexture);
     gl.texParameteri(gl.TEXTURE_2D, gl.TEXTURE_MAG_FILTER, gl.NEAREST);
     gl.texParameteri(gl.TEXTURE_2D, gl.TEXTURE_MIN_FILTER, gl.NEAREST);
-<<<<<<< HEAD
-    gl.texImage2D(gl.TEXTURE_2D, 0, gl.RGBA, Scene.width, Scene.height, 0, gl.RGBA, gl.UNSIGNED_BYTE, null);
-
-    var renderBuffer = gl.createRenderbuffer();
-    gl.bindRenderbuffer(gl.RENDERBUFFER, renderBuffer);
-    gl.renderbufferStorage(gl.RENDERBUFFER, gl.DEPTH_COMPONENT16, Scene.width, Scene.height);
-    gl.framebufferTexture2D(gl.FRAMEBUFFER, gl.COLOR_ATTACHMENT0, gl.TEXTURE_2D, renderTexture, 0);
-    gl.framebufferRenderbuffer(gl.FRAMEBUFFER, gl.DEPTH_ATTACHMENT, gl.RENDERBUFFER, renderBuffer);
-
-    gl.bindFramebuffer(gl.FRAMEBUFFER, null);
-
-    return frameBuffer;
-=======
     gl.texImage2D(gl.TEXTURE_2D, 0, gl.RGBA, width, height, 0, gl.RGBA, gl.UNSIGNED_BYTE, null);
 
     var renderBuffer = gl.createRenderbuffer();
@@ -69,7 +52,6 @@
     gl.bindRenderbuffer(gl.RENDERBUFFER, null);
 
     return [frameBuffer, renderBuffer];
->>>>>>> c1e2b55e
   },
 
   deleteBuffer: function(buffer) {
