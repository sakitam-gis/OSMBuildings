
var render = {

  getFramebufferConfig: function(width, height, maxTexSize) {
    var config = {};

    config.width = Math.min(glx.util.nextPowerOf2(width),  maxTexSize );
    config.height= Math.min(glx.util.nextPowerOf2(height), maxTexSize );

    config.usedWidth = Math.min(width, config.width);
    config.usedHeight= Math.min(height,config.height);

    config.tcLeft  = 0.5 / config.width;
    config.tcTop   = 0.5 / config.height;
    config.tcRight = (config.usedWidth  - 0.5) / config.width;
    config.tcBottom= (config.usedHeight - 0.5) / config.height;

    return config;
  },

  getViewQuad: function() {
    return getViewQuad( this.viewProjMatrix.data,
                       (this.fogDistance + this.fogBlurDistance),
                        this.viewDirOnMap);
  },

  start: function() {
    this.viewMatrix = new glx.Matrix();
    this.projMatrix = new glx.Matrix();
    this.viewProjMatrix = new glx.Matrix();
    this.viewDirOnMap = [0.0, -1.0];

    MAP.on('change', this._onChange = this.onChange.bind(this));
    this.onChange();

    MAP.on('resize', this._onResize = this.onResize.bind(this));
    this.onResize();  //initialize projection matrix
    this.onChange();  //initialize view matrix

    gl.cullFace(gl.BACK);
    gl.enable(gl.CULL_FACE);
    gl.enable(gl.DEPTH_TEST);

    render.Picking.init(); // renders only on demand
    render.Sky = new render.SkyWall();
    render.Buildings.init();
    render.Basemap.init();
    render.Overlay.init();
    render.AmbientMap.init();
    render.Blur.init();
    //render.HudRect.init();
    //render.NormalMap.init();
    render.MapShadows.init();
    render.CameraViewDepthMap = new render.DepthMap();
    render.SunViewDepthMap    = new render.DepthMap();
    
    render.SunViewDepthMap.framebufferConfig = {
      width:      SHADOW_DEPTH_MAP_SIZE,
      height:     SHADOW_DEPTH_MAP_SIZE,
      usedWidth:  SHADOW_DEPTH_MAP_SIZE,
      usedHeight: SHADOW_DEPTH_MAP_SIZE,
      tcLeft:     0.0,
      tcTop:      0.0,
      tcRight:    1.0,
      tcBottom:   1.0 
    };

    //var quad = new mesh.DebugQuad();
    //quad.updateGeometry( [-100, -100, 1], [100, -100, 1], [100, 100, 1], [-100, 100, 1]);
    //data.Index.add(quad);

    requestAnimationFrame( this.renderFrame.bind(this));
  },
  
  renderFrame: function() {
    Filter.nextTick();
    requestAnimationFrame( this.renderFrame.bind(this));

    this.onChange();    
    gl.clearColor(this.fogColor[0], this.fogColor[1], this.fogColor[2], 0.0);
    gl.clear(gl.COLOR_BUFFER_BIT | gl.DEPTH_BUFFER_BIT);

    if (MAP.zoom < APP.minZoom || MAP.zoom > APP.maxZoom) {
      return;
    }
<<<<<<< HEAD
    
    var viewTrapezoid = this.getViewQuad();
                                          
/*
    this.quad.updateGeometry([viewTrapezoid[0][0], viewTrapezoid[0][1], 1.0],
                             [viewTrapezoid[1][0], viewTrapezoid[1][1], 1.0],
                             [viewTrapezoid[2][0], viewTrapezoid[2][1], 1.0],
                             [viewTrapezoid[3][0], viewTrapezoid[3][1], 1.0]);
*/
    
    render.Sky.updateGeometry( viewTrapezoid);

    var sun = getSunConfiguration(125, 70, viewTrapezoid);
    
    if (render.optimize !== 'quality') {
      render.Buildings.render(sun);
=======
    /*
    var viewTrapezoid = this.getViewQuad( this.viewProjMatrix.data);
    quad.updateGeometry([viewTrapezoid[0][0], viewTrapezoid[0][1], 1.0],
                        [viewTrapezoid[1][0], viewTrapezoid[1][1], 1.0],
                        [viewTrapezoid[2][0], viewTrapezoid[2][1], 1.0],
                        [viewTrapezoid[3][0], viewTrapezoid[3][1], 1.0]);*/

    Sun.updateView(this.getViewQuad());
    render.SkyDome.render();
    gl.clear(gl.DEPTH_BUFFER_BIT);	//ensure everything is drawn in front of the sky dome

    if (!render.effects.shadows) {
      render.Buildings.render();
>>>>>>> 41c135e2
      render.Basemap.render();
      gl.enable(gl.BLEND);
      gl.blendFuncSeparate(gl.ONE_MINUS_DST_ALPHA, gl.DST_ALPHA, gl.ONE, gl.ONE); 
      gl.disable(gl.DEPTH_TEST);      
      render.Sky.render();
      gl.disable(gl.BLEND);
      gl.enable(gl.DEPTH_TEST);
    } else {
      var config = this.getFramebufferConfig(MAP.width, MAP.height, gl.getParameter(gl.MAX_TEXTURE_SIZE));

      render.CameraViewDepthMap.render(this.viewProjMatrix, config, true);
      render.SunViewDepthMap.render(Sun.viewProjMatrix);
      render.AmbientMap.render(render.CameraViewDepthMap, config, 0.5);
      render.Blur.render(render.AmbientMap.framebuffer, config);
      render.Buildings.render(render.SunViewDepthMap.framebuffer, 0.5);
      render.Basemap.render();

      gl.enable(gl.BLEND);
      {
<<<<<<< HEAD
        // multiply DEST_COLOR by SRC_COLOR, keep SRC alpha
        // this aplies the shadow and SSAO effects (which selectively darken the scene)
        // while keeping the alpha channel (that corresponds to how much the
        // geometry should be blurred into the background in the next step) intact
        gl.blendFuncSeparate(gl.ZERO, gl.SRC_COLOR, gl.ZERO, gl.ONE); 
        render.MapShadows.render(sun, render.SunViewDepthMap.framebuffer, 0.5);
        render.Overlay.render( render.Blur.framebuffer.renderTexture.id, config);

        // linear interpolation between the colors of the current framebuffer 
        // ( =building geometries) and of the sky. The interpolation factor
        // is the geometry alpha value, which contains the 'foggyness' of each pixel
        // the alpha interpolation functions is set to gl.ONE for both operands
        // to ensure that the alpha channel will become 1.0 for each pixel after this
        // operation, and thus the whole canvas is not rendered partially transparently
        // over its background.
        gl.blendFuncSeparate(gl.ONE_MINUS_DST_ALPHA, gl.DST_ALPHA, gl.ONE, gl.ONE);
        gl.disable(gl.DEPTH_TEST);
        render.Sky.render();
        gl.enable(gl.DEPTH_TEST);
=======
        render.MapShadows.render(render.SunViewDepthMap.framebuffer, 0.5);
        render.Overlay.render(render.Blur.framebuffer.renderTexture.id, config);
>>>>>>> 41c135e2
      }
      gl.disable(gl.BLEND);

      // render.HudRect.render(render.SunViewDepthMap.framebuffer.renderTexture.id, config);
    }

    if (this.screenshotCallback) {
      this.screenshotCallback(gl.canvas.toDataURL());
      this.screenshotCallback = null;
    }  
  },

  stop: function() {
    clearInterval(this.loop);
  },

  updateFogDistance: function() {
    var inverse = glx.Matrix.invert(this.viewProjMatrix.data);
    
    //need to store this as a reference point to determine fog distance
    this.lowerLeftOnMap = getIntersectionWithXYPlane(-1, -1, inverse);
    if (this.lowerLeftOnMap === undefined) {
      return;
    }

    var lowerLeftDistanceToCenter = len2(this.lowerLeftOnMap);

    /* fogDistance: closest distance at which the fog affects the geometry */
    this.fogDistance = Math.max(3000, lowerLeftDistanceToCenter);
    /* fogBlurDistance: closest distance *beyond* fogDistance at which everything is
     *                  completely enclosed in fog. */
    this.fogBlurDistance = 500;
  },

  onChange: function() {
    var 
      scale = 1.38*Math.pow(2, MAP.zoom-17),
      width = MAP.width,
      height = MAP.height,
      refHeight = 1024,
      refVFOV = 45;

    glx.context.viewport(0, 0, width, height);

    this.viewMatrix = new glx.Matrix()
      .rotateZ(MAP.rotation)
      .rotateX(MAP.tilt)
      .translate(0, 0, -1220/scale); //move away to simulate zoom; -1220 scales MAP tiles to ~256px

    this.viewDirOnMap = [ Math.sin(MAP.rotation / 180* Math.PI),
                         -Math.cos(MAP.rotation / 180* Math.PI)];


    // OSMBuildings' perspective camera is ... special: The reference point for
    // camera movement, rotation and zoom is at the screen center (as usual). 
    // But the center of projection is not at the screen center as well but at
    // the bottom center of the screen. This projection was chosen for artistic
    // reasons so that when the map is seen from straight above, vertical building
    // walls would not be seen to face towards the screen center but would
    // uniformly face downward on the screen.
    
    // To achieve this projection, we need to
    // 1. shift the whole geometry up half a screen (so that the desired
    //    center of projection aligns with the view center) *in world coordinates*.
    // 2. perform the actual perspective projection (and flip the y coordinate for
    //    internal reasons).
    // 3. shift the geometry back down half a screen now *in screen coordinates*

    this.projMatrix = new glx.Matrix()
      .translate(0, -height/(2.0*scale), 0) // 0, MAP y offset to neutralize camera y offset, 
      .scale(1, -1, 1) // flip Y
      .multiply(new glx.Matrix.Perspective(refVFOV * height / refHeight, width/height, 1, 7500))
      .translate(0, -1, 0); // camera y offset

    this.viewProjMatrix = new glx.Matrix(glx.Matrix.multiply(this.viewMatrix, this.projMatrix));
    this.updateFogDistance();
  },

  onResize: function() {
    glx.context.canvas.width  = MAP.width;
    glx.context.canvas.height = MAP.height;
    this.onChange();
  },

  destroy: function() {
    MAP.off('change', this._onChange);
    MAP.off('resize', this._onResize);

    this.stop();
    render.Picking.destroy();
    render.Sky.destroy();
    render.Buildings.destroy();
    render.Basemap.destroy();

    render.NormalMap.destroy();
    render.CameraViewDepthMap.destroy();
    render.SunViewDepthMap.destroy();
    render.AmbientMap.destroy();
    render.Blur.destroy();
  }
};<|MERGE_RESOLUTION|>--- conflicted
+++ resolved
@@ -83,38 +83,19 @@
     if (MAP.zoom < APP.minZoom || MAP.zoom > APP.maxZoom) {
       return;
     }
-<<<<<<< HEAD
-    
-    var viewTrapezoid = this.getViewQuad();
-                                          
-/*
-    this.quad.updateGeometry([viewTrapezoid[0][0], viewTrapezoid[0][1], 1.0],
-                             [viewTrapezoid[1][0], viewTrapezoid[1][1], 1.0],
-                             [viewTrapezoid[2][0], viewTrapezoid[2][1], 1.0],
-                             [viewTrapezoid[3][0], viewTrapezoid[3][1], 1.0]);
-*/
-    
-    render.Sky.updateGeometry( viewTrapezoid);
-
-    var sun = getSunConfiguration(125, 70, viewTrapezoid);
-    
-    if (render.optimize !== 'quality') {
-      render.Buildings.render(sun);
-=======
+    var viewTrapezoid = this.getViewQuad( this.viewProjMatrix.data);
     /*
-    var viewTrapezoid = this.getViewQuad( this.viewProjMatrix.data);
     quad.updateGeometry([viewTrapezoid[0][0], viewTrapezoid[0][1], 1.0],
                         [viewTrapezoid[1][0], viewTrapezoid[1][1], 1.0],
                         [viewTrapezoid[2][0], viewTrapezoid[2][1], 1.0],
                         [viewTrapezoid[3][0], viewTrapezoid[3][1], 1.0]);*/
 
-    Sun.updateView(this.getViewQuad());
-    render.SkyDome.render();
+    Sun.updateView(viewTrapezoid);
+    render.Sky.updateGeometry(viewTrapezoid);
     gl.clear(gl.DEPTH_BUFFER_BIT);	//ensure everything is drawn in front of the sky dome
 
-    if (!render.effects.shadows) {
+    if (false) {//!render.effects.shadows) {
       render.Buildings.render();
->>>>>>> 41c135e2
       render.Basemap.render();
       gl.enable(gl.BLEND);
       gl.blendFuncSeparate(gl.ONE_MINUS_DST_ALPHA, gl.DST_ALPHA, gl.ONE, gl.ONE); 
@@ -132,15 +113,15 @@
       render.Buildings.render(render.SunViewDepthMap.framebuffer, 0.5);
       render.Basemap.render();
 
+      gl.blendFunc(gl.ZERO, gl.SRC_COLOR); //multiply DEST_COLOR by SRC_COLOR
       gl.enable(gl.BLEND);
       {
-<<<<<<< HEAD
         // multiply DEST_COLOR by SRC_COLOR, keep SRC alpha
         // this aplies the shadow and SSAO effects (which selectively darken the scene)
         // while keeping the alpha channel (that corresponds to how much the
         // geometry should be blurred into the background in the next step) intact
         gl.blendFuncSeparate(gl.ZERO, gl.SRC_COLOR, gl.ZERO, gl.ONE); 
-        render.MapShadows.render(sun, render.SunViewDepthMap.framebuffer, 0.5);
+        render.MapShadows.render(Sun, render.SunViewDepthMap.framebuffer, 0.5);
         render.Overlay.render( render.Blur.framebuffer.renderTexture.id, config);
 
         // linear interpolation between the colors of the current framebuffer 
@@ -154,14 +135,10 @@
         gl.disable(gl.DEPTH_TEST);
         render.Sky.render();
         gl.enable(gl.DEPTH_TEST);
-=======
-        render.MapShadows.render(render.SunViewDepthMap.framebuffer, 0.5);
-        render.Overlay.render(render.Blur.framebuffer.renderTexture.id, config);
->>>>>>> 41c135e2
       }
       gl.disable(gl.BLEND);
 
-      // render.HudRect.render(render.SunViewDepthMap.framebuffer.renderTexture.id, config);
+      //render.HudRect.render( render.SunViewDepthMap.framebuffer.renderTexture.id, config );
     }
 
     if (this.screenshotCallback) {
