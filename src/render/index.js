--- conflicted
+++ resolved
@@ -53,23 +53,11 @@
     if (APP.zoom < APP.minZoom || APP.zoom > APP.maxZoom) {
       return;
     }
-<<<<<<< HEAD
-
-    if (!Activity.isBusy()) {
-      console.log("stop renderFrame")
-      requestAnimationFrame( this.renderFrame.bind(this));
-      return;
-    }
-
-    console.log("run renderFrame")
-    requestAnimationFrame( this.renderFrame.bind(this)); // TODO OSMB4: interference with global loop?
-=======
     if(!APP.activity.isBusy()){
       setTimeout(() => {requestAnimationFrame( this.renderFrame.bind(this))}, 250);
     }else{
       requestAnimationFrame( this.renderFrame.bind(this)); // TODO OSMB4: interference with global loop?
     }
->>>>>>> 388a4030
 
     this.onChange();
     GL.clearColor(this.fogColor[0], this.fogColor[1], this.fogColor[2], 0.0);
