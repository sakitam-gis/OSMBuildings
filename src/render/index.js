
var render = {

  getFramebufferConfig: function(width, height, maxTexSize) {
    var config = {};

    config.width = Math.min(glx.util.nextPowerOf2(width),  maxTexSize );
    config.height= Math.min(glx.util.nextPowerOf2(height), maxTexSize );

    config.usedWidth = Math.min(width, config.width);
    config.usedHeight= Math.min(height,config.height);

    config.tcLeft  = 0.5 / config.width;
    config.tcTop   = 0.5 / config.height;
    config.tcRight = (config.usedWidth  - 0.5) / config.width;
    config.tcBottom= (config.usedHeight - 0.5) / config.height;

    return config;
  },

  /* returns the quadrilateral part of the XY plane that is currently visible on
   * screen. The quad is returned in tile coordinates for tile zoom level
   * 'tileZoomLevel', and thus can directly be used to determine which basemap
   * and geometry tiles need to be loaded.
   * Note: if the horizon is level (as should usually be the case for 
   * OSMBuildings) then said quad is also a trapezoid. */
  getViewQuad: function(viewProjectionMatrix) {
    /* maximum distance from the map center at which
     * geometry is still visible */
    var MAX_FAR_EDGE_DISTANCE = (this.fogDistance + this.fogBlurDistance);
    //console.log("FMED:", MAX_FAR_EDGE_DISTANCE);

    var inverse = glx.Matrix.invert(viewProjectionMatrix);

    var vBottomLeft  = getIntersectionWithXYPlane(-1, -1, inverse);
    var vBottomRight = getIntersectionWithXYPlane( 1, -1, inverse);
    var vTopRight    = getIntersectionWithXYPlane( 1,  1, inverse);
    var vTopLeft     = getIntersectionWithXYPlane(-1,  1, inverse);

    /* If even the lower edge of the screen does not intersect with the map plane,
     * then the map plane is not visible at all.
     * (Or somebody screwed up the projection matrix, putting the view upside-down 
     *  or something. But in any case we won't attempt to create a view rectangle).
     */
    if (!vBottomLeft || !vBottomRight) {
      return;
    }

    var vLeftDir, vRightDir, vLeftPoint, vRightPoint;
    var f;

    /* The lower screen edge shows the map layer, but the upper one does not.
     * This usually happens when the camera is close to parallel to the ground
     * so that the upper screen edge lies above the horizon. This is not a bug
     * and can legitimately happen. But from a theoretical standpoint, this means 
     * that the view 'trapezoid' stretches infinitely toward the horizon. Since this
     * is not a practically useful result - though formally correct - we instead
     * manually bound that area.*/
    if (!vTopLeft || !vTopRight) {
      /* point on the left screen edge with the same y-value as the map center*/
      vLeftPoint = getIntersectionWithXYPlane(-1, -0.9, inverse);
      vLeftDir = norm2(sub2( vLeftPoint, vBottomLeft));
      f = dot2(vLeftDir, this.viewDirOnMap);
      vTopLeft = add2( vBottomLeft, mul2scalar(vLeftDir, MAX_FAR_EDGE_DISTANCE/f));
      
      vRightPoint = getIntersectionWithXYPlane( 1, -0.9, inverse);
      vRightDir = norm2(sub2(vRightPoint, vBottomRight));
      f = dot2(vRightDir, this.viewDirOnMap);
      vTopRight = add2( vBottomRight, mul2scalar(vRightDir, MAX_FAR_EDGE_DISTANCE/f));
    }

    /* if vTopLeft is further than MAX_FAR_EDGE_DISTANCE away vertically from the map center,
     * move it closer. */
   if (dot2( this.viewDirOnMap, vTopLeft) > MAX_FAR_EDGE_DISTANCE) {
      vLeftDir = norm2(sub2( vTopLeft, vBottomLeft));
      f = dot2(vLeftDir, this.viewDirOnMap);
      vTopLeft = add2( vBottomLeft, mul2scalar(vLeftDir, MAX_FAR_EDGE_DISTANCE/f));
   }

   /* dito for vTopRight*/
   if (dot2( this.viewDirOnMap, vTopRight) > MAX_FAR_EDGE_DISTANCE) {
      vRightDir = norm2(sub2( vTopRight, vBottomRight));
      f = dot2(vRightDir, this.viewDirOnMap);
      vTopRight = add2( vBottomRight, mul2scalar(vRightDir, MAX_FAR_EDGE_DISTANCE/f));
   }
   
    return [vBottomLeft, vBottomRight, vTopRight, vTopLeft];
  },

  start: function() {
    this.viewMatrix = new glx.Matrix();
    this.projMatrix = new glx.Matrix();
    this.viewProjMatrix = new glx.Matrix();
    this.viewDirOnMap = [0.0, -1.0];

    MAP.on('change', this._onChange = this.onChange.bind(this));
    this.onChange();

    MAP.on('resize', this._onResize = this.onResize.bind(this));
    this.onResize();  //initialize projection matrix
    this.onChange();  //initialize view matrix

    gl.cullFace(gl.BACK);
    gl.enable(gl.CULL_FACE);
    gl.enable(gl.DEPTH_TEST);

    render.Interaction.init(); // renders only on demand
    render.SkyDome.init();
    render.Buildings.init();
    render.Basemap.init();
    //render.HudRect.init();
    render.Overlay.init();
    //render.NormalMap.init();
    render.DepthMap.init();
    render.AmbientMap.init();
    render.Blur.init();
    
    //var quad = new mesh.DebugQuad();
    //quad.updateGeometry( [-100, -100, 1], [100, -100, 1], [100, 100, 1], [-100, 100, 1]);
    //data.Index.add(quad);

    this.loop = setInterval(function() {
      requestAnimationFrame(function() {

        gl.clearColor(this.fogColor[0], this.fogColor[1], this.fogColor[2], 1);
        gl.clear(gl.COLOR_BUFFER_BIT | gl.DEPTH_BUFFER_BIT);

        if (MAP.zoom < APP.minZoom || MAP.zoom > APP.maxZoom) {
          return;
        }

        /*
        var viewTrapezoid = this.getViewQuad( this.viewProjMatrix.data);
        quad.updateGeometry([viewTrapezoid[0][0], viewTrapezoid[0][1], 1.0],
                            [viewTrapezoid[1][0], viewTrapezoid[1][1], 1.0],
                            [viewTrapezoid[2][0], viewTrapezoid[2][1], 1.0],
                            [viewTrapezoid[3][0], viewTrapezoid[3][1], 1.0]);*/

        render.SkyDome.render();
        gl.clear(gl.DEPTH_BUFFER_BIT);	//ensure everything is drawn in front of the sky dome

        render.Buildings.render();
        render.Basemap.render();

        //render.NormalMap.render();

        if (render.optimize === 'quality') {
          var config = this.getFramebufferConfig(MAP.width, MAP.height, gl.getParameter(gl.MAX_TEXTURE_SIZE));

          render.DepthMap.render(config);
          render.AmbientMap.render(render.DepthMap.framebuffer.renderTexture.id, config, 0.5);
          render.Blur.render(render.AmbientMap.framebuffer.renderTexture.id, config);
        
          gl.blendFunc(gl.ZERO, gl.SRC_COLOR); //multiply DEST_COLOR by SRC_COLOR
          gl.enable(gl.BLEND);
          render.Overlay.render( render.Blur.framebuffer.renderTexture.id, config);
          gl.disable(gl.BLEND);
        }

        if (this.screenshotCallback) {
          this.screenshotCallback(gl.canvas.toDataURL());
          this.screenshotCallback = null;
        }

      }.bind(this));
    }.bind(this), 17);
  },

  stop: function() {
    clearInterval(this.loop);
  },

  updateFogDistance: function() {
    var inverse = glx.Matrix.invert(this.viewProjMatrix.data);
    
    //need to store this as a reference point to determine fog distance
    this.lowerLeftOnMap = getIntersectionWithXYPlane(-1, -1, inverse);
    if (this.lowerLeftOnMap === undefined) {
      return;
    }

    var lowerLeftDistanceToCenter = len2(this.lowerLeftOnMap);

    /* fogDistance: closest distance at which the fog affects the geometry */
<<<<<<< HEAD
    this.fogDistance = Math.max(1500, lowerLeftDistanceToCenter);
    /* fogBlurDistance: closest distance *beyond* fogDistance at which everything is
     *                  completely enclosed in fog. */
    this.fogBlurDistance = 300;
=======
    this.fogDistance = Math.max(2000* Math.pow(2, MAP.zoom - 16), lowerLeftDistanceToCenter);
    /* fogBlurDistance: closest distance *beyond* fogDistance at which everything is completely enclosed in fog. */
    this.fogBlurDistance = 300 * Math.pow(2, MAP.zoom - 16);
>>>>>>> 4fb857a7
    //console.log( "FD: %s, zoom: %s, CDFC: %s", this.fogDistance, MAP.zoom, cameraDistanceFromMapCenter);
  },

  onChange: function() {
    var scale = 1.38*Math.pow(2, MAP.zoom-17);

    this.viewMatrix = new glx.Matrix()
      .rotateZ(MAP.rotation)
      .rotateX(MAP.tilt)
      .scale(scale, scale, scale);


    this.viewDirOnMap = [ Math.sin(MAP.rotation / 180* Math.PI),
                         -Math.cos(MAP.rotation / 180* Math.PI)];

    this.viewProjMatrix = new glx.Matrix(glx.Matrix.multiply(this.viewMatrix, this.projMatrix));
    this.updateFogDistance();
  },

  onResize: function() {
    var
      width = MAP.width,
      height = MAP.height,
      refHeight = 1024,
      refVFOV = 45;

    this.projMatrix = new glx.Matrix()
      .translate(0, -height/2, -1220) // 0, MAP y offset to neutralize camera y offset, MAP z -1220 scales MAP tiles to ~256px
      .scale(1, -1, 1) // flip Y
      .multiply(new glx.Matrix.Perspective(refVFOV * height / refHeight, width/height, 0.1, 7500))
      .translate(0, -1, 0); // camera y offset

    glx.context.canvas.width  = width;
    glx.context.canvas.height = height;
    glx.context.viewport(0, 0, width, height);

    this.viewProjMatrix = new glx.Matrix(glx.Matrix.multiply(this.viewMatrix, this.projMatrix));
    this.updateFogDistance();
  },

  destroy: function() {
    MAP.off('change', this._onChange);
    MAP.off('resize', this._onResize);

    this.stop();
    render.Interaction.destroy();
    render.SkyDome.destroy();
    render.Buildings.destroy();
    render.Basemap.destroy();

    render.NormalMap.destroy();
    render.DepthMap.destroy();
    render.AmbientMap.destroy();
    render.Blur.destroy();
  }
};<|MERGE_RESOLUTION|>--- conflicted
+++ resolved
@@ -128,7 +128,6 @@
         if (MAP.zoom < APP.minZoom || MAP.zoom > APP.maxZoom) {
           return;
         }
-
         /*
         var viewTrapezoid = this.getViewQuad( this.viewProjMatrix.data);
         quad.updateGeometry([viewTrapezoid[0][0], viewTrapezoid[0][1], 1.0],
@@ -182,16 +181,10 @@
     var lowerLeftDistanceToCenter = len2(this.lowerLeftOnMap);
 
     /* fogDistance: closest distance at which the fog affects the geometry */
-<<<<<<< HEAD
     this.fogDistance = Math.max(1500, lowerLeftDistanceToCenter);
     /* fogBlurDistance: closest distance *beyond* fogDistance at which everything is
      *                  completely enclosed in fog. */
     this.fogBlurDistance = 300;
-=======
-    this.fogDistance = Math.max(2000* Math.pow(2, MAP.zoom - 16), lowerLeftDistanceToCenter);
-    /* fogBlurDistance: closest distance *beyond* fogDistance at which everything is completely enclosed in fog. */
-    this.fogBlurDistance = 300 * Math.pow(2, MAP.zoom - 16);
->>>>>>> 4fb857a7
     //console.log( "FD: %s, zoom: %s, CDFC: %s", this.fogDistance, MAP.zoom, cameraDistanceFromMapCenter);
   },
 
