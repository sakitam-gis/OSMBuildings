--- conflicted
+++ resolved
@@ -25,16 +25,11 @@
    * Note: if the horizon is level (as should usually be the case for 
    * OSMBuildings) then said quad is also a trapezoid. */
   getViewQuad: function(viewProjectionMatrix) {
-<<<<<<< HEAD
     /* maximum distance from the map center at which
      * geometry is still visible */
     var MAX_FAR_EDGE_DISTANCE = (this.fogDistance + this.fogBlurDistance);
     //console.log("FMED:", MAX_FAR_EDGE_DISTANCE);
-=======
-    //FIXME: determine a reasonable value (4000 was chosen rather arbitrarily)
-    var MAX_EDGE_LENGTH = 4000; 
-
->>>>>>> 6a013320
+
     var inverse = glx.Matrix.invert(viewProjectionMatrix);
 
     var vBottomLeft  = getIntersectionWithXYPlane(-1, -1, inverse);
@@ -79,7 +74,6 @@
 
     /* if vTopLeft is further than MAX_FAR_EDGE_DISTANCE away vertically from the map center,
      * move it closer. */
-<<<<<<< HEAD
    if (dot2( this.viewDirOnMap, vTopLeft) > MAX_FAR_EDGE_DISTANCE)
    {
       vLeftMid = getIntersectionWithXYPlane(-1, 0, inverse);
@@ -97,21 +91,6 @@
       vTopRight = add2( vBottomRight, mul2scalar(vRightDir, MAX_FAR_EDGE_DISTANCE/f));
    }
    
-=======
-    if (dist3(vBottomLeft, vTopLeft) > MAX_EDGE_LENGTH) {
-      vLeftDir = norm3(sub3(vTopLeft, vBottomLeft));
-      vTopLeft = add3(vBottomLeft, mul3scalar(vLeftDir, MAX_EDGE_LENGTH));
-    }
-    
-    /* do the same for the right edge */
-    if (dist3(vBottomRight, vTopRight) > MAX_EDGE_LENGTH) {
-      vRightDir = norm3(sub3(vTopRight, vBottomRight));
-      vTopRight = add3(vBottomRight, mul3scalar(vRightDir, MAX_EDGE_LENGTH));
-    }
-    
-    //return [ vBottomLeft, vBottomRight, vTopRight, vTopLeft];
-    
->>>>>>> 6a013320
     return [vBottomLeft, vBottomRight, vTopRight, vTopLeft];
   },
 
@@ -156,25 +135,12 @@
         if (MAP.zoom < APP.minZoom || MAP.zoom > APP.maxZoom) {
           return;
         }
-<<<<<<< HEAD
         /*
         var viewTrapezoid = this.getViewQuad( this.viewProjMatrix.data);
         quad.updateGeometry([viewTrapezoid[0][0], viewTrapezoid[0][1], 1.0],
                             [viewTrapezoid[1][0], viewTrapezoid[1][1], 1.0],
                             [viewTrapezoid[2][0], viewTrapezoid[2][1], 1.0],
                             [viewTrapezoid[3][0], viewTrapezoid[3][1], 1.0]);*/
-=======
-
-        //var viewTrapezoid = this.getViewQuad( this.viewProjMatrix.data, 16);
-        //console.log( this.getTilesInQuad( viewTrapezoid) );
-        //var s = "";
-        //for (var i in window.tiles)
-        //  s+= window.tiles[i][0] + ", " + window.tiles[i][1] + "\n";
-        //window.s = s;
-        //console.log(window.tiles.length);
-        //console.log( viewTrapezoid[0], viewTrapezoid[1], viewTrapezoid[2], viewTrapezoid[3] );
-        //quad.updateGeometry(viewTrapezoid[0], viewTrapezoid[1], viewTrapezoid[2], viewTrapezoid[3]);
->>>>>>> 6a013320
 
         render.SkyDome.render();
         gl.clear(gl.DEPTH_BUFFER_BIT);	//ensure everything is drawn in front of the sky dome
@@ -268,8 +234,6 @@
     render.Buildings.destroy();
     render.Basemap.destroy();
 
-    render.HudRect.destroy();
-    render.Overlay.destroy();
     render.NormalMap.destroy();
     render.DepthMap.destroy();
     render.AmbientMap.destroy();
