
var render = {

  getFramebufferConfig: function(width, height, maxTexSize) {
    var config = {};

    config.width = Math.min(glx.util.nextPowerOf2(width),  maxTexSize );
    config.height= Math.min(glx.util.nextPowerOf2(height), maxTexSize );

    config.usedWidth = Math.min(width, config.width);
    config.usedHeight= Math.min(height,config.height);

    config.tcLeft  = 0.5 / config.width;
    config.tcTop   = 0.5 / config.height;
    config.tcRight = (config.usedWidth  - 0.5) / config.width;
    config.tcBottom= (config.usedHeight - 0.5) / config.height;

    return config;
  },

  getViewQuad: function() {
    return getViewQuad( this.viewProjMatrix.data,
                       (this.fogDistance + this.fogBlurDistance),
                        this.viewDirOnMap);
  },

  start: function() {
    this.viewMatrix = new glx.Matrix();
    this.projMatrix = new glx.Matrix();
    this.viewProjMatrix = new glx.Matrix();
    this.viewDirOnMap = [0.0, -1.0];

    MAP.on('change', this._onChange = this.onChange.bind(this));
    this.onChange();

    MAP.on('resize', this._onResize = this.onResize.bind(this));
    this.onResize();  //initialize projection matrix
    this.onChange();  //initialize view matrix

    gl.cullFace(gl.BACK);
    gl.enable(gl.CULL_FACE);
    gl.enable(gl.DEPTH_TEST);

    render.Interaction.init(); // renders only on demand
    render.SkyDome.init();
    render.Buildings.init();
    render.Basemap.init();
    render.Overlay.init();
    render.AmbientMap.init();
    render.Blur.init();
    //render.HudRect.init();
    //render.NormalMap.init();
<<<<<<< HEAD
    render.ShadowMap = new render.ShadowMap();
=======
    render.MapShadows.init();
>>>>>>> f22307eb
    render.CameraViewDepthMap = new render.DepthMap();
    render.SunViewDepthMap    = new render.DepthMap();
    
    render.SunViewDepthMap.framebufferConfig = {
      width:      SHADOW_DEPTH_MAP_SIZE,
      height:     SHADOW_DEPTH_MAP_SIZE,
      usedWidth:  SHADOW_DEPTH_MAP_SIZE,
      usedHeight: SHADOW_DEPTH_MAP_SIZE,
      tcLeft:     0.0,
      tcTop:      0.0,
      tcRight:    1.0,
      tcBottom:   1.0 
    };

    //var quad = new mesh.DebugQuad();
    //quad.updateGeometry( [-100, -100, 1], [100, -100, 1], [100, 100, 1], [-100, 100, 1]);
    //data.Index.add(quad);

    requestAnimationFrame( this.renderFrame.bind(this));
  },
  
  renderFrame: function() {
    requestAnimationFrame( this.renderFrame.bind(this));
    
    gl.clearColor(this.fogColor[0], this.fogColor[1], this.fogColor[2], 1);
    gl.clear(gl.COLOR_BUFFER_BIT | gl.DEPTH_BUFFER_BIT);

    if (MAP.zoom < APP.minZoom || MAP.zoom > APP.maxZoom) {
      return;
    }
    /*
    var viewTrapezoid = this.getViewQuad( this.viewProjMatrix.data);
    quad.updateGeometry([viewTrapezoid[0][0], viewTrapezoid[0][1], 1.0],
                        [viewTrapezoid[1][0], viewTrapezoid[1][1], 1.0],
                        [viewTrapezoid[2][0], viewTrapezoid[2][1], 1.0],
                        [viewTrapezoid[3][0], viewTrapezoid[3][1], 1.0]);*/

<<<<<<< HEAD
    var sun = getSunConfiguration(120, 60, this.getViewQuad());
=======
    var sun = getSunConfiguration(125, 80, this.getViewQuad());
>>>>>>> f22307eb
    render.SkyDome.render();
    gl.clear(gl.DEPTH_BUFFER_BIT);	//ensure everything is drawn in front of the sky dome

    if (render.optimize !== 'quality') {
      render.Buildings.render(sun.direction);
      render.Basemap.render();
    } else {
      var config = this.getFramebufferConfig(MAP.width, MAP.height, gl.getParameter(gl.MAX_TEXTURE_SIZE));

      render.CameraViewDepthMap.render(this.viewProjMatrix, config, true);
      render.SunViewDepthMap.render(    sun.viewProjMatrix);
      render.AmbientMap.render(render.CameraViewDepthMap, config, 0.5);
      render.Blur.render(render.AmbientMap.framebuffer, config);
<<<<<<< HEAD
      render.ShadowMap.render(config, this.viewProjMatrix, sun, render.SunViewDepthMap.framebuffer, 0.2);
 
      render.Buildings.render(sun.direction);
=======
      render.Buildings.render(sun, render.SunViewDepthMap.framebuffer);
>>>>>>> f22307eb
      render.Basemap.render();

      gl.blendFunc(gl.ZERO, gl.SRC_COLOR); //multiply DEST_COLOR by SRC_COLOR
      gl.enable(gl.BLEND);
<<<<<<< HEAD
      render.Overlay.render( render.Blur.framebuffer.renderTexture.id, config);
      render.Overlay.render( render.ShadowMap.framebuffer.renderTexture.id, config);
      gl.disable(gl.BLEND);

      //render.HudRect.render( render.ShadowMap.framebuffer.renderTexture.id, config );
=======
      {
        render.MapShadows.render(sun, render.SunViewDepthMap.framebuffer, 0.5);
        render.Overlay.render( render.Blur.framebuffer.renderTexture.id, config);
      }
      gl.disable(gl.BLEND);

      //render.HudRect.render( render.SunViewDepthMap.framebuffer.renderTexture.id, config );
>>>>>>> f22307eb
    }

    if (this.screenshotCallback) {
      this.screenshotCallback(gl.canvas.toDataURL());
      this.screenshotCallback = null;
    }  
  },

  stop: function() {
    clearInterval(this.loop);
  },

  updateFogDistance: function() {
    var inverse = glx.Matrix.invert(this.viewProjMatrix.data);
    
    //need to store this as a reference point to determine fog distance
    this.lowerLeftOnMap = getIntersectionWithXYPlane(-1, -1, inverse);
    if (this.lowerLeftOnMap === undefined) {
      return;
    }

    var lowerLeftDistanceToCenter = len2(this.lowerLeftOnMap);

    /* fogDistance: closest distance at which the fog affects the geometry */
    this.fogDistance = Math.max(1500, lowerLeftDistanceToCenter);
    /* fogBlurDistance: closest distance *beyond* fogDistance at which everything is
     *                  completely enclosed in fog. */
    this.fogBlurDistance = 300;
  },

  onChange: function() {
    var scale = 1.38*Math.pow(2, MAP.zoom-17);

    this.viewMatrix = new glx.Matrix()
      .rotateZ(MAP.rotation)
      .rotateX(MAP.tilt)
      .scale(scale, scale, scale);


    this.viewDirOnMap = [ Math.sin(MAP.rotation / 180* Math.PI),
                         -Math.cos(MAP.rotation / 180* Math.PI)];

    this.viewProjMatrix = new glx.Matrix(glx.Matrix.multiply(this.viewMatrix, this.projMatrix));
    this.updateFogDistance();
  },

  onResize: function() {
    var
      width = MAP.width,
      height = MAP.height,
      refHeight = 1024,
      refVFOV = 45;

    this.projMatrix = new glx.Matrix()
      .translate(0, -height/2, -1220) // 0, MAP y offset to neutralize camera y offset, MAP z -1220 scales MAP tiles to ~256px
      .scale(1, -1, 1) // flip Y
      .multiply(new glx.Matrix.Perspective(refVFOV * height / refHeight, width/height, 1, 7500))
      .translate(0, -1, 0); // camera y offset

    glx.context.canvas.width  = width;
    glx.context.canvas.height = height;
    glx.context.viewport(0, 0, width, height);

    this.viewProjMatrix = new glx.Matrix(glx.Matrix.multiply(this.viewMatrix, this.projMatrix));
    this.updateFogDistance();
  },

  destroy: function() {
    MAP.off('change', this._onChange);
    MAP.off('resize', this._onResize);

    this.stop();
    render.Interaction.destroy();
    render.SkyDome.destroy();
    render.Buildings.destroy();
    render.Basemap.destroy();

    render.NormalMap.destroy();
    render.CameraViewDepthMap.destroy();
    render.SunViewDepthMap.destroy();
    render.AmbientMap.destroy();
    render.Blur.destroy();
  }
};<|MERGE_RESOLUTION|>--- conflicted
+++ resolved
@@ -50,11 +50,7 @@
     render.Blur.init();
     //render.HudRect.init();
     //render.NormalMap.init();
-<<<<<<< HEAD
-    render.ShadowMap = new render.ShadowMap();
-=======
     render.MapShadows.init();
->>>>>>> f22307eb
     render.CameraViewDepthMap = new render.DepthMap();
     render.SunViewDepthMap    = new render.DepthMap();
     
@@ -92,11 +88,7 @@
                         [viewTrapezoid[2][0], viewTrapezoid[2][1], 1.0],
                         [viewTrapezoid[3][0], viewTrapezoid[3][1], 1.0]);*/
 
-<<<<<<< HEAD
-    var sun = getSunConfiguration(120, 60, this.getViewQuad());
-=======
     var sun = getSunConfiguration(125, 80, this.getViewQuad());
->>>>>>> f22307eb
     render.SkyDome.render();
     gl.clear(gl.DEPTH_BUFFER_BIT);	//ensure everything is drawn in front of the sky dome
 
@@ -110,24 +102,11 @@
       render.SunViewDepthMap.render(    sun.viewProjMatrix);
       render.AmbientMap.render(render.CameraViewDepthMap, config, 0.5);
       render.Blur.render(render.AmbientMap.framebuffer, config);
-<<<<<<< HEAD
-      render.ShadowMap.render(config, this.viewProjMatrix, sun, render.SunViewDepthMap.framebuffer, 0.2);
- 
-      render.Buildings.render(sun.direction);
-=======
       render.Buildings.render(sun, render.SunViewDepthMap.framebuffer);
->>>>>>> f22307eb
       render.Basemap.render();
 
       gl.blendFunc(gl.ZERO, gl.SRC_COLOR); //multiply DEST_COLOR by SRC_COLOR
       gl.enable(gl.BLEND);
-<<<<<<< HEAD
-      render.Overlay.render( render.Blur.framebuffer.renderTexture.id, config);
-      render.Overlay.render( render.ShadowMap.framebuffer.renderTexture.id, config);
-      gl.disable(gl.BLEND);
-
-      //render.HudRect.render( render.ShadowMap.framebuffer.renderTexture.id, config );
-=======
       {
         render.MapShadows.render(sun, render.SunViewDepthMap.framebuffer, 0.5);
         render.Overlay.render( render.Blur.framebuffer.renderTexture.id, config);
@@ -135,7 +114,6 @@
       gl.disable(gl.BLEND);
 
       //render.HudRect.render( render.SunViewDepthMap.framebuffer.renderTexture.id, config );
->>>>>>> f22307eb
     }
 
     if (this.screenshotCallback) {
