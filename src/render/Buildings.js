--- conflicted
+++ resolved
@@ -5,21 +5,20 @@
     this.shader = new glx.Shader({
       vertexShader: Shaders.buildings.vertex,
       fragmentShader: Shaders.buildings.fragment,
-<<<<<<< HEAD
-      attributes: ['aPosition', 'aColor', 'aNormal', 'aID'],
-      uniforms: ['uModelMatrix', 'uViewMatrix', 'uProjMatrix', "uViewDirOnMap", 'uMatrix', 'uNormalTransform', 'uAlpha', 'uLightColor', 'uLightDirection', 'uLowerEdgePoint', 'uFogDistance', 'uFogBlurDistance', 'uFogColor', 'uBendRadius', 'uBendDistance', 'uHighlightColor', 'uHighlightID']
-=======
       attributes: ['aPosition', 'aColor', 'aFilter', 'aNormal', 'aID'],
       uniforms: [
         'uModelMatrix',
         'uViewMatrix',
         'uProjMatrix',
+        'uViewDirOnMap',
         'uMatrix',
         'uNormalTransform',
         'uAlpha',
         'uLightColor',
         'uLightDirection',
-        'uFogRadius',
+        'uLowerEdgePoint',
+        'uFogDistance',
+        'uFogBlurDistance',
         'uFogColor',
         'uBendRadius',
         'uBendDistance',
@@ -27,7 +26,6 @@
         'uHighlightID',
         'uTime'
       ]
->>>>>>> 6a013320
     });
   },
 
