
/* 'DepthMap' renders depth buffer of the current view into a texture. To be compatible with as
   many devices as possible, this code does not use the WEBGL_depth_texture extension, but
   instead color-codes the depth value into an ordinary RGB8 texture.

   This depth texture can then be used for effects such as outline rendering, screen-space
   ambient occlusion (SSAO) and shadow mapping.
   
*/
render.DepthMap = {


  init: function() {
    this.shader = new glx.Shader({
      vertexShader: Shaders.depth.vertex,
      fragmentShader: Shaders.depth.fragment,
<<<<<<< HEAD
      attributes: ['aPosition', 'aColor'],
      uniforms: ['uMatrix', 'uModelMatrix', 'uFogDistance', 'uFogBlurDistance', 'uViewDirOnMap', 'uLowerEdgePoint']
=======
      attributes: ['aPosition', 'aFilter'],
      uniforms: ['uMatrix', 'uModelMatrix', 'uFogRadius', 'uTime']
>>>>>>> 6a013320
    });

    this.framebuffer = new glx.Framebuffer(128, 128); //dummy values, will be resized dynamically

    this.mapPlane = new mesh.MapPlane();
  },

  render: function(framebufferConfig) {

    var
      shader = this.shader,
      framebuffer = this.framebuffer;


    if (framebuffer.width != framebufferConfig.width || 
        framebuffer.height!= framebufferConfig.height)
    {
      framebuffer.setSize( framebufferConfig.width, framebufferConfig.height );

      /* We will be sampling neighboring pixels of the depth texture to create an ambient
       * occlusion map. With the default texture wrap mode 'gl.REPEAT', sampling the neighbors
       * of edge texels would return texels on the opposite edge of the texture, which is not
       * what we want. Setting the wrap mode to 'gl.CLAMP_TO_EDGE' instead returns 
       * the texels themselves, which is far more useful for ambient occlusion maps */
      gl.bindTexture(gl.TEXTURE_2D, this.framebuffer.renderTexture.id);
      gl.texParameteri(gl.TEXTURE_2D, gl.TEXTURE_WRAP_S, gl.CLAMP_TO_EDGE);
      gl.texParameteri(gl.TEXTURE_2D, gl.TEXTURE_WRAP_T, gl.CLAMP_TO_EDGE);
      
      /* We will explicitly access (neighbor) texel in depth texture to compute the ambient map.
       * So linear interpolation or mip-mapping of texels neither necessary nor desirable.
       * Disabling it can also noticably improve render performance, as it leads to fewer
       * texture lookups (1 for "NEAREST" vs. 4 for "LINEAR" vs. 8 for "LINEAR_MIPMAP_LINEAR");
       */
      gl.texParameteri(gl.TEXTURE_2D, gl.TEXTURE_MIN_FILTER, gl.NEAREST);
      gl.texParameteri(gl.TEXTURE_2D, gl.TEXTURE_MAG_FILTER, gl.NEAREST);
    }
      
    gl.viewport(0, 0, framebufferConfig.usedWidth, framebufferConfig.usedHeight);
    shader.enable();
    framebuffer.enable();

    gl.clearColor(0.0, 0.0, 0.0, 1);
    gl.clear(gl.COLOR_BUFFER_BIT | gl.DEPTH_BUFFER_BIT);

    var item, modelMatrix;

    gl.uniform1f(shader.uniforms.uTime, Filter.time());
    gl.uniform1f(shader.uniforms.uFogRadius, render.fogRadius);

    // render all actual data items, but also a dummy map plane
    // Note: SSAO on the map plane has been disabled temporarily
    var dataItems = data.Index.items;//.concat([this.mapPlane]);

    for (var i = 0; i < dataItems.length; i++) {
      item = dataItems[i];

      if (MAP.zoom < item.minZoom || MAP.zoom > item.maxZoom) {
        continue;
      }

      if (!(modelMatrix = item.getMatrix())) {
        continue;
      }

      gl.uniform2fv(shader.uniforms.uViewDirOnMap, render.viewDirOnMap);
      gl.uniform2fv(shader.uniforms.uLowerEdgePoint, render.lowerLeftOnMap);
      gl.uniformMatrix4fv(shader.uniforms.uMatrix, false, glx.Matrix.multiply(modelMatrix, render.viewProjMatrix));
      gl.uniformMatrix4fv(shader.uniforms.uModelMatrix, false, modelMatrix.data);
<<<<<<< HEAD
      gl.uniform1f(shader.uniforms.uFogDistance, render.fogDistance);
      gl.uniform1f(shader.uniforms.uFogBlurDistance, render.fogBlurDistance);
      
=======

>>>>>>> 6a013320
      item.vertexBuffer.enable();
      gl.vertexAttribPointer(shader.attributes.aPosition, item.vertexBuffer.itemSize, gl.FLOAT, false, 0, 0);

      item.filterBuffer.enable();
      gl.vertexAttribPointer(shader.attributes.aFilter, item.filterBuffer.itemSize, gl.FLOAT, false, 0, 0);

      gl.drawArrays(gl.TRIANGLES, 0, item.vertexBuffer.numItems);
    }

    shader.disable();
    framebuffer.disable();

    gl.viewport(0, 0, MAP.width, MAP.height);
  },

  destroy: function() {}
};<|MERGE_RESOLUTION|>--- conflicted
+++ resolved
@@ -14,13 +14,8 @@
     this.shader = new glx.Shader({
       vertexShader: Shaders.depth.vertex,
       fragmentShader: Shaders.depth.fragment,
-<<<<<<< HEAD
-      attributes: ['aPosition', 'aColor'],
-      uniforms: ['uMatrix', 'uModelMatrix', 'uFogDistance', 'uFogBlurDistance', 'uViewDirOnMap', 'uLowerEdgePoint']
-=======
       attributes: ['aPosition', 'aFilter'],
-      uniforms: ['uMatrix', 'uModelMatrix', 'uFogRadius', 'uTime']
->>>>>>> 6a013320
+      uniforms: ['uMatrix', 'uModelMatrix', 'uTime', 'uFogDistance', 'uFogBlurDistance', 'uViewDirOnMap', 'uLowerEdgePoint']
     });
 
     this.framebuffer = new glx.Framebuffer(128, 128); //dummy values, will be resized dynamically
@@ -36,8 +31,7 @@
 
 
     if (framebuffer.width != framebufferConfig.width || 
-        framebuffer.height!= framebufferConfig.height)
-    {
+        framebuffer.height!= framebufferConfig.height) {
       framebuffer.setSize( framebufferConfig.width, framebufferConfig.height );
 
       /* We will be sampling neighboring pixels of the depth texture to create an ambient
@@ -89,13 +83,9 @@
       gl.uniform2fv(shader.uniforms.uLowerEdgePoint, render.lowerLeftOnMap);
       gl.uniformMatrix4fv(shader.uniforms.uMatrix, false, glx.Matrix.multiply(modelMatrix, render.viewProjMatrix));
       gl.uniformMatrix4fv(shader.uniforms.uModelMatrix, false, modelMatrix.data);
-<<<<<<< HEAD
       gl.uniform1f(shader.uniforms.uFogDistance, render.fogDistance);
       gl.uniform1f(shader.uniforms.uFogBlurDistance, render.fogBlurDistance);
       
-=======
-
->>>>>>> 6a013320
       item.vertexBuffer.enable();
       gl.vertexAttribPointer(shader.attributes.aPosition, item.vertexBuffer.itemSize, gl.FLOAT, false, 0, 0);
 
