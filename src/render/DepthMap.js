
/* 'DepthMap' renders depth buffer of the current view into a texture. To be compatible with as
   many devices as possible, this code does not use the WEBGL_depth_texture extension, but
   instead color-codes the depth value into an ordinary RGB8 texture.

   This depth texture can then be used for effects such as outline rendering, screen-space
   ambient occlusion (SSAO) and shadow mapping.
   
*/
render.DepthMap = function() {
  this.shader = new glx.Shader({
    vertexShader: Shaders.depth.vertex,
    fragmentShader: Shaders.depth.fragment,
    attributes: ['aPosition', 'aFilter'],
    uniforms: ['uMatrix', 'uModelMatrix', 'uTime', 'uFogDistance', 'uFogBlurDistance', 'uViewDirOnMap', 'uLowerEdgePoint', 'uIsPerspectiveProjection']
  });
  
  this.framebuffer = new glx.Framebuffer(128, 128); //dummy values, will be resized dynamically

  this.mapPlane = new mesh.MapPlane();
};

render.DepthMap.prototype.render = function(viewProjMatrix, framebufferConfig, isPerspective) {

  var
    shader = this.shader,
    framebuffer = this.framebuffer;

  if (!framebufferConfig && this.framebufferConfig)
    framebufferConfig = this.framebufferConfig;


  if (framebuffer.width != framebufferConfig.width || 
      framebuffer.height!= framebufferConfig.height) {
    framebuffer.setSize( framebufferConfig.width, framebufferConfig.height );

    /* We will be sampling neighboring pixels of the depth texture to create an ambient
     * occlusion map. With the default texture wrap mode 'gl.REPEAT', sampling the neighbors
     * of edge texels would return texels on the opposite edge of the texture, which is not
     * what we want. Setting the wrap mode to 'gl.CLAMP_TO_EDGE' instead returns 
     * the texels themselves, which is far more useful for ambient occlusion maps */
    gl.bindTexture(gl.TEXTURE_2D, this.framebuffer.renderTexture.id);
    gl.texParameteri(gl.TEXTURE_2D, gl.TEXTURE_WRAP_S, gl.CLAMP_TO_EDGE);
    gl.texParameteri(gl.TEXTURE_2D, gl.TEXTURE_WRAP_T, gl.CLAMP_TO_EDGE);
    
    /* We will explicitly access (neighbor) texels in the depth texture to 
     * compute the ambient map. So linear interpolation or mip-mapping of 
     * texels is neither necessary nor desirable.
     * Disabling it can also noticably improve render performance, as it leads to fewer
     * texture lookups (1 for "NEAREST" vs. 4 for "LINEAR" vs. 8 for "LINEAR_MIPMAP_LINEAR");
     */
    gl.texParameteri(gl.TEXTURE_2D, gl.TEXTURE_MIN_FILTER, gl.NEAREST);
    gl.texParameteri(gl.TEXTURE_2D, gl.TEXTURE_MAG_FILTER, gl.NEAREST);
  }
    
  shader.enable();
  framebuffer.enable();
  gl.viewport(0, 0, framebufferConfig.usedWidth, framebufferConfig.usedHeight);

  gl.clearColor(0.0, 0.0, 0.0, 1);
  gl.clear(gl.COLOR_BUFFER_BIT | gl.DEPTH_BUFFER_BIT);

  var item, modelMatrix;

  gl.uniform1f(shader.uniforms.uTime, Filter.time());
  gl.uniform1f(shader.uniforms.uFogRadius, render.fogRadius);
  gl.uniform1i(shader.uniforms.uIsPerspectiveProjection, isPerspective ? 1 : 0);

  // render all actual data items, but also a dummy map plane
  // Note: SSAO on the map plane has been disabled temporarily
  var dataItems = data.Index.items.concat([this.mapPlane]);

  for (var i = 0; i < dataItems.length; i++) {
    item = dataItems[i];

    if (MAP.zoom < item.minZoom || MAP.zoom > item.maxZoom) {
      continue;
    }

<<<<<<< HEAD
    if (!(modelMatrix = item.getMatrix())) {
      continue;
    }
=======
    gl.clearColor(0.0, 0.0, 0.0, 1);
    gl.clear(gl.COLOR_BUFFER_BIT | gl.DEPTH_BUFFER_BIT);

    var item, modelMatrix;

    gl.uniform1f(shader.uniforms.uTime, Filter.getTime());
    gl.uniform1f(shader.uniforms.uFogRadius, render.fogRadius);

    // render all actual data items, but also a dummy map plane
    // Note: SSAO on the map plane has been disabled temporarily
    var dataItems = data.Index.items;//.concat([this.mapPlane]);

    for (var i = 0; i < dataItems.length; i++) {
      item = dataItems[i];

      if (MAP.zoom < item.minZoom || MAP.zoom > item.maxZoom) {
        continue;
      }

      if (!(modelMatrix = item.getMatrix())) {
        continue;
      }
>>>>>>> 8d76d42d

    gl.uniform2fv(shader.uniforms.uViewDirOnMap, render.viewDirOnMap);
    gl.uniform2fv(shader.uniforms.uLowerEdgePoint, render.lowerLeftOnMap);
    gl.uniformMatrix4fv(shader.uniforms.uMatrix, false, glx.Matrix.multiply(modelMatrix, viewProjMatrix));
    gl.uniformMatrix4fv(shader.uniforms.uModelMatrix, false, modelMatrix.data);
    gl.uniform1f(shader.uniforms.uFogDistance, render.fogDistance);
    gl.uniform1f(shader.uniforms.uFogBlurDistance, render.fogBlurDistance);
    
    item.vertexBuffer.enable();
    gl.vertexAttribPointer(shader.attributes.aPosition, item.vertexBuffer.itemSize, gl.FLOAT, false, 0, 0);

    item.filterBuffer.enable();
    gl.vertexAttribPointer(shader.attributes.aFilter, item.filterBuffer.itemSize, gl.FLOAT, false, 0, 0);

    gl.drawArrays(gl.TRIANGLES, 0, item.vertexBuffer.numItems);
  }

  shader.disable();
  framebuffer.disable();

  gl.viewport(0, 0, MAP.width, MAP.height);
};

render.DepthMap.prototype.destroy = function() {};
<|MERGE_RESOLUTION|>--- conflicted
+++ resolved
@@ -7,6 +7,7 @@
    ambient occlusion (SSAO) and shadow mapping.
    
 */
+
 render.DepthMap = function() {
   this.shader = new glx.Shader({
     vertexShader: Shaders.depth.vertex,
@@ -77,34 +78,9 @@
       continue;
     }
 
-<<<<<<< HEAD
     if (!(modelMatrix = item.getMatrix())) {
       continue;
     }
-=======
-    gl.clearColor(0.0, 0.0, 0.0, 1);
-    gl.clear(gl.COLOR_BUFFER_BIT | gl.DEPTH_BUFFER_BIT);
-
-    var item, modelMatrix;
-
-    gl.uniform1f(shader.uniforms.uTime, Filter.getTime());
-    gl.uniform1f(shader.uniforms.uFogRadius, render.fogRadius);
-
-    // render all actual data items, but also a dummy map plane
-    // Note: SSAO on the map plane has been disabled temporarily
-    var dataItems = data.Index.items;//.concat([this.mapPlane]);
-
-    for (var i = 0; i < dataItems.length; i++) {
-      item = dataItems[i];
-
-      if (MAP.zoom < item.minZoom || MAP.zoom > item.maxZoom) {
-        continue;
-      }
-
-      if (!(modelMatrix = item.getMatrix())) {
-        continue;
-      }
->>>>>>> 8d76d42d
 
     gl.uniform2fv(shader.uniforms.uViewDirOnMap, render.viewDirOnMap);
     gl.uniform2fv(shader.uniforms.uLowerEdgePoint, render.lowerLeftOnMap);
