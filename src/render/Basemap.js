
render.Basemap = {

  init: function() {
    this.shader = new glx.Shader({
      vertexShader: Shaders.basemap.vertex,
      fragmentShader: Shaders.basemap.fragment,
      attributes: ['aPosition', 'aTexCoord'],
      uniforms: ['uModelMatrix', 'uViewMatrix', 'uProjMatrix', 'uMatrix', 'uTexIndex', 'uFogRadius', 'uFogColor', 'uBendRadius', 'uBendDistance']
    });
  },

  render: function() {
<<<<<<< HEAD
    var layer = basemap.Grid;
=======
    var layer = APP._basemapGrid;
>>>>>>> d175a3a2

    if (!layer) {
      return;
    }

    if (MAP.zoom < layer.minZoom || MAP.zoom > layer.maxZoom) {
      return;
    }

    var
      fogColor = render.fogColor,
      shader = this.shader,
      tile, modelMatrix,
      tileZoom = Math.round(MAP.zoom),
      ratio = 1 / Math.pow(2, tileZoom - MAP.zoom),
      mapCenter = MAP.center;

    shader.enable();

    gl.uniform1f(shader.uniforms.uFogRadius, render.fogRadius);
    gl.uniform3fv(shader.uniforms.uFogColor, [fogColor.r, fogColor.g, fogColor.b]);

    gl.uniform1f(shader.uniforms.uBendRadius, render.bendRadius);
    gl.uniform1f(shader.uniforms.uBendDistance, render.bendDistance);

    for (var key in layer.tiles) {
      tile = layer.tiles[key];

      if (!tile.isReady || !tile.isVisible(layer.bounds)) {
        continue;
      }

      modelMatrix = new glx.Matrix();
      modelMatrix.scale(ratio * 1.005, ratio * 1.005, 1);
      modelMatrix.translate(tile.x * TILE_SIZE * ratio - mapCenter.x, tile.y * TILE_SIZE * ratio - mapCenter.y, 0);

      gl.uniformMatrix4fv(shader.uniforms.uModelMatrix, false, modelMatrix.data);
      gl.uniformMatrix4fv(shader.uniforms.uViewMatrix,  false, render.viewMatrix.data);
      gl.uniformMatrix4fv(shader.uniforms.uProjMatrix,  false, render.projMatrix.data);
      gl.uniformMatrix4fv(shader.uniforms.uMatrix, false, glx.Matrix.multiply(modelMatrix, render.viewProjMatrix));

      tile.vertexBuffer.enable();
      gl.vertexAttribPointer(shader.attributes.aPosition, tile.vertexBuffer.itemSize, gl.FLOAT, false, 0, 0);

      tile.texCoordBuffer.enable();
      gl.vertexAttribPointer(shader.attributes.aTexCoord, tile.texCoordBuffer.itemSize, gl.FLOAT, false, 0, 0);

      tile.texture.enable(0);
      gl.uniform1i(shader.uniforms.uTexIndex, 0);

      gl.drawArrays(gl.TRIANGLE_STRIP, 0, tile.vertexBuffer.numItems);
    }

    shader.disable();
  },

  destroy: function() {}
};<|MERGE_RESOLUTION|>--- conflicted
+++ resolved
@@ -11,11 +11,7 @@
   },
 
   render: function() {
-<<<<<<< HEAD
-    var layer = basemap.Grid;
-=======
     var layer = APP._basemapGrid;
->>>>>>> d175a3a2
 
     if (!layer) {
       return;
