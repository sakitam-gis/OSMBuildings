--- conflicted
+++ resolved
@@ -9,8 +9,8 @@
     shader = new glx.Shader({
       vertexShader: SHADERS.buildings.vertex,
       fragmentShader: SHADERS.buildings.fragment,
-      attributes: ["aPosition", "aColor", "aNormal"],
-      uniforms: ["uMatrix", "uNormalTransform", "uAlpha", "uLightColor", "uLightDirection", "uFogMatrix", "uFogRadius", "uFogColor"]
+      attributes: ["aPosition", "aColor", "aNormal", "aIDColor"],
+      uniforms: ["uMatrix", "uNormalTransform", "uAlpha", "uLightColor", "uLightDirection", "uFogMatrix", "uFogRadius", "uFogColor", "uHighlightColor", "uHighlightID"]
     });
 
     this.showBackfaces = options.showBackfaces;
@@ -40,7 +40,6 @@
     var normalMatrix = glx.Matrix.invert3(new glx.Matrix().data);
     GL.uniformMatrix3fv(shader.uniforms.uNormalTransform, false, glx.Matrix.transpose(normalMatrix));
 
-<<<<<<< HEAD
     GL.uniformMatrix4fv(shader.uniforms.uFogMatrix, false, vpMatrix.data);
 
 //  var fogOrigin = glx.Matrix.transform(vpMatrix);
@@ -51,7 +50,7 @@
     var fogRadius = Renderer.fogRadius * scale;
     GL.uniform1f(shader.uniforms.uFogRadius, fogRadius);
     GL.uniform3fv(shader.uniforms.uFogColor, [Renderer.fogColor.r, Renderer.fogColor.g, Renderer.fogColor.b]);
-=======
+
     if (!this.highlightColor) {
       this.highlightColor = DEFAULT_HIGHLIGHT_COLOR;
     }
@@ -61,7 +60,6 @@
       this.highlightID = { r:0, g:0, b:0 };
     }
     GL.uniform3fv(shader.uniforms.uHighlightID, [this.highlightID.r/255, this.highlightID.g/255, this.highlightID.b/255]);
->>>>>>> 6c6977ac
 
     var
       dataItems = data.Index.items,
@@ -86,15 +84,12 @@
 
       item.colorBuffer.enable();
       GL.vertexAttribPointer(shader.attributes.aColor, item.colorBuffer.itemSize, GL.FLOAT, false, 0, 0);
-<<<<<<< HEAD
-=======
 
       item.idColorBuffer.enable();
       GL.vertexAttribPointer(shader.attributes.aIDColor, item.idColorBuffer.itemSize, GL.FLOAT, false, 0, 0);
 
-      item.visibilityBuffer.enable();
-      GL.vertexAttribPointer(shader.attributes.aHidden, item.visibilityBuffer.itemSize, GL.FLOAT, false, 0, 0);
->>>>>>> 6c6977ac
+//      item.visibilityBuffer.enable();
+//      GL.vertexAttribPointer(shader.attributes.aHidden, item.visibilityBuffer.itemSize, GL.FLOAT, false, 0, 0);
 
       GL.drawArrays(GL.TRIANGLES, 0, item.vertexBuffer.numItems);
     }
