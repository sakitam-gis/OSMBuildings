
var SkyDome = {};

(function() {

  var shader;
<<<<<<< HEAD

  var tris = createDome(radius);
=======
  var baseRadius = 500;
>>>>>>> ad08c935

  var vertexBuffer;
  var texCoordBuffer;
  var texture;
  var textureIsLoaded;

  function createDome(radius) {
    var
      res = { vertices: [], texCoords: [] },
      latSegments = 8,
      lonSegments = 24,
      sin = Math.sin,
      cos = Math.cos,
      PI = Math.PI,
      azimuth1, x1, y1,
      azimuth2, x2, y2,
      polar1,
      polar2,
      A, B, C, D,
      tcLeft,
      tcRight,
      tcTop,
      tcBottom;

    for (var i = 0, j; i < lonSegments; i++) {
      tcLeft = i/lonSegments;
      azimuth1 = tcLeft*2*PI; // convert to radiants [0...2*PI]
      x1 = cos(azimuth1)*radius;
      y1 = sin(azimuth1)*radius;

      tcRight = (i+1)/lonSegments;
      azimuth2 = tcRight*2*PI;
      x2 = cos(azimuth2)*radius;
      y2 = sin(azimuth2)*radius;

      for (j = 0; j < latSegments; j++) {
        polar1 = j*PI/(latSegments*2); //convert to radiants in [0..1/2*PI]
        polar2 = (j+1)*PI/(latSegments*2);

        A = [x1*cos(polar1), y1*cos(polar1), radius*sin(polar1)];
        B = [x2*cos(polar1), y2*cos(polar1), radius*sin(polar1)];
        C = [x2*cos(polar2), y2*cos(polar2), radius*sin(polar2)];
        D = [x1*cos(polar2), y1*cos(polar2), radius*sin(polar2)];

        res.vertices.push.apply(res.vertices, A);
        res.vertices.push.apply(res.vertices, B);
        res.vertices.push.apply(res.vertices, C);
        res.vertices.push.apply(res.vertices, A);
        res.vertices.push.apply(res.vertices, C);
        res.vertices.push.apply(res.vertices, D);

        tcTop    = 1 - (j+1)/latSegments;
        tcBottom = 1 - j/latSegments;

        res.texCoords.push(tcLeft, tcBottom, tcRight, tcBottom, tcRight, tcTop, tcLeft, tcBottom, tcRight, tcTop, tcLeft, tcTop);
      }
    }

    return res;
  }

  SkyDome.initShader = function() {
    var url = 'skydome.jpg';

<<<<<<< HEAD
=======
    var tris = createDome(baseRadius);

    this.resize();
    Events.on('resize', this.resize.bind(this));

>>>>>>> ad08c935
    shader = new glx.Shader({
      vertexShader: SHADERS.skydome.vertex,
      fragmentShader: SHADERS.skydome.fragment,
      attributes: ["aPosition", "aTexCoord"],
<<<<<<< HEAD
      uniforms: ["uMatrix", "uTileImage"]
=======
      uniforms: ["uMatrix", "uTileImage", "uFogColor"]
>>>>>>> ad08c935
    });

    vertexBuffer = new glx.Buffer(3, new Float32Array(tris.vertices));
    texCoordBuffer = new glx.Buffer(2, new Float32Array(tris.texCoords));
    Activity.setBusy();
    texture = new glx.texture.Image(url, function(image) {
      Activity.setIdle();
      if (image) {
        textureIsLoaded = true;
      }
    });

    return this;
  };

  SkyDome.resize = function() {
    this.radius = Math.sqrt(WIDTH*WIDTH + HEIGHT*HEIGHT) / 2;
  };

  SkyDome.render = function(vpMatrix) {
    if (!textureIsLoaded) {
      return;
    }

    shader.enable();

    GL.uniform3fv(shader.uniforms.uFogColor, [Renderer.fogColor.r, Renderer.fogColor.g, Renderer.fogColor.b]);

    var mMatrix = new glx.Matrix();
    var scale = this.radius/baseRadius;
    mMatrix.scale(scale, scale, scale);

    var mvp = glx.Matrix.multiply(mMatrix, vpMatrix);
    GL.uniformMatrix4fv(shader.uniforms.uMatrix, false, mvp);

    vertexBuffer.enable();
    GL.vertexAttribPointer(shader.attributes.aPosition, vertexBuffer.itemSize, GL.FLOAT, false, 0, 0);

    texCoordBuffer.enable();
    GL.vertexAttribPointer(shader.attributes.aTexCoord, texCoordBuffer.itemSize, GL.FLOAT, false, 0, 0);

    texture.enable(0);
    GL.uniform1i(shader.uniforms.uTileImage, 0);

    GL.drawArrays(GL.TRIANGLES, 0, vertexBuffer.numItems);

    shader.disable();
  };

}());<|MERGE_RESOLUTION|>--- conflicted
+++ resolved
@@ -4,12 +4,8 @@
 (function() {
 
   var shader;
-<<<<<<< HEAD
 
-  var tris = createDome(radius);
-=======
   var baseRadius = 500;
->>>>>>> ad08c935
 
   var vertexBuffer;
   var texCoordBuffer;
@@ -74,23 +70,16 @@
   SkyDome.initShader = function() {
     var url = 'skydome.jpg';
 
-<<<<<<< HEAD
-=======
     var tris = createDome(baseRadius);
 
     this.resize();
     Events.on('resize', this.resize.bind(this));
 
->>>>>>> ad08c935
     shader = new glx.Shader({
       vertexShader: SHADERS.skydome.vertex,
       fragmentShader: SHADERS.skydome.fragment,
       attributes: ["aPosition", "aTexCoord"],
-<<<<<<< HEAD
-      uniforms: ["uMatrix", "uTileImage"]
-=======
       uniforms: ["uMatrix", "uTileImage", "uFogColor"]
->>>>>>> ad08c935
     });
 
     vertexBuffer = new glx.Buffer(3, new Float32Array(tris.vertices));
