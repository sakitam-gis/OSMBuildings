--- conflicted
+++ resolved
@@ -79,17 +79,9 @@
 
     vertexBuffer = new glx.Buffer(3, new Float32Array(tris.vertices));
     texCoordBuffer = new glx.Buffer(2, new Float32Array(tris.texCoords));
-<<<<<<< HEAD
-    texture = new glx.Texture();
-
     Activity.setBusy();
-    texture.load(url, function(image) {
+    texture = new glx.texture.Image(url, function(image) {
       Activity.setIdle();
-=======
-    setBusy(url);
-    texture = new glx.texture.Image(url, function(image) {
-      setIdle(url);
->>>>>>> 6d20fa97
       if (image) {
         textureIsLoaded = true;
       }
