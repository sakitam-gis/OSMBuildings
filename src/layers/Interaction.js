
// TODO: render only clicked area
// TODO: take SkyDome into account

var Interaction = {

  idMapping: [null],
  viewportSize: 1024,

  initShader: function() {
    this.shader = new glx.Shader({
      vertexShader: SHADERS.interaction.vertex,
      fragmentShader: SHADERS.interaction.fragment,
<<<<<<< HEAD
      attributes: ["aPosition", "aColor", "aHidden"],
      uniforms: ["uMatrix"]
=======
      attributes: ["aPosition", "aColor"],
      uniforms: ["uMMatrix", "uMatrix", "uFogRadius"]
>>>>>>> ad08c935
    });

    this.framebuffer = new glx.Framebuffer(this.viewportSize, this.viewportSize);
    return this;
  },

  // TODO: maybe throttle calls
  getTargetID: function(x, y, callback) {
    if (Map.zoom < MIN_ZOOM) {
      return;
    }

    var vpMatrix = new glx.Matrix(glx.Matrix.multiply(Map.transform, Renderer.perspective));

    var
      shader = this.shader,
      framebuffer = this.framebuffer;

    GL.viewport(0, 0, this.viewportSize, this.viewportSize);
    shader.enable();
    framebuffer.enable();

    GL.clearColor(0, 0, 0, 1);
    GL.clear(GL.COLOR_BUFFER_BIT | GL.DEPTH_BUFFER_BIT);

    GL.uniform1f(shader.uniforms.uFogRadius, SkyDome.radius);

    var
      dataItems = data.Index.items,
      item,
      mMatrix, mvp;

    for (var i = 0, il = dataItems.length; i < il; i++) {
      item = dataItems[i];

      if (!(mMatrix = item.getMatrix())) {
        continue;
      }

      GL.uniformMatrix4fv(shader.uniforms.uMMatrix, false, mMatrix.data);

      mvp = glx.Matrix.multiply(mMatrix, vpMatrix);
      GL.uniformMatrix4fv(shader.uniforms.uMatrix, false, mvp);

      item.vertexBuffer.enable();
      GL.vertexAttribPointer(shader.attributes.aPosition, item.vertexBuffer.itemSize, GL.FLOAT, false, 0, 0);

      item.idColorBuffer.enable();
      GL.vertexAttribPointer(shader.attributes.aColor, item.idColorBuffer.itemSize, GL.FLOAT, false, 0, 0);

      //item.visibilityBuffer.enable();
      //GL.vertexAttribPointer(shader.attributes.aHidden, item.visibilityBuffer.itemSize, GL.FLOAT, false, 0, 0);

      GL.drawArrays(GL.TRIANGLES, 0, item.vertexBuffer.numItems);
    }

    var imageData = framebuffer.getData();

    // DEBUG
    // // disable framebuffer
    // var imageData = new Uint8Array(WIDTH*HEIGHT*4);
    // GL.readPixels(0, 0, WIDTH, HEIGHT, GL.RGBA, GL.UNSIGNED_BYTE, imageData);

    shader.disable();
    framebuffer.disable();
    GL.viewport(0, 0, WIDTH, HEIGHT);

    //var index = ((HEIGHT-y/)*WIDTH + x) * 4;
    x = x/WIDTH*this.viewportSize <<0;
    y = y/HEIGHT*this.viewportSize <<0;
    var index = ((this.viewportSize-y)*this.viewportSize + x) * 4;
    var color = imageData[index] | (imageData[index + 1]<<8) | (imageData[index + 2]<<16);

    callback(this.idMapping[color]);
  },

  idToColor: function(id) {
    var index = this.idMapping.indexOf(id);
    if (index === -1) {
      this.idMapping.push(id);
      index = this.idMapping.length-1;
    }
//  return { r:255, g:128, b:0 }
    return {
      r:  index        & 0xff,
      g: (index >>  8) & 0xff,
      b: (index >> 16) & 0xff
    };
  }
};<|MERGE_RESOLUTION|>--- conflicted
+++ resolved
@@ -1,6 +1,5 @@
 
-// TODO: render only clicked area
-// TODO: take SkyDome into account
+// TODO: perhaps render only clicked area
 
 var Interaction = {
 
@@ -11,13 +10,8 @@
     this.shader = new glx.Shader({
       vertexShader: SHADERS.interaction.vertex,
       fragmentShader: SHADERS.interaction.fragment,
-<<<<<<< HEAD
-      attributes: ["aPosition", "aColor", "aHidden"],
-      uniforms: ["uMatrix"]
-=======
       attributes: ["aPosition", "aColor"],
       uniforms: ["uMMatrix", "uMatrix", "uFogRadius"]
->>>>>>> ad08c935
     });
 
     this.framebuffer = new glx.Framebuffer(this.viewportSize, this.viewportSize);
