
// TODO: render only clicked area

var Interaction = {};

(function() {

  var shader;
  var idMapping = [null], callback;

  Interaction.initShader = function() {
    shader = new Shader('interaction');
  };

  Interaction.render = function(mapMatrix) {
    if (!callback) {
      return;
    }

    if (Map.zoom < MIN_ZOOM) {
      callback();
      return;
    }

    shader.use();

    gl.clearColor(0, 0, 0, 1);
    gl.clear(gl.COLOR_BUFFER_BIT | gl.DEPTH_BUFFER_BIT);

    var
      dataItems = Data.items,
      item,
      matrix;

    for (var i = 0, il = dataItems.length; i < il; i++) {
      item = dataItems[i];

      if (!(matrix = item.getMatrix())) {
        continue;
      }

      matrix = Matrix.multiply(matrix, mapMatrix);

      gl.uniformMatrix4fv(shader.uniforms.uMatrix, false, new Float32Array(matrix));

      gl.bindBuffer(gl.ARRAY_BUFFER, item.vertexBuffer);
      gl.vertexAttribPointer(shader.attributes.aPosition, item.vertexBuffer.itemSize, gl.FLOAT, false, 0, 0);

      gl.bindBuffer(gl.ARRAY_BUFFER, item.idColorBuffer);
      gl.vertexAttribPointer(shader.attributes.aColor, item.idColorBuffer.itemSize, gl.UNSIGNED_BYTE, true, 0, 0);

      gl.drawArrays(gl.TRIANGLES, 0, item.vertexBuffer.numItems);
    }

    var width = Scene.width, height = Scene.height;
  	var imageData = new Uint8Array(width*height*4);
    gl.readPixels(0, 0, width, height, gl.RGBA, gl.UNSIGNED_BYTE, imageData);

    shader.end();
    callback(imageData);
  };

  Interaction.idToColor = function(id) {
    var index = idMapping.indexOf(id);
    if (index === -1) {
      idMapping.push(id);
      index = idMapping.length-1;
    }
//  return { r:255, g:128,b:0 }
    return {
      r:  index        & 0xff,
      g: (index >>  8) & 0xff,
      b: (index >> 16) & 0xff
    };
  };

  Interaction.getFeatureID = function(pos, fn) {
<<<<<<< HEAD
    callback = function() {
      var
        width  = Scene.width,
        height = Scene.height;

      var imageData = new Uint8Array(width*height*4);
      gl.readPixels(0, 0, width, height, gl.RGBA, gl.UNSIGNED_BYTE, imageData);

=======
    callback = function(imageData) {
>>>>>>> c1e2b55e
      var index = ((height-pos.y)*width + pos.x) * 4;
      var color = imageData[index] | (imageData[index + 1]<<8) | (imageData[index + 2]<<16);
      fn(idMapping[color]);
      callback = null;
    };
  };

}());<|MERGE_RESOLUTION|>--- conflicted
+++ resolved
@@ -75,18 +75,7 @@
   };
 
   Interaction.getFeatureID = function(pos, fn) {
-<<<<<<< HEAD
-    callback = function() {
-      var
-        width  = Scene.width,
-        height = Scene.height;
-
-      var imageData = new Uint8Array(width*height*4);
-      gl.readPixels(0, 0, width, height, gl.RGBA, gl.UNSIGNED_BYTE, imageData);
-
-=======
     callback = function(imageData) {
->>>>>>> c1e2b55e
       var index = ((height-pos.y)*width + pos.x) * 4;
       var color = imageData[index] | (imageData[index + 1]<<8) | (imageData[index + 2]<<16);
       fn(idMapping[color]);
