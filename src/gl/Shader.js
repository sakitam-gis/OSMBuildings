--- conflicted
+++ resolved
@@ -22,11 +22,7 @@
   this.uniformNames   = config.uniforms;
 
   if (config.frameBuffer) {
-<<<<<<< HEAD
-    this.frameBuffer = GL.createFrameBuffer();
-=======
     this.frameBuffer = GL.createFrameBuffer(Scene.width, Scene.height);
->>>>>>> c1e2b55e
   }
 };
 
