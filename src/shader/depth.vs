#ifdef GL_ES
  precision mediump float;
#endif

attribute vec4 aPosition;
attribute vec4 aColor;

uniform mat4 uMatrix;
uniform mat4 uModelMatrix;

<<<<<<< HEAD

varying vec3 vWorldPosition;

void main() {

  gl_Position = uMatrix * aPosition;

  /* in order for the SSAO (which is based on this depth shader) to work 
   * correctly in conjunction with the fog shading, we need to replicate
   * the fog computation here. This way, the ambient occlusion shader can
   * later attenuate the ambient occlusion effect in the foggy areas. 
   * However, we cannot simply replicate the vertex shader-based fog
   * computation here, because it won't work with the dummy map plane: 
   * The map plane is centered directly below the camera, so all four 
   * of its vertices have the same distance from the camera. With the
   * current fog model, this means that they also are all equally foggy.
   * Computing the fog intensity in the vertex shader would therefor
   * interpolate this identical fog intensity over the whole quad, meaning
   * that all its pixels would incorrectly appear equally foggy (The normal
   * fogging for map tiles and buildings has the same issue, but can get away
   * with it, because it shades rather small objects where each face indeed
   * has an almost constant fog intensity).
   * Instead, we only compute the world-space vertex positions here, let them
   * - correctly - get interpolated by the rasterizing stage, and then
   * compute the correct fog intensities per pixel in the fragment shader */
   
  vec4 worldPos = uModelMatrix * aPosition;
  vWorldPosition = worldPos.xyz / worldPos.w;
=======
void main() {

  if (aColor.a == 0.0) {
    gl_Position = vec4(0.0, 0.0, 0.0, 0.0);
    vPosition = vec4(0.0, 0.0, 0.0, 0.0);
  } else {
    gl_Position = uMatrix * aPosition;
    vPosition = uMatrix * aPosition;
  }
>>>>>>> afca54ea
}<|MERGE_RESOLUTION|>--- conflicted
+++ resolved
@@ -8,44 +8,36 @@
 uniform mat4 uMatrix;
 uniform mat4 uModelMatrix;
 
-<<<<<<< HEAD
-
 varying vec3 vWorldPosition;
 
 void main() {
 
-  gl_Position = uMatrix * aPosition;
-
-  /* in order for the SSAO (which is based on this depth shader) to work 
-   * correctly in conjunction with the fog shading, we need to replicate
-   * the fog computation here. This way, the ambient occlusion shader can
-   * later attenuate the ambient occlusion effect in the foggy areas. 
-   * However, we cannot simply replicate the vertex shader-based fog
-   * computation here, because it won't work with the dummy map plane: 
-   * The map plane is centered directly below the camera, so all four 
-   * of its vertices have the same distance from the camera. With the
-   * current fog model, this means that they also are all equally foggy.
-   * Computing the fog intensity in the vertex shader would therefor
-   * interpolate this identical fog intensity over the whole quad, meaning
-   * that all its pixels would incorrectly appear equally foggy (The normal
-   * fogging for map tiles and buildings has the same issue, but can get away
-   * with it, because it shades rather small objects where each face indeed
-   * has an almost constant fog intensity).
-   * Instead, we only compute the world-space vertex positions here, let them
-   * - correctly - get interpolated by the rasterizing stage, and then
-   * compute the correct fog intensities per pixel in the fragment shader */
-   
-  vec4 worldPos = uModelMatrix * aPosition;
-  vWorldPosition = worldPos.xyz / worldPos.w;
-=======
-void main() {
-
   if (aColor.a == 0.0) {
     gl_Position = vec4(0.0, 0.0, 0.0, 0.0);
-    vPosition = vec4(0.0, 0.0, 0.0, 0.0);
+    vWorldPosition = vec3(0.0, 0.0, 0.0);
   } else {
     gl_Position = uMatrix * aPosition;
-    vPosition = uMatrix * aPosition;
+
+    /* in order for the SSAO (which is based on this depth shader) to work
+     * correctly in conjunction with the fog shading, we need to replicate
+     * the fog computation here. This way, the ambient occlusion shader can
+     * later attenuate the ambient occlusion effect in the foggy areas.
+     * However, we cannot simply replicate the vertex shader-based fog
+     * computation here, because it won't work with the dummy map plane:
+     * The map plane is centered directly below the camera, so all four
+     * of its vertices have the same distance from the camera. With the
+     * current fog model, this means that they also are all equally foggy.
+     * Computing the fog intensity in the vertex shader would therefor
+     * interpolate this identical fog intensity over the whole quad, meaning
+     * that all its pixels would incorrectly appear equally foggy (The normal
+     * fogging for map tiles and buildings has the same issue, but can get away
+     * with it, because it shades rather small objects where each face indeed
+     * has an almost constant fog intensity).
+     * Instead, we only compute the world-space vertex positions here, let them
+     * - correctly - get interpolated by the rasterizing stage, and then
+     * compute the correct fog intensities per pixel in the fragment shader */
+
+    vec4 worldPos = uModelMatrix * aPosition;
+    vWorldPosition = worldPos.xyz / worldPos.w;
   }
->>>>>>> afca54ea
 }