#ifdef GL_ES
  precision mediump float;
#endif

#define halfPi 1.57079632679

attribute vec4 aPosition;
attribute vec3 aNormal;
attribute vec3 aColor;
attribute vec4 aFilter;
attribute vec3 aID;

uniform mat4 uModelMatrix;
uniform mat4 uViewMatrix;
uniform mat4 uProjMatrix;
uniform mat4 uMatrix;

uniform mat3 uNormalTransform;
uniform vec3 uLightDirection;
uniform vec3 uLightColor;

uniform vec3 uHighlightColor;
uniform vec3 uHighlightID;
uniform vec2 uViewDirOnMap;
uniform vec2 uLowerEdgePoint;

uniform float uTime;

varying vec3 vColor;
varying float verticalDistanceToLowerEdge;


float gradientHeight = 90.0;
float gradientStrength = 0.4;

uniform float uBendRadius;
uniform float uBendDistance;

void main() {

  float t = clamp((uTime-aFilter.r) / (aFilter.g-aFilter.r), 0.0, 1.0);
  float f = aFilter.b + (aFilter.a-aFilter.b) * t;

  if (f == 0.0) {
    gl_Position = vec4(0.0, 0.0, 0.0, 0.0);
    vColor = vec3(0.0, 0.0, 0.0);
  } else {

    vec4 pos = vec4(aPosition.x, aPosition.y, aPosition.z*f, aPosition.w);

    //*** bending ***************************************************************

  //  vec4 mwPosition = uViewMatrix * uModelMatrix * aPosition;
  //
  //  float innerRadius = uBendRadius + mwPosition.y;
  //  float depth = abs(mwPosition.z);
  //  float s = depth-uBendDistance;
  //  float theta = min(max(s, 0.0)/uBendRadius, halfPi);
  //
  //  // halfPi*uBendRadius, not halfPi*innerRadius, because the "base" of a building
  //  // travels the full uBendRadius path
  //  float newY = cos(theta)*innerRadius - uBendRadius - max(s-halfPi*uBendRadius, 0.0);
  //  float newZ = normalize(mwPosition.z) * (min(depth, uBendDistance) + sin(theta)*innerRadius);
  //
  //  vec4 newPosition = vec4(mwPosition.x, newY, newZ, 1.0);
  //  gl_Position = uProjMatrix * newPosition;

    gl_Position = uMatrix * pos;

    //*** highlight object ******************************************************

    vec3 color = aColor;
    if (uHighlightID.r == aID.r && uHighlightID.g == aID.g && uHighlightID.b == aID.b) {
      color = mix(aColor, uHighlightColor, 0.5);
    }

    //*** light intensity, defined by light direction on surface ****************

    vec3 transformedNormal = aNormal * uNormalTransform;
    float lightIntensity = max( dot(transformedNormal, uLightDirection), 0.0) / 1.5;
    color = color + uLightColor * lightIntensity;

    //*** vertical shading ******************************************************

    float verticalShading = clamp((gradientHeight-pos.z) / (gradientHeight/gradientStrength), 0.0, gradientStrength);

<<<<<<< HEAD
=======
    //*** fog *******************************************************************

    vec4 mPosition = uModelMatrix * pos;
    float distance = length(mPosition);
    float fogIntensity = (distance - uFogRadius) / fogBlur + 1.1; // <- shifts blur in/out
    fogIntensity = clamp(fogIntensity, 0.0, 1.0);
>>>>>>> 6a013320

    //***************************************************************************

    vColor = color-verticalShading;
    vec4 worldPos = uModelMatrix * aPosition;
    vec2 dirFromLowerEdge = worldPos.xy / worldPos.w - uLowerEdgePoint;
    verticalDistanceToLowerEdge = dot(dirFromLowerEdge, uViewDirOnMap);
  }
}<|MERGE_RESOLUTION|>--- conflicted
+++ resolved
@@ -84,20 +84,10 @@
 
     float verticalShading = clamp((gradientHeight-pos.z) / (gradientHeight/gradientStrength), 0.0, gradientStrength);
 
-<<<<<<< HEAD
-=======
-    //*** fog *******************************************************************
-
-    vec4 mPosition = uModelMatrix * pos;
-    float distance = length(mPosition);
-    float fogIntensity = (distance - uFogRadius) / fogBlur + 1.1; // <- shifts blur in/out
-    fogIntensity = clamp(fogIntensity, 0.0, 1.0);
->>>>>>> 6a013320
-
     //***************************************************************************
 
     vColor = color-verticalShading;
-    vec4 worldPos = uModelMatrix * aPosition;
+    vec4 worldPos = uModelMatrix * pos;
     vec2 dirFromLowerEdge = worldPos.xy / worldPos.w - uLowerEdgePoint;
     verticalDistanceToLowerEdge = dot(dirFromLowerEdge, uViewDirOnMap);
   }
