--- conflicted
+++ resolved
@@ -11,20 +11,10 @@
 var DEFAULT_HEIGHT = 10;
 
 var DEFAULT_COLOR = Color.parse('rgb(220, 210, 200)').toRGBA(true);
-<<<<<<< HEAD
+var DEFAULT_HIGHLIGHT_COLOR = Color.parse('#f08000').toRGBA(true);
 
 var FOG_RADIUS = 7500;
 var FOG_COLOR = Color.parse('#f0f8ff').toRGBA(true);
-
-var STYLE = {
-  zoomAlpha: {
-    min: { zoom: 17, alpha: 1.0 },
-    max: { zoom: 20, alpha: 1.0 }
-  }
-};
-=======
-var DEFAULT_HIGHLIGHT_COLOR = Color.parse('#f08000').toRGBA(true);
->>>>>>> 6c6977ac
 
 var document = global.document;
 
