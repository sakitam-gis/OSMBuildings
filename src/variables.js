
var TILE_SIZE = 256;

var DEFAULT_HEIGHT = 10;
var HEIGHT_SCALE = 1.0;

var MAX_USED_ZOOM_LEVEL = 25;
var DEFAULT_COLOR = 'rgb(220, 210, 200)';
var HIGHLIGHT_COLOR = '#f08000';
var FOG_COLOR = '#f0f8ff';
var BACKGROUND_COLOR = '#efe8e0';

var document = global.document;

var EARTH_RADIUS_IN_METERS = 6378137;
var EARTH_CIRCUMFERENCE_IN_METERS = EARTH_RADIUS_IN_METERS * Math.PI * 2;
<<<<<<< HEAD

var METERS_PER_DEGREE_LATITUDE = EARTH_CIRCUMFERENCE_IN_METERS / 360;

/* For shadow mapping, the camera rendering the scene as seen by the sun has
 * to cover everything that's also visible to the user. For this to work 
 * reliably, we have to make assumptions on how high (in [m]) the buildings 
 * can become.
 * Note: using a lower-than-accurate value will lead to buildings parts at the
 * edge of the viewport to have incorrect shadows. Using a higher-than-necessary
 * value will lead to an unnecessarily large view area and thus to poor shadow
 * resolution. */
var SHADOW_MAP_MAX_BUILDING_HEIGHT = 100;

/* for shadow mapping, the scene needs to be rendered into a depth map as seen
 * by the light source. This rendering can have arbitrary dimensions -
 * they need not be related to the visible viewport size in any way. The higher
 * the resolution (width and height) for this depth map the smaller are
 * the visual artifacts introduced by shadow mapping. But increasing the
 * shadow depth map size impacts rendering performance */
var SHADOW_DEPTH_MAP_SIZE = 2048;
=======
var METERS_PER_DEGREE_LATITUDE = EARTH_CIRCUMFERENCE_IN_METERS / 360;
>>>>>>> 7fef80be
<|MERGE_RESOLUTION|>--- conflicted
+++ resolved
@@ -14,8 +14,6 @@
 
 var EARTH_RADIUS_IN_METERS = 6378137;
 var EARTH_CIRCUMFERENCE_IN_METERS = EARTH_RADIUS_IN_METERS * Math.PI * 2;
-<<<<<<< HEAD
-
 var METERS_PER_DEGREE_LATITUDE = EARTH_CIRCUMFERENCE_IN_METERS / 360;
 
 /* For shadow mapping, the camera rendering the scene as seen by the sun has
@@ -34,7 +32,4 @@
  * the resolution (width and height) for this depth map the smaller are
  * the visual artifacts introduced by shadow mapping. But increasing the
  * shadow depth map size impacts rendering performance */
-var SHADOW_DEPTH_MAP_SIZE = 2048;
-=======
-var METERS_PER_DEGREE_LATITUDE = EARTH_CIRCUMFERENCE_IN_METERS / 360;
->>>>>>> 7fef80be
+var SHADOW_DEPTH_MAP_SIZE = 2048;