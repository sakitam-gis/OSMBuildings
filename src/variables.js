--- conflicted
+++ resolved
@@ -16,10 +16,6 @@
 
 var DEFAULT_HIGHLIGHT_COLOR = Color.parse('#f08000').toRGBA(true);
 
-<<<<<<< HEAD
-=======
-var FOG_RADIUS = 400;
->>>>>>> 6c090023
 var FOG_COLOR = Color.parse('#f0f8ff').toRGBA(true);
 
 var document = global.document;
