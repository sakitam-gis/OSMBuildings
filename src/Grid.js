--- conflicted
+++ resolved
@@ -103,25 +103,6 @@
       tileAnchor = [
         MAP.center.x/TILE_SIZE <<0,
         MAP.center.y/TILE_SIZE <<0
-<<<<<<< HEAD
-      ];
-      
-    var viewQuad = render.getViewQuad(render.viewProjMatrix.data);
-    for (var i = 0; i < 4; i++)
-      viewQuad[i] = asTilePosition(viewQuad[i], zoom);
-    
-    var referencePoint = [ MAP.center.x * Math.pow(2, zoom - MAP.zoom) / TILE_SIZE,
-                           MAP.center.y * Math.pow(2, zoom - MAP.zoom) / TILE_SIZE];
-
-    this.visibleTiles = this.getTilesInQuad(viewQuad, zoom);
-    this.reduceTileSet( referencePoint, MAX_TILES_PER_GRID);
-
-    //console.log(tiles[0], referencePoint);
-    //console.log("%s/%s tiles at level %s", tiles.length, 
-    //            Math.min(tiles.length, MAX_TILES_PER_GRID), zoom);
-                        
-    var numTiles = 0;
-=======
       ],
       i,
       viewQuad = render.getViewQuad(render.viewProjMatrix.data);
@@ -131,25 +112,13 @@
     }
 
     var tmp = rasterConvexQuad(viewQuad);
->>>>>>> 6a013320
 
     this.visibleTiles = {};
-    for (i = 0; i < tmp.length; i++)
-      this.visibleTiles[ [tmp[i][0], tmp[i][1], zoom] ] = true;
-
-    /*var s = "";
-
-    var numTiles = 0;
-    for (var i in this.visibleTiles) {
-      numTiles += 1;
-      s += i + "\n";
-    }
-    
-    if (zoom == 15) {
-      console.log( "%s tiles for zoom %s: ", numTiles, zoom);
-      //console.log( s);
-    }*/
-    
+    for (i = 0; i < tmp.length; i++) {
+      this.visibleTiles[[tmp[i][0], tmp[i][1], zoom]] = true;
+    }
+
+
     for (var key in this.visibleTiles) {
       tile = key.split(',');
       numTiles += 1;
@@ -171,18 +140,10 @@
       return a.dist-b.dist;
     });
 
-<<<<<<< HEAD
-    for (var i = 0; i < queue.length; i++) {
-      tile = queue[i].tile;
-      tile.load(this.getURL(tile.x, tile.y, tile.zoom));
-    }
-
-=======
     for (i = 0; i < queue.length; i++) {
       tile = queue[i].tile;
       tile.load(this.getURL(tile.x, tile.y, tile.zoom));
     }
->>>>>>> 6a013320
   },
 
   purge: function() {
