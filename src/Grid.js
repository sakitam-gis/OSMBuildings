--- conflicted
+++ resolved
@@ -54,24 +54,11 @@
     return pattern(this.source, { s:s, x:x, y:y, z:z });
   },
   
-<<<<<<< HEAD
   getClosestTiles: function(tileList, referencePoint, maxNumTiles) {
     var tilesOut = [];
 
     tileList.sort( function(a, b) {
-    
-=======
-  /* Modifies this.visibleTiles to contain at most 'maxNumTiles' tiles by only
-   * keeping up to 'maxNumTiles' tiles that are closest to 'referencePoint'. */
-  reduceTileSet: function(referencePoint, maxNumTiles) {
-    var tiles = [];
-    for (var tile in this.visibleTiles) {
-      tiles.push(tile.split(','));
-    }
-
-    tiles.sort( function(a, b) {
->>>>>>> 9faafcf4
-      // tile coordinates correspond to the tile's upper left corner, but for 
+      // tile coordinates correspond to the tile's upper left corner, but for
       // the distance computation we should rather use their center; hence the 0.5 offsets
       var distA = Math.pow(a[0] + 0.5 - referencePoint[0], 2.0) +
                   Math.pow(a[1] + 0.5 - referencePoint[1], 2.0);
